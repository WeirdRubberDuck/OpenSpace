/*****************************************************************************************
 *                                                                                       *
 * OpenSpace                                                                             *
 *                                                                                       *
 * Copyright (c) 2014-2016                                                               *
 *                                                                                       *
 * Permission is hereby granted, free of charge, to any person obtaining a copy of this  *
 * software and associated documentation files (the "Software"), to deal in the Software *
 * without restriction, including without limitation the rights to use, copy, modify,    *
 * merge, publish, distribute, sublicense, and/or sell copies of the Software, and to    *
 * permit persons to whom the Software is furnished to do so, subject to the following   *
 * conditions:                                                                           *
 *                                                                                       *
 * The above copyright notice and this permission notice shall be included in all copies *
 * or substantial portions of the Software.                                              *
 *                                                                                       *
 * THE SOFTWARE IS PROVIDED "AS IS", WITHOUT WARRANTY OF ANY KIND, EXPRESS OR IMPLIED,   *
 * INCLUDING BUT NOT LIMITED TO THE WARRANTIES OF MERCHANTABILITY, FITNESS FOR A         *
 * PARTICULAR PURPOSE AND NONINFRINGEMENT. IN NO EVENT SHALL THE AUTHORS OR COPYRIGHT    *
 * HOLDERS BE LIABLE FOR ANY CLAIM, DAMAGES OR OTHER LIABILITY, WHETHER IN AN ACTION OF  *
 * CONTRACT, TORT OR OTHERWISE, ARISING FROM, OUT OF OR IN CONNECTION WITH THE SOFTWARE  *
 * OR THE USE OR OTHER DEALINGS IN THE SOFTWARE.                                         *
 ****************************************************************************************/
#ifndef __ISWAMANAGER_H__
#define __ISWAMANAGER_H__

#include <ghoul/designpattern/singleton.h>
#include <ghoul/designpattern/event.h>
#include <modules/iswa/util/luacygnetconverter.h>
#include <map>
#include <future>
#include <ghoul/glm.h>
#ifdef OPENSPACE_MODULE_KAMELEON_ENABLED
#include <ccmc/Kameleon.h>
#endif
#include <openspace/engine/downloadmanager.h>
//#include <modules/iswa/ext/json/json.hpp>
#include <openspace/util/time.h>


namespace openspace {
class IswaBaseGroup;
class IswaCygnet; 

/**
 * The info needed to create a kameleonplane
 */
struct CdfInfo {
    std::string name;
    std::string path;
    std::string group;
    std::string date;
    std::string fieldlineSeedsIndexFile; // Path to a file that lists all seedpoints files for this cdf 
};

/**
 * CygnetInfo is the info we get from each
 * cygnet we list in the GUI. This is requested
 * from iSWAs CygnetHealthService.
 */
struct CygnetInfo {
    std::string name;
    std::string description;
    int updateInterval;
    bool selected;
};

/**
 * Metadata provided by OpenSpace and iSWA that is
 * needed to create a cygnet.
 */
struct MetadataFuture {
    int id;
    std::string group;
    std::string name;
    std::string resourceType;
    std::string cygnetType;
    std::string json; // Metadata from iSWA
};

class IswaManager : public ghoul::Singleton<IswaManager> { 
public:


    enum CygnetType {TexturePlane, DataPlane, DataSphere, KameleonPlane, NoCygnetType};
    enum ResourceType {Texture, Json, Text, Cdf, NoResourceType};
    enum GeometryType {Plane, Sphere};
    IswaManager();
    ~IswaManager();

    void addIswaCygnet(int id, std::string type = "Texture", std::string group = "");
    void addKameleonCdf(std::string group, int pos);
    void createFieldline(std::string name, std::string cdfPath, std::string seedPath) const ;

    std::future<DownloadManager::MemoryFile> fetchImageCygnet(int id, double timestamp) const;
    std::future<DownloadManager::MemoryFile> fetchDataCygnet(int id, double timestamp) const;
    std::string iswaUrl(int id, double timestamp = Time::ref().currentTime(), std::string type = "image") const;

    std::shared_ptr<IswaBaseGroup> iswaGroup(std::string name);
    
    std::map<int, std::shared_ptr<CygnetInfo>>& cygnetInformation();
    std::map<std::string, std::shared_ptr<IswaBaseGroup>>& groups();
    std::map<std::string, std::vector<CdfInfo>>& cdfInformation();

    static scripting::ScriptEngine::LuaLibrary luaLibrary();

    void addCdfFiles(std::string path);
    void setBaseUrl(std::string bUrl);
    void unregisterGroup(std::string groupName);
<<<<<<< HEAD
    void clearGroupBuildData(std::string name);

    //for testing
    void setFit(float fit){_fit = fit;}
    float fit(){return _fit;}

    
=======
    bool getResourceType(const std::string& type, int& enumType);
    bool getCygnetType(const std::string& type, int& enumType);
>>>>>>> 74df9be0
private:
    
    void registerGroup(std::string groupName, int cygnetType, int resourceType);
    void createScreenSpace(int id);
    void createIswaCygnet(std::shared_ptr<MetadataFuture> metadata);
    void createKameleonPlane(CdfInfo info, std::string cut);
    void fillCygnetInfo(std::string jsonString);

    
    std::map<std::string, std::string> _month;
    std::map<int, std::string> _resourceType;
    std::map<int, std::string> _geometryType;
    std::map<int, std::string> _cygnetType;

    std::shared_ptr<ccmc::Kameleon> _kameleon;
    std::set<std::string> _kameleonFrames;

    std::map<std::string, std::shared_ptr<IswaBaseGroup>> _groups;
    std::map<int, std::shared_ptr<CygnetInfo>> _cygnetInformation;
    std::map<std::string, std::vector<CdfInfo>> _cdfInformation;

<<<<<<< HEAD
    float _fit;
=======
    LuaCygnetConverter _luaConverter;
>>>>>>> 74df9be0
};

} //namespace openspace
#endif //__ISWAMANAGER_H__<|MERGE_RESOLUTION|>--- conflicted
+++ resolved
@@ -107,18 +107,14 @@
     void addCdfFiles(std::string path);
     void setBaseUrl(std::string bUrl);
     void unregisterGroup(std::string groupName);
-<<<<<<< HEAD
     void clearGroupBuildData(std::string name);
 
+    bool getResourceType(const std::string& type, int& enumType);
+    bool getCygnetType(const std::string& type, int& enumType);
+    
     //for testing
     void setFit(float fit){_fit = fit;}
     float fit(){return _fit;}
-
-    
-=======
-    bool getResourceType(const std::string& type, int& enumType);
-    bool getCygnetType(const std::string& type, int& enumType);
->>>>>>> 74df9be0
 private:
     
     void registerGroup(std::string groupName, int cygnetType, int resourceType);
@@ -140,11 +136,9 @@
     std::map<int, std::shared_ptr<CygnetInfo>> _cygnetInformation;
     std::map<std::string, std::vector<CdfInfo>> _cdfInformation;
 
-<<<<<<< HEAD
+    LuaCygnetConverter _luaConverter;
+
     float _fit;
-=======
-    LuaCygnetConverter _luaConverter;
->>>>>>> 74df9be0
 };
 
 } //namespace openspace
