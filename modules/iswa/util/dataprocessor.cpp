/*****************************************************************************************
*                                                                                       *
* OpenSpace                                                                             *
*                                                                                       *
* Copyright (c) 2014-2015                                                               *
*                                                                                       *
* Permission is hereby granted, free of charge, to any person obtaining a copy of this  *
* software and associated documentation files (the "Software"), to deal in the Software *
* without restriction, including without limitation the rights to use, copy, modify,    *
* merge, publish, distribute, sublicense, and/or sell copies of the Software, and to    *
* permit persons to whom the Software is furnished to do so, subject to the following   *
* conditions:                                                                           *
*                                                                                       *
* The above copyright notice and this permission notice shall be included in all copies *
* or substantial portions of the Software.                                              *
*                                                                                       *
* THE SOFTWARE IS PROVIDED "AS IS", WITHOUT WARRANTY OF ANY KIND, EXPRESS OR IMPLIED,   *
* INCLUDING BUT NOT LIMITED TO THE WARRANTIES OF MERCHANTABILITY, FITNESS FOR A         *
* PARTICULAR PURPOSE AND NONINFRINGEMENT. IN NO EVENT SHALL THE AUTHORS OR COPYRIGHT    *
* HOLDERS BE LIABLE FOR ANY CLAIM, DAMAGES OR OTHER LIABILITY, WHETHER IN AN ACTION OF  *
* CONTRACT, TORT OR OTHERWISE, ARISING FROM, OUT OF OR IN CONNECTION WITH THE SOFTWARE  *
* OR THE USE OR OTHER DEALINGS IN THE SOFTWARE.                                         *
****************************************************************************************/
#include <modules/iswa/util/dataprocessor.h>
#include <openspace/util/histogram.h>

namespace {
	const std::string _loggerCat = "DataProcessor";
    const int NumBins = 512;
}
// const float normVal = 1.0;
namespace openspace {
DataProcessor::DataProcessor()
    :_useLog(false)
    ,_useHistogram(false)
    // ,_normValues(glm::vec2(normVal))
    ,_normValues(glm::vec2(1.0))
    ,_filterValues(glm::vec2(0.0))
<<<<<<< HEAD
    //,_histNormValues(glm::vec2(4.f, 4.f))
=======
>>>>>>> efb141c6
{
    _coordinateVariables = {"x", "y", "z", "phi", "theta"};
}

DataProcessor::~DataProcessor(){};

void DataProcessor::useLog(bool useLog){
    _useLog = useLog;
}

void DataProcessor::useHistogram(bool useHistogram){
    _useHistogram = useHistogram;
}

void DataProcessor::normValues(glm::vec2 normValues){
    _normValues = normValues;
}

glm::size3_t DataProcessor::dimensions(){
    return _dimensions;
}

glm::vec2 DataProcessor::filterValues(){
    return _filterValues;
}

void DataProcessor::clear(){
    _min.clear();
    _max.clear();
    _sum.clear();
    _standardDeviation.clear();
    _histograms.clear();
    _numValues.clear();
    _fitValues.clear();
    _unNormalizedhistograms.clear();
}


float DataProcessor::processDataPoint(float value, int option){
    if(_numValues.empty()) return 0.0f;
    std::shared_ptr<Histogram> histogram = _histograms[option];
    float mean = (1.0 / _numValues[option]) * _sum[option];
    float sd = _standardDeviation[option];

    float v;
    if(_useHistogram){
        v = histogram->equalize(normalizeWithStandardScore(value, mean, sd, glm::vec2(_fitValues[option])))/(float)NumBins;
        // v = histogram->equalize(value)/(float)512;
    }else{
        v = normalizeWithStandardScore(value, mean, sd, _normValues);
    }
    return v;
}

float DataProcessor::normalizeWithStandardScore(float value, float mean, float sd, glm::vec2 normalizationValues){
    
    float zScoreMin = normalizationValues.x;
    float zScoreMax = normalizationValues.y;
    float standardScore = ( value - mean ) / sd;
    // Clamp intresting values
    standardScore = glm::clamp(standardScore, -zScoreMin, zScoreMax);
    //return and normalize
    return ( standardScore + zScoreMin )/(zScoreMin + zScoreMax );  
}

float DataProcessor::unnormalizeWithStandardScore(float standardScore, float mean, float sd, glm::vec2 normalizationValues){
    float zScoreMin = normalizationValues.x;
    float zScoreMax = normalizationValues.y; 

    float value = standardScore*(zScoreMax+zScoreMin)-zScoreMin;
    // standardScore -= standardScore*(zScoreMax+zScoreMin)-zScoreMin;
    value = value*sd+mean; 

    return value; 
}

void DataProcessor::initializeVectors(int numOptions){
    if(_min.empty()) _min = std::vector<float>(numOptions, std::numeric_limits<float>::max());
    if(_max.empty()) _max = std::vector<float>(numOptions, std::numeric_limits<float>::min());
    if(_sum.empty()) _sum = std::vector<float>(numOptions, 0.0f);
    if(_standardDeviation.empty())  _standardDeviation = std::vector<float>(numOptions, 0.0f);
    if(_numValues.empty()) _numValues  = std::vector<float>(numOptions, 0.0f);
    if(_fitValues.empty()) _fitValues  = std::vector<float>(numOptions, 0.0f);
    if(_histograms.empty())_histograms = std::vector<std::shared_ptr<Histogram>>(numOptions, nullptr);
    if(_unNormalizedhistograms.empty())_unNormalizedhistograms = std::vector<std::shared_ptr<Histogram>>(numOptions, nullptr);
}

void DataProcessor::calculateFilterValues(std::vector<int> selectedOptions){
    int numSelected = selectedOptions.size();
    std::shared_ptr<Histogram> histogram;
    float mean, standardDeviation, filterMid, filterWidth;

    _filterValues = glm::vec2(0.0);
    if (numSelected <= 0) return;

    if (!_histograms.empty()) {
        for (int option : selectedOptions) {
            if (!_useHistogram) {
                mean = (1.0/_numValues[option])*_sum[option];
                standardDeviation = _standardDeviation[option];
                histogram = _histograms[option];
                
                filterMid = histogram->highestBinValue(_useHistogram);
                filterWidth = histogram->binWidth();

                //at least one pixel value width. 1/512 above mid and 1/512 below mid => 1/256 filtered
                filterWidth = std::max(filterWidth, 1.0f/512.0f);
            }else{
                Histogram hist = _histograms[option]->equalize();
                filterMid = hist.highestBinValue(true);
                filterWidth = std::min(1.f / (float)NumBins, 1.0f/512.0f);
            }
            _filterValues += glm::vec2(filterMid-filterWidth, filterMid+filterWidth);

        }
        _filterValues /= numSelected;   
    }
}

void DataProcessor::add(std::vector<std::vector<float>>& optionValues, std::vector<float>& sum){
    int numOptions = optionValues.size();
    int numValues;
    float mean, value, variance, standardDeviation;

    for(int i=0; i<numOptions; i++){
        std::vector<float> values = optionValues[i];
        numValues = values.size();

        //set min, max for the unnormalized histogram
        if(!_unNormalizedhistograms[i]){
             _unNormalizedhistograms[i] = std::make_shared<Histogram>(_min[i], _max[i], 512);
        }else{
            _unNormalizedhistograms[i]->changeRange(_min[i], _max[i]);
        }

        variance = 0;
        mean = (1.0f/numValues)*sum[i];

        //add values to unnormalized histogram and calculate variance
        for(int j=0; j<numValues; j++){
            value = values[j];
            variance +=  pow(value-mean, 2);
            _unNormalizedhistograms[i]->add(value, 1);
        }

        standardDeviation = sqrt(variance/ numValues);

        float oldStandardDeviation = _standardDeviation[i];
        float oldMean = (1.0f/_numValues[i])*_sum[i];

        _sum[i] += sum[i];
        _standardDeviation[i] = sqrt(pow(standardDeviation, 2) + pow(_standardDeviation[i], 2));
        _numValues[i] += numValues;
        
        _unNormalizedhistograms[i]->generateEqualizer();

        //set the normalization fit value
        float fit = _unNormalizedhistograms[i]->entropy();
        float oldFit = _fitValues[i];
        _fitValues[i] = fit;

        mean = (1.0f/_numValues[i])*_sum[i];
        float max = normalizeWithStandardScore(_max[i], mean, _standardDeviation[i], glm::vec2(_fitValues[i]));
        float min = normalizeWithStandardScore(_min[i], mean, _standardDeviation[i], glm::vec2(_fitValues[i]));

        if(!_histograms[i]){
             _histograms[i] = std::make_shared<Histogram>(min, max, NumBins);
        }
        else{
            //Renormalize all the values in the old histogram
            const float* histData = _histograms[i]->data();
            float histMin = _histograms[i]->minValue();
            float histMax = _histograms[i]->maxValue();
            int numBins = _histograms[i]->numBins();
            
            float unNormHistMin = unnormalizeWithStandardScore(histMin, oldMean, oldStandardDeviation, glm::vec2(oldFit));
            float unNormHistMax = unnormalizeWithStandardScore(histMax, oldMean, oldStandardDeviation, glm::vec2(oldFit));

            std::shared_ptr<Histogram> newHist = std::make_shared<Histogram>(
                std::min(min, normalizeWithStandardScore(unNormHistMin, mean, _standardDeviation[i], glm::vec2(_fitValues[i]))), 
                std::max(max, normalizeWithStandardScore(unNormHistMax, mean, _standardDeviation[i], glm::vec2(_fitValues[i]))),
                numBins
            );

            for(int j=0; j<numBins; j++){
                value =  histMin + j*(histMax-histMin)/(float)numBins;
                value = unnormalizeWithStandardScore(value, oldMean, oldStandardDeviation, glm::vec2(oldFit, oldFit));
                newHist->add(normalizeWithStandardScore(value, mean, _standardDeviation[i], glm::vec2(_fitValues[i])), histData[j]);
            }
            _histograms[i] = newHist;
        }

        //add the new values to the histogram
        for(int j=0; j<numValues; j++){
            value = values[j];
            _histograms[i]->add(normalizeWithStandardScore(value, mean, _standardDeviation[i], glm::vec2(_fitValues[i])), 1);
        }
        _histograms[i]->generateEqualizer(true);
    }

}

}<|MERGE_RESOLUTION|>--- conflicted
+++ resolved
@@ -36,10 +36,6 @@
     // ,_normValues(glm::vec2(normVal))
     ,_normValues(glm::vec2(1.0))
     ,_filterValues(glm::vec2(0.0))
-<<<<<<< HEAD
-    //,_histNormValues(glm::vec2(4.f, 4.f))
-=======
->>>>>>> efb141c6
 {
     _coordinateVariables = {"x", "y", "z", "phi", "theta"};
 }
@@ -170,7 +166,7 @@
 
         //set min, max for the unnormalized histogram
         if(!_unNormalizedhistograms[i]){
-             _unNormalizedhistograms[i] = std::make_shared<Histogram>(_min[i], _max[i], 512);
+             _unNormalizedhistograms[i] = std::make_shared<Histogram>(_min[i], _max[i], NumBins);
         }else{
             _unNormalizedhistograms[i]->changeRange(_min[i], _max[i]);
         }
