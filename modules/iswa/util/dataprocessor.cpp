--- conflicted
+++ resolved
@@ -203,10 +203,7 @@
 
         float max = normalizeWithStandardScore(_max[i], mean, _standardDeviation[i], glm::vec2(_fitValues[i]));
         float min = normalizeWithStandardScore(_min[i], mean, _standardDeviation[i], glm::vec2(_fitValues[i]));
-<<<<<<< HEAD
-
-=======
->>>>>>> de7ba80f
+
         std::shared_ptr<Histogram> newHist = std::make_shared<Histogram>(min, max, numBins);
 
         int length = _buildData[i].size();
