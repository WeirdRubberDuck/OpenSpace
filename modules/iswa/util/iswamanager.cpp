/*****************************************************************************************
*                                                                                       *
* OpenSpace                                                                             *
*                                                                                       *
* Copyright (c) 2014-2015                                                               *
*                                                                                       *
* Permission is hereby granted, free of charge, to any person obtaining a copy of this  *
* software and associated documentation files (the "Software"), to deal in the Software *
* without restriction, including without limitation the rights to use, copy, modify,    *
* merge, publish, distribute, sublicense, and/or sell copies of the Software, and to    *
* permit persons to whom the Software is furnished to do so, subject to the following   *
* conditions:                                                                           *
*                                                                                       *
* The above copyright notice and this permission notice shall be included in all copies *
* or substantial portions of the Software.                                              *
*                                                                                       *
* THE SOFTWARE IS PROVIDED "AS IS", WITHOUT WARRANTY OF ANY KIND, EXPRESS OR IMPLIED,   *
* INCLUDING BUT NOT LIMITED TO THE WARRANTIES OF MERCHANTABILITY, FITNESS FOR A         *
* PARTICULAR PURPOSE AND NONINFRINGEMENT. IN NO EVENT SHALL THE AUTHORS OR COPYRIGHT    *
* HOLDERS BE LIABLE FOR ANY CLAIM, DAMAGES OR OTHER LIABILITY, WHETHER IN AN ACTION OF  *
* CONTRACT, TORT OR OTHERWISE, ARISING FROM, OUT OF OR IN CONNECTION WITH THE SOFTWARE  *
* OR THE USE OR OTHER DEALINGS IN THE SOFTWARE.                                         *
****************************************************************************************/
#include <modules/iswa/util/iswamanager.h>

#include <modules/iswa/rendering/dataplane.h>
#include <modules/iswa/rendering/textureplane.h>
#include <modules/iswa/rendering/datasphere.h>
#include <modules/iswa/rendering/screenspacecygnet.h>
#include <modules/iswa/rendering/iswacygnet.h>
#include <modules/iswa/rendering/iswagroup.h>

#include <fstream>
#include <ghoul/filesystem/filesystem>
#include <modules/kameleon/include/kameleonwrapper.h>
#include <openspace/util/time.h>
#include <modules/iswa/ext/json/json.hpp>
#include <openspace/scripting/scriptengine.h>
#include <openspace/scripting/script_helper.h>
#include <ghoul/lua/ghoul_lua.h>
#include <ghoul/lua/lua_helper.h>

#include "iswamanager_lua.inl";

namespace {
    using json = nlohmann::json;
    const std::string _loggerCat = "ISWAManager";
}

namespace openspace{

ISWAManager::ISWAManager()
{
    _month["JAN"] = "01";
    _month["FEB"] = "02";
    _month["MAR"] = "03";
    _month["APR"] = "04";
    _month["MAY"] = "05";
    _month["JUN"] = "06";
    _month["JUL"] = "07";
    _month["AUG"] = "08";
    _month["SEP"] = "09";
    _month["OCT"] = "10";
    _month["NOV"] = "11";
    _month["DEC"] = "12";

    _type[CygnetType::Texture] = "Texture";
    _type[CygnetType::Data] = "Data";
    _type[CygnetType::Kameleon] = "Kameleon";

    _geom[CygnetGeometry::Plane] = "Plane";
    _geom[CygnetGeometry::Sphere] = "Sphere";
}

ISWAManager::~ISWAManager(){}

void ISWAManager::addISWACygnet(std::string info){
    std::string token;
    std::stringstream ss(info);
    getline(ss,token,',');
    int cygnetId = std::stoi(token);
    
    if(!ss.eof()){
        getline(ss,token,',');
        std::string data = token;
        
        if(!ss.eof()){
            getline(ss, token, ',');
            int group = std::stoi(token);
            addISWACygnet(cygnetId, data, group);
            return;
        }  

        addISWACygnet(cygnetId, data);
        return;
    }

    addISWACygnet(cygnetId);
    
    /*if(data == "")
    else*/
        
}

void ISWAManager::addISWACygnet(int id, std::string info, int group){
    if(id > 0){
        createScreenSpace(id);
    }else if(id < 0){
        //download metadata to texture plane
        //std::shared_ptr<MetadataFuture> metadataFuture = downloadMetadata(id);
        std::shared_ptr<MetadataFuture> metaFuture = std::make_shared<MetadataFuture>();
        metaFuture->id = id;
        metaFuture->group = group;
        if(info == "TEXTURE"){
            metaFuture->type = CygnetType::Texture;
            metaFuture->geom  = CygnetGeometry::Plane;
        } else if (info  == "DATA") {
            metaFuture->type = CygnetType::Data;
            metaFuture->geom  = CygnetGeometry::Plane;
        } else {
            LERROR("\""+ info + "\" is not a valid type");
            return;
        }

        auto metadataCallback = 
        [this, metaFuture](const DownloadManager::FileFuture& f){
            LDEBUG("Download to memory finished");
            metaFuture->isFinished = true;
            createPlane(metaFuture);
        };

        DlManager.downloadToMemory(
            "http://128.183.168.116:3000/" + std::to_string(-id),
            // "http://10.0.0.76:3000/" + std::to_string(-id),
            metaFuture->json,
            metadataCallback
        );
    }else{ 
        //create kameleonplane
        createKameleonPlane(info);
    } 
}

void ISWAManager::deleteISWACygnet(std::string name){
    OsEng.scriptEngine().queueScript("openspace.removeSceneGraphNode('" + name + "')");
}

// std::shared_ptr<DownloadManager::FileFuture> ISWAManager::downloadImage(int id, std::string path){
//     return  DlManager.downloadFile(
//                 iSWAurl(id),
//                 path,
//                 true,
//                 [path](const DownloadManager::FileFuture& f){
//                     LDEBUG("Download finished: " << path);
//                 }
//             );
// }

std::shared_ptr<DownloadManager::FileFuture> ISWAManager::downloadImageToMemory(int id, std::string& buffer){
    return  DlManager.downloadToMemory(
            iSWAurl(id, "image"),
            buffer,
            [](const DownloadManager::FileFuture& f){
                LDEBUG("Download to memory finished");
            }
        );
}

std::shared_ptr<DownloadManager::FileFuture> ISWAManager::downloadDataToMemory(int id, std::string& buffer){
    return DlManager.downloadToMemory(
            iSWAurl(id, "data"),
            buffer,
            [](const DownloadManager::FileFuture& f){
                LDEBUG("Download data finished");
            }
        );
}

<<<<<<< HEAD
=======
void ISWAManager::update(){
    for (auto it = _metadataFutures.begin(); it != _metadataFutures.end(); ){
        if((*it)->isFinished) {
            if((*it)->guiType == _type[CygnetType::Texture]){
                (*it)->type = CygnetType::Texture;
                (*it)->geom  = CygnetGeometry::Plane;
                // (*it)->group = -1;
            }else if ((*it)->guiType == _type[CygnetType::Data]){
                (*it)->type = CygnetType::Data;
                (*it)->geom  = CygnetGeometry::Plane;
                // (*it)->group = 1;
            } else {
                LERROR("\""+ (*it)->guiType + "\" is not a valid type");
                return;
            }
            createPlane((*it));
            it = _metadataFutures.erase( it );
        }else{
            ++it;
        }
    }    
}

>>>>>>> 5e5e9244
std::string ISWAManager::iSWAurl(int id, std::string type){
    std::string url;
    if(id < 0){
        url = "http://128.183.168.116:3000/"+type+"/" + std::to_string(-id) + "/";
        // url = "http://10.0.0.76:3000/"+type+"/" + std::to_string(-id) + "/";
    } else{
        url = "http://iswa2.ccmc.gsfc.nasa.gov/IswaSystemWebApp/iSWACygnetStreamer?window=-1&cygnetId="+ std::to_string(id) +"&timestamp=";
    }        

    std::string t = Time::ref().currentTimeUTC(); 
    std::stringstream ss(t);
    std::string token;

    std::getline(ss, token, ' ');
    url += token + "-"; 
    std::getline(ss, token, ' ');
    url += _month[token] + "-";
    std::getline(ss, token, 'T');
    url += token + "%20";
    std::getline(ss, token, '.');
    url += token;

    return url;
}

std::shared_ptr<MetadataFuture> ISWAManager::downloadMetadata(int id){
    std::shared_ptr<MetadataFuture> metaFuture = std::make_shared<MetadataFuture>();

    metaFuture->id = id;
    DlManager.downloadToMemory(
                "http://128.183.168.116:3000/" + std::to_string(-id),
                // "http://10.0.0.76:3000/" + std::to_string(-id),
                metaFuture->json,
                [metaFuture](const DownloadManager::FileFuture& f){
                    LDEBUG("Download to memory finished");
                    metaFuture->isFinished = true;
                }
            );
    return metaFuture;
}

void ISWAManager::createScreenSpace(int id){
    std::string luaTable = "{ Type='ScreenSpaceCygnet', CygnetId = "+std::to_string(id)+"}";
    std::string script = "openspace.registerScreenSpaceRenderable(" + luaTable + ");";
    OsEng.scriptEngine().queueScript(script);
}

void ISWAManager::createPlane(std::shared_ptr<MetadataFuture> data){
    // check if this plane already exist
    std::string name = _type[data->type] + _geom[data->geom] + std::to_string(data->id); 
    if(data->group > 0)
        name += "_Group" + std::to_string(data->group);

    data->name = name;

    if( OsEng.renderEngine().scene()->sceneGraphNode(name) ){
        LERROR("A node with name \"" + name +"\" already exist");
        return;
    }

    std::string luaTable = parseJSONToLuaTable(data);
    if(luaTable != ""){
        std::string script = "openspace.addSceneGraphNode(" + luaTable + ");";
        OsEng.scriptEngine().queueScript(script);
    }
}

std::string ISWAManager::parseJSONToLuaTable(std::shared_ptr<MetadataFuture> data){
    if(data->json != ""){
        json j = json::parse(data->json);

        std::string parent = j["Central Body"];
        std::string frame = j["Coordinates"];
        std::string coordinateType = j["Coordinate Type"];
        int updateTime = j["ISWA_UPDATE_SECONDS"];

        glm::vec3 max(
            j["Plot XMAX"],
            j["Plot YMAX"],
            j["Plot ZMAX"]
        );

        glm::vec3 min(
            j["Plot XMIN"],
            j["Plot YMIN"],
            j["Plot ZMIN"]
        );

        glm::vec4 spatialScale(1, 1, 1, 10);
        std::string spatial = j["Spatial Scale (Custom)"];
        if(spatial == "R_E"){
            spatialScale.x = 6.371f;
            spatialScale.y = 6.371f;
            spatialScale.z = 6.371f;
            spatialScale.w = 6;
        }


        std::string table = "{"
        "Name = '" + data->name +"' , "
        "Parent = '" + parent + "', "
        "Renderable = {"    
            "Type = '" + _type[data->type] + _geom[data->geom] + "', "
            "Id = " + std::to_string(data->id) + ", "
            "Frame = '" + frame + "' , "
            "GridMin = " + std::to_string(min) + ", "
            "GridMax = " + std::to_string(max) + ", "
            "SpatialScale = " + std::to_string(spatialScale) + ", "
            "UpdateTime = " + std::to_string(updateTime) + ", "
            "CoordinateType = '" + coordinateType + "', "
            "Group = "+ std::to_string(data->group) + " ,"
            "}"
        "}";
        
        return table;
    }
    return "";
}

void ISWAManager::createKameleonPlane(std::string kwPath, int group){
    kwPath = "${OPENSPACE_DATA}/" + kwPath;
    const std::string& extension = ghoul::filesystem::File(absPath(kwPath)).fileExtension();

    if(FileSys.fileExists(absPath(kwPath)) && extension == "cdf"){
        std::string luaTable = parseKWToLuaTable(kwPath, group);
        if(!luaTable.empty()){
            std::cout << luaTable << std::endl;
            std::string script = "openspace.addSceneGraphNode(" + luaTable + ");";
            OsEng.scriptEngine().queueScript(script);
        }
    }else{
        LWARNING( kwPath + " is not a cdf file or can't be found.");
    }
}

std::string ISWAManager::parseKWToLuaTable(std::string kwPath, int group){
    if(kwPath != ""){
        const std::string& extension = ghoul::filesystem::File(absPath(kwPath)).fileExtension();
        if(extension == "cdf"){
            KameleonWrapper kw = KameleonWrapper(absPath(kwPath));
     
            std::string parent  = kw.getParent();
            std::string frame   = kw.getFrame();
            glm::vec3   min     = kw.getGridMin();
            glm::vec3   max     = kw.getGridMax();

            glm::vec4 spatialScale;
            std::string coordinateType;

            std::tuple < std::string, std::string, std::string > gridUnits = kw.getGridUnits();
            if (std::get<0>(gridUnits) == "R" && std::get<1>(gridUnits) == "R" && std::get<2>(gridUnits) == "R") {
                spatialScale.x = 6.371f;
                spatialScale.y = 6.371f;
                spatialScale.z = 6.371f;
                spatialScale.w = 6;

                coordinateType = "Cartesian";
            }else{
                spatialScale = glm::vec4(1.0);
                spatialScale.w = 1; //-log10(1.0f/max.x);

                coordinateType = "Polar";
            }
            std::string table = "{"
                "Name = 'KameleonPlane0',"
                // "Parent = 'Earth', "
                "Parent = '" + parent + "', " 
                "Renderable = {"    
                    "Type = 'KameleonPlane', "
                    "Id = 0 ,"
                    "Frame = '" + frame + "' , "
                    "GridMin = " + std::to_string(min) + ", "
                    "GridMax = " + std::to_string(max) + ", "
                    "SpatialScale = " + std::to_string(spatialScale) + ", "
                    "UpdateTime = 0, "
                    "kwPath = '" + kwPath + "' ," 
                    "axisCut = 'y' ,"
                    "CoordinateType = '" + coordinateType + "', "
                    "Group = "+ std::to_string(group) + " ,"
                    "}"
                "}"
                ;
            // std::cout << table << std::endl;    
            return table;
        }
    }
    return "";
}

void ISWAManager::registerToGroup(int id, ISWACygnet* cygnet, CygnetType type){
    if(_groups.find(id) != _groups.end()){
        _groups[id]->registerCygnet(cygnet, type);
    }else{
        _groups.insert(std::pair<int, std::shared_ptr<ISWAGroup>>(id, std::make_shared<ISWAGroup>(id, type)));
        _groups[id]->registerCygnet(cygnet, type);
    }

}

void ISWAManager::unregisterFromGroup(int id, ISWACygnet* cygnet){
    if(_groups.find(id) != _groups.end()){
        _groups[id]->unregisterCygnet(cygnet);
    }
}

void ISWAManager::registerOptionsToGroup(int id, const std::vector<properties::SelectionProperty::Option>& options){
    if(_groups.find(id) != _groups.end()){
        _groups[id]->registerOptions(options);
    }
}

std::shared_ptr<ISWAGroup> ISWAManager::iSWAGroup(std::string name){
    for(auto group : _groups){
        if(group.second->name() == name){
            return group.second;
        }
    }

    return nullptr;
}

scripting::ScriptEngine::LuaLibrary ISWAManager::luaLibrary() {
    return {
        "iswa",
        {
            {
                "addCygnet",
                &luascriptfunctions::iswa_addCygnet,
                "string",
                "Sets a property identified by the URI in "
                "the first argument. The second argument can be any type, but it has to "
                " agree with the type that the property expects",
                true
            }
        }
    };
}

}// namsepace openspace<|MERGE_RESOLUTION|>--- conflicted
+++ resolved
@@ -106,15 +106,14 @@
     if(id > 0){
         createScreenSpace(id);
     }else if(id < 0){
-        //download metadata to texture plane
-        //std::shared_ptr<MetadataFuture> metadataFuture = downloadMetadata(id);
         std::shared_ptr<MetadataFuture> metaFuture = std::make_shared<MetadataFuture>();
         metaFuture->id = id;
         metaFuture->group = group;
-        if(info == "TEXTURE"){
+
+        if(info == _type[CygnetType::Texture]){
             metaFuture->type = CygnetType::Texture;
             metaFuture->geom  = CygnetGeometry::Plane;
-        } else if (info  == "DATA") {
+        } else if (info  == _type[CygnetType::Data]) {
             metaFuture->type = CygnetType::Data;
             metaFuture->geom  = CygnetGeometry::Plane;
         } else {
@@ -129,6 +128,7 @@
             createPlane(metaFuture);
         };
 
+        // Download metadata
         DlManager.downloadToMemory(
             "http://128.183.168.116:3000/" + std::to_string(-id),
             // "http://10.0.0.76:3000/" + std::to_string(-id),
@@ -176,32 +176,7 @@
         );
 }
 
-<<<<<<< HEAD
-=======
-void ISWAManager::update(){
-    for (auto it = _metadataFutures.begin(); it != _metadataFutures.end(); ){
-        if((*it)->isFinished) {
-            if((*it)->guiType == _type[CygnetType::Texture]){
-                (*it)->type = CygnetType::Texture;
-                (*it)->geom  = CygnetGeometry::Plane;
-                // (*it)->group = -1;
-            }else if ((*it)->guiType == _type[CygnetType::Data]){
-                (*it)->type = CygnetType::Data;
-                (*it)->geom  = CygnetGeometry::Plane;
-                // (*it)->group = 1;
-            } else {
-                LERROR("\""+ (*it)->guiType + "\" is not a valid type");
-                return;
-            }
-            createPlane((*it));
-            it = _metadataFutures.erase( it );
-        }else{
-            ++it;
-        }
-    }    
-}
-
->>>>>>> 5e5e9244
+
 std::string ISWAManager::iSWAurl(int id, std::string type){
     std::string url;
     if(id < 0){
