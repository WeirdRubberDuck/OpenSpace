// /*****************************************************************************************
//  *                                                                                       *
//  * OpenSpace                                                                             *
//  *                                                                                       *
//  * Copyright (c) 2014-2016                                                               *
//  *                                                                                       *
//  * Permission is hereby granted, free of charge, to any person obtaining a copy of this  *
//  * software and associated documentation files (the "Software"), to deal in the Software *
//  * without restriction, including without limitation the rights to use, copy, modify,    *
//  * merge, publish, distribute, sublicense, and/or sell copies of the Software, and to    *
//  * permit persons to whom the Software is furnished to do so, subject to the following   *
//  * conditions:                                                                           *
//  *                                                                                       *
//  * The above copyright notice and this permission notice shall be included in all copies *
//  * or substantial portions of the Software.                                              *
//  *                                                                                       *
//  * THE SOFTWARE IS PROVIDED "AS IS", WITHOUT WARRANTY OF ANY KIND, EXPRESS OR IMPLIED,   *
//  * INCLUDING BUT NOT LIMITED TO THE WARRANTIES OF MERCHANTABILITY, FITNESS FOR A         *
//  * PARTICULAR PURPOSE AND NONINFRINGEMENT. IN NO EVENT SHALL THE AUTHORS OR COPYRIGHT    *
//  * HOLDERS BE LIABLE FOR ANY CLAIM, DAMAGES OR OTHER LIABILITY, WHETHER IN AN ACTION OF  *
//  * CONTRACT, TORT OR OTHERWISE, ARISING FROM, OUT OF OR IN CONNECTION WITH THE SOFTWARE  *
//  * OR THE USE OR OTHER DEALINGS IN THE SOFTWARE.                                         *
//  ****************************************************************************************/

#include <modules/iswa/rendering/dataplane.h>
//#include <ghoul/filesystem/filesystem>
#include <ghoul/io/texture/texturereader.h>
#include <ghoul/opengl/programobject.h>
#include <ghoul/opengl/textureunit.h>
#include <modules/kameleon/include/kameleonwrapper.h>
#include <openspace/scene/scene.h>
#include <openspace/scene/scenegraphnode.h>
#include <openspace/engine/openspaceengine.h>
#include <openspace/rendering/renderengine.h>
#include <openspace/util/spicemanager.h>
#include <openspace/util/time.h>

namespace {
    const std::string _loggerCat = "DataPlane";
}

namespace openspace {

DataPlane::DataPlane(const ghoul::Dictionary& dictionary)
    :CygnetPlane(dictionary)
    ,_dataOptions("dataOptions", "Data Options")
    ,_topColor("topColor", "Top Color", glm::vec4(1,0,0,1), glm::vec4(0), glm::vec4(1))
    ,_midColor("midColor", "Mid Color", glm::vec4(0,0,0,0), glm::vec4(0), glm::vec4(1))
    ,_botColor("botColor", "Bot Color", glm::vec4(0,0,1,1), glm::vec4(0), glm::vec4(1))
    ,_tfValues("tfValues", "TF Values", glm::vec2(0.5,0.1), glm::vec2(0), glm::vec2(1))
    ,_colorbar(nullptr)
    ,_futureData(nullptr)
    ,_dataSlice(nullptr)
{   
    _id = id();
    
    std::string name;
    dictionary.getValue("Name", name);
    setName(name);

    addProperty(_dataOptions);
    // addProperty(_topColor);
    // addProperty(_midColor);
    // addProperty(_botColor);
    // addProperty(_tfValues);

    registerProperties();
    OsEng.gui()._iSWAproperty.registerProperty(&_dataOptions);
    // OsEng.gui()._iSWAproperty.registerProperty(&_topColor);
    // OsEng.gui()._iSWAproperty.registerProperty(&_midColor);
    // OsEng.gui()._iSWAproperty.registerProperty(&_botColor);
    // OsEng.gui()._iSWAproperty.registerProperty(&_tfValues);

    // dictionary.getValue("kwPath", _kwPath);

    _dataOptions.onChange([this](){loadTexture();});
}

DataPlane::~DataPlane(){}


bool DataPlane::initialize(){
    // std::string kwPath;
    // _kw = std::make_shared<KameleonWrapper>(_kwPath);
    // dictionary.getValue("KW", _kw);

    // KameleonWrapper::Model model = _kw->model();
    // if( model == KameleonWrapper::Model::BATSRUS)
    //     _var = "p";
    // else
    //     _var = "rho";


    createPlane();
    
    if (_shader == nullptr) {
    // DatePlane Program
    RenderEngine& renderEngine = OsEng.renderEngine();
    _shader = renderEngine.buildRenderProgram("PlaneProgram",
        "${MODULE_ISWA}/shaders/dataplane_vs.glsl",
        "${MODULE_ISWA}/shaders/dataplane_fs.glsl"
        );
    if (!_shader)
        return false;
    }

    // _dimensions = glm::size3_t(500,500,1);
    // float zSlice = 0.5f;
    // _dataSlice = _kw->getUniformSliceValues(std::string(_var), _dimensions, zSlice);

    // loadTexture();
    updateTexture();


    // std::cout << "Creating Colorbar" << std::endl;
    // _colorbar = std::make_shared<ColorBar>();
    // if(_colorbar){
    //     _colorbar->initialize(); 
    // }

    return isReady();
}

bool DataPlane::deinitialize(){
    unregisterProperties();
    destroyPlane();
    destroyShader();
    
    // _kw = nullptr;
    _texture = nullptr;
    _memorybuffer = "";
    
    // _colorbar->deinitialize();
    // _colorbar = nullptr;

    return true;
}



void DataPlane::render(const RenderData& data){
    
    if(!_texture) return;
    
    psc position = data.position;
    glm::mat4 transform = glm::mat4(1.0);

    glm::mat4 rotx = glm::rotate(transform, static_cast<float>(M_PI_2), glm::vec3(1, 0, 0));
    glm::mat4 roty = glm::rotate(transform, static_cast<float>(M_PI_2), glm::vec3(0, -1, 0));
    glm::mat4 rotz = glm::rotate(transform, static_cast<float>(M_PI_2), glm::vec3(0, 0, 1));

    glm::mat4 rot = glm::mat4(1.0);
    for (int i = 0; i < 3; i++){
        for (int j = 0; j < 3; j++){
            transform[i][j] = static_cast<float>(_stateMatrix[i][j]);
        }
    }

    transform = transform * rotz * roty; //BATSRUS

    if(_data->frame == "GSM"){
        glm::vec4 v(1,0,0,1);
        glm::vec3 xVec = glm::vec3(transform*v);
        xVec = glm::normalize(xVec);

        double  lt;
        glm::vec3 sunVec =
        SpiceManager::ref().targetPosition("SUN", "Earth", "GALACTIC", {}, _time, lt);
        sunVec = glm::normalize(sunVec);

        float angle = acos(glm::dot(xVec, sunVec));
        glm::vec3 ref =  glm::cross(xVec, sunVec);

        glm::mat4 rotation = glm::rotate(glm::mat4(1.0f), angle, ref); 
        transform = rotation * transform;
    }

    position += transform*glm::vec4(_data->offset.x, _data->offset.z, _data->offset.y, _data->offset.w);

    // Activate shader
    _shader->activate();
    glEnable(GL_ALPHA_TEST);
    glDisable(GL_CULL_FACE);

    _shader->setUniform("ViewProjection", data.camera.viewProjectionMatrix());
    _shader->setUniform("ModelTransform", transform);

    // _shader->setUniform("top", _topColor.value());
    // _shader->setUniform("mid", _midColor.value());
    // _shader->setUniform("bot", _botColor.value());
    // _shader->setUniform("tfValues", _tfValues.value());

    setPscUniforms(*_shader.get(), data.camera, position);

    ghoul::opengl::TextureUnit unit;
    unit.activate();
    _texture->bind();
    _shader->setUniform("texture1", unit);

    glBindVertexArray(_quad);
    glDrawArrays(GL_TRIANGLES, 0, 6);
    glEnable(GL_CULL_FACE);
    _shader->deactivate();

    // position += transform*(glm::vec4(0.5f*_data->scale.x+100.0f ,-0.5f*_data->scale.y, 0.0f, _data->scale.w));
    // // RenderData data = { *_camera, psc(), doPerformanceMeasurements };
    // ColorBarData cbdata = { data.camera, 
    //                         position,
    //                         transform,
    //                         _topColor.value(),
    //                         _midColor.value(),
    //                         _botColor.value(),
    //                         _tfValues.value()
    //                         // transform
    //                       };    
    // _colorbar->render(cbdata);
}

void DataPlane::update(const UpdateData& data){
    if(_planeIsDirty)
        createPlane();

    _time = Time::ref().currentTime();
    _stateMatrix = SpiceManager::ref().positionTransformMatrix("GALACTIC", _data->frame, _time);
    
    float openSpaceUpdateInterval = abs(Time::ref().deltaTime()*_updateInterval);
    if(openSpaceUpdateInterval){
        if(abs(_time-_lastUpdateTime) >= openSpaceUpdateInterval){
            updateTexture();
            _lastUpdateTime = _time;
        }
    }

    if(_futureData && _futureData->isFinished && _memorybuffer != ""){
        if(!_dataOptions.options().size()){
            readHeader();
        }

        if(loadTexture())
            _futureData = nullptr;
    }
}

void DataPlane::readHeader(){
    if(!_memorybuffer.empty()){
        std::stringstream memorystream(_memorybuffer);
        std::string line;

        int numOptions = 0;
        while(getline(memorystream,line)){
            if(line.find("#") == 0){
                if(line.find("# Output data:") == 0){

                    line = line.substr(26);
                    std::stringstream ss(line);

                    std::string token;
                    getline(ss, token, 'x');
                    int x = std::stoi(token);

                    getline(ss, token, '=');
                    int y = std::stoi(token);

                    _dimensions = glm::size3_t(x, y, 1);

                    getline(memorystream, line);
                    line = line.substr(1);

                    ss = std::stringstream(line);
                    std::string option;
                    while(ss >> option){
                        if(option != "x" && option != "y" && option != "z"){
                            _dataOptions.addOption({numDataOptions, option});
                            numDataOptions++;
                        }
                    }

                    std::vector<int> v(1,0);
                    _dataOptions.setValue(v);
                }
            }else{
                break;
            }
        }
    }else{
        LWARNING("Noting in memory buffer, are you connected to the information super highway?");
    }
}

float* DataPlane::readData(){
    if(!_memorybuffer.empty()){
        std::stringstream memorystream(_memorybuffer);
        std::string line;

        std::vector<int> selectedOptions = _dataOptions.value();

        std::vector<float> min; 
        std::vector<float> max;
        std::vector<std::vector<float>> optionValues;

        for(int i=0; i < selectedOptions.size(); i++){
            min.push_back(std::numeric_limits<float>::max());
            max.push_back(std::numeric_limits<float>::min());

            std::vector<float> v;
            optionValues.push_back(v);
        }

        float* combinedValues = new float[_dimensions.x*_dimensions.y];

        int numValues = 0;
        while(getline(memorystream, line)){
            if(line.find("#") == 0){
                //part of the header
                continue;
            }

            std::stringstream ss(line); 
            std::vector<float> value;
            float v;
            while(ss >> v){
                value.push_back(v);
            }

            if(value.size()){
                for(int i=0; i<optionValues.size(); i++){
                    optionValues[i].push_back(value[selectedOptions[i]+3]); //+3 because "options" x, y and z.

                    min[i] = std::min(min[i], optionValues[i][numValues]);
                    max[i] = std::max(max[i], optionValues[i][numValues]);
                }
                numValues++;
            }
        }

        if(numValues != _dimensions.x*_dimensions.y){
            LWARNING("Number of values read and expected are not the same");
            return nullptr;
        }

        for(int i=0; i< numValues; i++){
            combinedValues[i] = 0;
            for(int j=0; j<optionValues.size(); j++){
                float normValue = (optionValues[j][i]-min[j])/(max[j]-min[j]);
                combinedValues[i] += glm::clamp(normValue, 0.0f, 1.0f);
            }
            combinedValues[i] /= selectedOptions.size();
        }
        return combinedValues;
    
    }else{
        LWARNING("Noting in memory buffer, are you connected to the information super highway?");
    }
} 

bool DataPlane::loadTexture() {
    float* values = readData();
    if(!values){
        return false;
    }

    if (!_texture) {
        std::unique_ptr<ghoul::opengl::Texture> texture =  std::make_unique<ghoul::opengl::Texture>(
                                                                values, 
                                                                _dimensions,
                                                                ghoul::opengl::Texture::Format::Red,
                                                                GL_RED, 
                                                                GL_FLOAT,
                                                                ghoul::opengl::Texture::FilterMode::Linear,
                                                                ghoul::opengl::Texture::WrappingMode::ClampToEdge
                                                            );

        if(texture){
            texture->uploadTexture();
            texture->setFilter(ghoul::opengl::Texture::FilterMode::Linear);
            _texture = std::move(texture);
        }
    }else{
        _texture->setPixelData(values);
        _texture->uploadTexture();
    }
    return true;
}

bool DataPlane::updateTexture(){
    _memorybuffer = "";
<<<<<<< HEAD
    std::shared_ptr<DownloadManager::FileFuture> future = ISWAManager::ref().downloadDataToMemory(_data->id, _memorybuffer);
=======
    std::shared_ptr<DownloadManager::FileFuture> future = ISWAManager::ref().downloadDataToMemory(-_data->id, _memorybuffer);
>>>>>>> 7b510dae

    if(future){
        _futureData = future;
        return (_memorybuffer != "");
    }

    return false;
}

int DataPlane::id(){
    static int id = 0;
    return id++;
}
}// namespace openspace<|MERGE_RESOLUTION|>--- conflicted
+++ resolved
@@ -384,11 +384,7 @@
 
 bool DataPlane::updateTexture(){
     _memorybuffer = "";
-<<<<<<< HEAD
     std::shared_ptr<DownloadManager::FileFuture> future = ISWAManager::ref().downloadDataToMemory(_data->id, _memorybuffer);
-=======
-    std::shared_ptr<DownloadManager::FileFuture> future = ISWAManager::ref().downloadDataToMemory(-_data->id, _memorybuffer);
->>>>>>> 7b510dae
 
     if(future){
         _futureData = future;
