// /*****************************************************************************************
//  *                                                                                       *
//  * OpenSpace                                                                             *
//  *                                                                                       *
//  * Copyright (c) 2014-2016                                                               *
//  *                                                                                       *
//  * Permission is hereby granted, free of charge, to any person obtaining a copy of this  *
//  * software and associated documentation files (the "Software"), to deal in the Software *
//  * without restriction, including without limitation the rights to use, copy, modify,    *
//  * merge, publish, distribute, sublicense, and/or sell copies of the Software, and to    *
//  * permit persons to whom the Software is furnished to do so, subject to the following   *
//  * conditions:                                                                           *
//  *                                                                                       *
//  * The above copyright notice and this permission notice shall be included in all copies *
//  * or substantial portions of the Software.                                              *
//  *                                                                                       *
//  * THE SOFTWARE IS PROVIDED "AS IS", WITHOUT WARRANTY OF ANY KIND, EXPRESS OR IMPLIED,   *
//  * INCLUDING BUT NOT LIMITED TO THE WARRANTIES OF MERCHANTABILITY, FITNESS FOR A         *
//  * PARTICULAR PURPOSE AND NONINFRINGEMENT. IN NO EVENT SHALL THE AUTHORS OR COPYRIGHT    *
//  * HOLDERS BE LIABLE FOR ANY CLAIM, DAMAGES OR OTHER LIABILITY, WHETHER IN AN ACTION OF  *
//  * CONTRACT, TORT OR OTHERWISE, ARISING FROM, OUT OF OR IN CONNECTION WITH THE SOFTWARE  *
//  * OR THE USE OR OTHER DEALINGS IN THE SOFTWARE.                                         *
//  ****************************************************************************************/

#include <modules/iswa/rendering/dataplane.h>
//#include <ghoul/filesystem/filesystem>
#include <ghoul/io/texture/texturereader.h>
#include <ghoul/opengl/programobject.h>
#include <ghoul/opengl/textureunit.h>
#include <modules/kameleon/include/kameleonwrapper.h>
#include <openspace/scene/scene.h>
#include <openspace/scene/scenegraphnode.h>
#include <openspace/engine/openspaceengine.h>
#include <openspace/rendering/renderengine.h>
#include <openspace/util/spicemanager.h>
#include <openspace/util/time.h>

namespace {
    const std::string _loggerCat = "DataPlane";
}

namespace openspace {

DataPlane::DataPlane(const ghoul::Dictionary& dictionary)
    :CygnetPlane(dictionary)
    ,_dataOptions("dataOptions", "Data Options")
    ,_midLevel("midLevel","Middle level", 0.5, 0.0, 1.0)
    ,_topColor("topColor", "Top Color", glm::vec4(1,0,0,1), glm::vec4(0), glm::vec4(1))
    ,_midColor("midColor", "Mid Color", glm::vec4(0,0,0,0), glm::vec4(0), glm::vec4(1))
    ,_botColor("botColor", "Bot Color", glm::vec4(0,0,1,1), glm::vec4(0), glm::vec4(1))
    ,_tfValues("tfValues", "TF Values", glm::vec2(0.5,0.1), glm::vec2(0), glm::vec2(1))
    ,_colorbar(nullptr)
    ,_futureData(nullptr)
    ,_dataSlice(nullptr)
{   
    _id = id();
    
    std::string name;
    dictionary.getValue("Name", name);
    setName(name);

    addProperty(_dataOptions);
    addProperty(_midLevel);
    // addProperty(_topColor);
    // addProperty(_midColor);
    // addProperty(_botColor);
    // addProperty(_tfValues);

    registerProperties();
    OsEng.gui()._iSWAproperty.registerProperty(&_dataOptions);
    OsEng.gui()._iSWAproperty.registerProperty(&_midLevel);
    // OsEng.gui()._iSWAproperty.registerProperty(&_topColor);
    // OsEng.gui()._iSWAproperty.registerProperty(&_midColor);
    // OsEng.gui()._iSWAproperty.registerProperty(&_botColor);
    // OsEng.gui()._iSWAproperty.registerProperty(&_tfValues);

    // dictionary.getValue("kwPath", _kwPath);

    _dataOptions.onChange([this](){loadTexture();});
}

DataPlane::~DataPlane(){}


bool DataPlane::initialize(){
    // std::string kwPath;
    // _kw = std::make_shared<KameleonWrapper>(_kwPath);
    // dictionary.getValue("KW", _kw);

    // KameleonWrapper::Model model = _kw->model();
    // if( model == KameleonWrapper::Model::BATSRUS)
    //     _var = "p";
    // else
    //     _var = "rho";


    createPlane();
    
    if (_shader == nullptr) {
    // DatePlane Program
    RenderEngine& renderEngine = OsEng.renderEngine();
    _shader = renderEngine.buildRenderProgram("PlaneProgram",
        "${MODULE_ISWA}/shaders/dataplane_vs.glsl",
        "${MODULE_ISWA}/shaders/dataplane_fs.glsl"
        );
    if (!_shader)
        return false;
    }

    // _dimensions = glm::size3_t(500,500,1);
    // float zSlice = 0.5f;
    // _dataSlice = _kw->getUniformSliceValues(std::string(_var), _dimensions, zSlice);

    // loadTexture();
    updateTexture();


    // std::cout << "Creating Colorbar" << std::endl;
    // _colorbar = std::make_shared<ColorBar>();
    // if(_colorbar){
    //     _colorbar->initialize(); 
    // }

    return isReady();
}

bool DataPlane::deinitialize(){
    unregisterProperties();
    destroyPlane();
    destroyShader();
    
    // _kw = nullptr;
    _texture = nullptr;
    _memorybuffer = "";
    
    // _colorbar->deinitialize();
    // _colorbar = nullptr;

    return true;
}



void DataPlane::render(const RenderData& data){
    
    if(!_texture) return;
    
    psc position = data.position;
    glm::mat4 transform = glm::mat4(1.0);

    glm::mat4 rotx = glm::rotate(transform, static_cast<float>(M_PI_2), glm::vec3(1, 0, 0));
    glm::mat4 roty = glm::rotate(transform, static_cast<float>(M_PI_2), glm::vec3(0, -1, 0));
    glm::mat4 rotz = glm::rotate(transform, static_cast<float>(M_PI_2), glm::vec3(0, 0, 1));

    glm::mat4 rot = glm::mat4(1.0);
    for (int i = 0; i < 3; i++){
        for (int j = 0; j < 3; j++){
            transform[i][j] = static_cast<float>(_stateMatrix[i][j]);
        }
    }

    transform = transform * rotz * roty; //BATSRUS

    if(_data->frame == "GSM"){
        glm::vec4 v(1,0,0,1);
        glm::vec3 xVec = glm::vec3(transform*v);
        xVec = glm::normalize(xVec);

        double  lt;
        glm::vec3 sunVec =
        SpiceManager::ref().targetPosition("SUN", "Earth", "GALACTIC", {}, _time, lt);
        sunVec = glm::normalize(sunVec);

<<<<<<< HEAD
        position += transform*glm::vec4(_data->spatialScale.x*_data->offset, _data->spatialScale.y);

        // Activate shader
        _shader->activate();
        glEnable(GL_ALPHA_TEST);
        glDisable(GL_CULL_FACE);

        _shader->setUniform("ViewProjection", data.camera.viewProjectionMatrix());
        _shader->setUniform("ModelTransform", transform);

        // _shader->setUniform("top", _topColor.value());
        // _shader->setUniform("mid", _midColor.value());
        // _shader->setUniform("bot", _botColor.value());
        // _shader->setUniform("tfValues", _tfValues.value());

        setPscUniforms(*_shader.get(), data.camera, position);

        ghoul::opengl::TextureUnit unit;
        unit.activate();
        _texture->bind();
        _shader->setUniform("texture1", unit);

        glBindVertexArray(_quad);
        glDrawArrays(GL_TRIANGLES, 0, 6);
        glEnable(GL_CULL_FACE);
        _shader->deactivate();

        // position += transform*(glm::vec4(0.5f*_data->scale.x+100.0f ,-0.5f*_data->scale.y, 0.0f, _data->scale.w));
        // // RenderData data = { *_camera, psc(), doPerformanceMeasurements };
        // ColorBarData cbdata = { data.camera, 
        //                         position,
        //                         transform,
        //                         _topColor.value(),
        //                         _midColor.value(),
        //                         _botColor.value(),
        //                         _tfValues.value()
        //                         // transform
        //                       };    
        // _colorbar->render(cbdata);
=======
        float angle = acos(glm::dot(xVec, sunVec));
        glm::vec3 ref =  glm::cross(xVec, sunVec);

        glm::mat4 rotation = glm::rotate(glm::mat4(1.0f), angle, ref); 
        transform = rotation * transform;
>>>>>>> 2701d483
    }

    position += transform*glm::vec4(_data->offset.x, _data->offset.z, _data->offset.y, _data->offset.w);

    // Activate shader
    _shader->activate();
    glEnable(GL_ALPHA_TEST);
    glDisable(GL_CULL_FACE);

    _shader->setUniform("ViewProjection", data.camera.viewProjectionMatrix());
    _shader->setUniform("ModelTransform", transform);

    // _shader->setUniform("top", _topColor.value());
    // _shader->setUniform("mid", _midColor.value());
    // _shader->setUniform("bot", _botColor.value());
    // _shader->setUniform("tfValues", _tfValues.value());

    setPscUniforms(*_shader.get(), data.camera, position);

    ghoul::opengl::TextureUnit unit;
    unit.activate();
    _texture->bind();
    _shader->setUniform("texture1", unit);

    glBindVertexArray(_quad);
    glDrawArrays(GL_TRIANGLES, 0, 6);
    glEnable(GL_CULL_FACE);
    _shader->deactivate();

    // position += transform*(glm::vec4(0.5f*_data->scale.x+100.0f ,-0.5f*_data->scale.y, 0.0f, _data->scale.w));
    // // RenderData data = { *_camera, psc(), doPerformanceMeasurements };
    // ColorBarData cbdata = { data.camera, 
    //                         position,
    //                         transform,
    //                         _topColor.value(),
    //                         _midColor.value(),
    //                         _botColor.value(),
    //                         _tfValues.value()
    //                         // transform
    //                       };    
    // _colorbar->render(cbdata);
}

void DataPlane::update(const UpdateData& data){
    if(_planeIsDirty)
        createPlane();

    // if(abs(Time::ref().currentTime - _time) > 2*Time::ref().deltaTime())

    _time = Time::ref().currentTime();
    _stateMatrix = SpiceManager::ref().positionTransformMatrix("GALACTIC", _data->frame, _time);

    float openSpaceUpdateInterval = abs(Time::ref().deltaTime()*_updateInterval);
    if(openSpaceUpdateInterval){
        if(abs(_time-_lastUpdateTime) >= openSpaceUpdateInterval){
            updateTexture();
            _lastUpdateTime = _time;
        }
    }

    if(_futureData && _futureData->isFinished && _memorybuffer != ""){
        if(!_dataOptions.options().size()){
            readHeader();
        }

        if(loadTexture())
            _futureData = nullptr;
    }
}

void DataPlane::readHeader(){
    if(!_memorybuffer.empty()){
        std::stringstream memorystream(_memorybuffer);
        std::string line;

        int numOptions = 0;
        while(getline(memorystream,line)){
            if(line.find("#") == 0){
                if(line.find("# Output data:") == 0){

                    line = line.substr(26);
                    std::stringstream ss(line);

                    std::string token;
                    getline(ss, token, 'x');
                    int x = std::stoi(token);

                    getline(ss, token, '=');
                    int y = std::stoi(token);

                    _dimensions = glm::size3_t(x, y, 1);

                    getline(memorystream, line);
                    line = line.substr(1);

                    ss = std::stringstream(line);
                    std::string option;
                    while(ss >> option){
                        if(option != "x" && option != "y" && option != "z"){
                            _dataOptions.addOption({numDataOptions, option});
                            numDataOptions++;
                        }
                    }

                    std::vector<int> v(1,0);
                    _dataOptions.setValue(v);
                }
            }else{
                break;
            }
        }
    }else{
        LWARNING("Noting in memory buffer, are you connected to the information super highway?");
    }
}

float* DataPlane::readData(){
    if(!_memorybuffer.empty()){
        std::stringstream memorystream(_memorybuffer);
        std::string line;

        std::vector<int> selectedOptions = _dataOptions.value();
        float refProcent = _midLevel.value();

        std::vector<float> min; 
        std::vector<float> max;
        std::vector<std::vector<float>> optionValues;


        for(int i=0; i < selectedOptions.size(); i++){
            min.push_back(std::numeric_limits<float>::max());
            max.push_back(std::numeric_limits<float>::min());

            std::vector<float> v;
            optionValues.push_back(v);
        }

        float* combinedValues = new float[_dimensions.x*_dimensions.y];

        int numValues = 0;
        while(getline(memorystream, line)){
            if(line.find("#") == 0){
                //part of the header
                continue;
            }

            std::stringstream ss(line); 
            std::vector<float> value;
            float v;
            while(ss >> v){
                value.push_back(v);
            }

            if(value.size()){
                for(int i=0; i<optionValues.size(); i++){
                    optionValues[i].push_back(value[selectedOptions[i]+3]); //+3 because "options" x, y and z.

                    min[i] = std::min(min[i], optionValues[i][numValues]);
                    max[i] = std::max(max[i], optionValues[i][numValues]);
                }
                numValues++;
            }
        }

        if(numValues != _dimensions.x*_dimensions.y){
            LWARNING("Number of values read and expected are not the same");
            return nullptr;
        }

        // std::vector<int> refValue;
        // for(int i=0; j<optionValues.size(); i++){
        //     refValue.push_back(optionValues[i][0]);
        // }

        for(int i=0; i< numValues; i++){
            combinedValues[i] = 0;
            for(int j=0; j<optionValues.size(); j++){
                float refV = optionValues[j][_dimensions.x*_dimensions.y-1];
                float v    = optionValues[j][i];

                float normValue = 0;
                if(v > refV){
                    normValue = (1-refProcent)*(v-refV)/(max[j]-refV);
                }else{
                    normValue = -(refProcent)*((refV-v)/(refV-min[j]));

                    // if(v < refV-1){
                    //     std::cout << "refV: " << refV << ", v: " << v << ", min: " << min[j] << ", max: " << max[j] << ", "; 
                    //     std::cout << "norm: " << normValue << ", norm+1/2: ";
                    //     std::cout << (normValue+1.0)/2.0f << std::endl;
                    // }
                }
                normValue = (normValue+refProcent);

                // normValue = (optionValues[j][i]-min[j])/(max[j]-min[j]);
                // combinedValues[i] += glm::clamp(normValue, 0.0f, 1.0f);
            }
            combinedValues[i] /= selectedOptions.size();
            // std::cout << std::endl;
        }
        return combinedValues;
    
    }else{
        LWARNING("Noting in memory buffer, are you connected to the information super highway?");
    }
} 

bool DataPlane::loadTexture() {
    float* values = readData();
    if(!values){
        return false;
    }

    if (!_texture) {
        std::unique_ptr<ghoul::opengl::Texture> texture =  std::make_unique<ghoul::opengl::Texture>(
                                                                values, 
                                                                _dimensions,
                                                                ghoul::opengl::Texture::Format::Red,
                                                                GL_RED, 
                                                                GL_FLOAT,
                                                                ghoul::opengl::Texture::FilterMode::Linear,
                                                                ghoul::opengl::Texture::WrappingMode::ClampToEdge
                                                            );

        if(texture){
            texture->uploadTexture();
            texture->setFilter(ghoul::opengl::Texture::FilterMode::Linear);
            _texture = std::move(texture);
        }
    }else{
        _texture->setPixelData(values);
        _texture->uploadTexture();
    }
    return true;
}

bool DataPlane::updateTexture(){
    _memorybuffer = "";
    std::shared_ptr<DownloadManager::FileFuture> future = ISWAManager::ref().downloadDataToMemory(_data->id, _memorybuffer);

    if(future){
        _futureData = future;
        return (_memorybuffer != "");
    }

    return false;
}

int DataPlane::id(){
    static int id = 0;
    return id++;
}
}// namespace openspace<|MERGE_RESOLUTION|>--- conflicted
+++ resolved
@@ -171,56 +171,15 @@
         SpiceManager::ref().targetPosition("SUN", "Earth", "GALACTIC", {}, _time, lt);
         sunVec = glm::normalize(sunVec);
 
-<<<<<<< HEAD
-        position += transform*glm::vec4(_data->spatialScale.x*_data->offset, _data->spatialScale.y);
-
-        // Activate shader
-        _shader->activate();
-        glEnable(GL_ALPHA_TEST);
-        glDisable(GL_CULL_FACE);
-
-        _shader->setUniform("ViewProjection", data.camera.viewProjectionMatrix());
-        _shader->setUniform("ModelTransform", transform);
-
-        // _shader->setUniform("top", _topColor.value());
-        // _shader->setUniform("mid", _midColor.value());
-        // _shader->setUniform("bot", _botColor.value());
-        // _shader->setUniform("tfValues", _tfValues.value());
-
-        setPscUniforms(*_shader.get(), data.camera, position);
-
-        ghoul::opengl::TextureUnit unit;
-        unit.activate();
-        _texture->bind();
-        _shader->setUniform("texture1", unit);
-
-        glBindVertexArray(_quad);
-        glDrawArrays(GL_TRIANGLES, 0, 6);
-        glEnable(GL_CULL_FACE);
-        _shader->deactivate();
-
-        // position += transform*(glm::vec4(0.5f*_data->scale.x+100.0f ,-0.5f*_data->scale.y, 0.0f, _data->scale.w));
-        // // RenderData data = { *_camera, psc(), doPerformanceMeasurements };
-        // ColorBarData cbdata = { data.camera, 
-        //                         position,
-        //                         transform,
-        //                         _topColor.value(),
-        //                         _midColor.value(),
-        //                         _botColor.value(),
-        //                         _tfValues.value()
-        //                         // transform
-        //                       };    
-        // _colorbar->render(cbdata);
-=======
         float angle = acos(glm::dot(xVec, sunVec));
         glm::vec3 ref =  glm::cross(xVec, sunVec);
 
         glm::mat4 rotation = glm::rotate(glm::mat4(1.0f), angle, ref); 
         transform = rotation * transform;
->>>>>>> 2701d483
-    }
-
-    position += transform*glm::vec4(_data->offset.x, _data->offset.z, _data->offset.y, _data->offset.w);
+    }
+
+    position += transform*glm::vec4(_data->spatialScale.x*_data->offset, _data->spatialScale.y);
+    
 
     // Activate shader
     _shader->activate();
