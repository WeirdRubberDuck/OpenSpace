/*****************************************************************************************
*                                                                                       *
* OpenSpace                                                                             *
*                                                                                       *
* Copyright (c) 2014-2016                                                               *
*                                                                                       *
* Permission is hereby granted, free of charge, to any person obtaining a copy of this  *
* software and associated documentation files (the "Software"), to deal in the Software *
* without restriction, including without limitation the rights to use, copy, modify,    *
* merge, publish, distribute, sublicense, and/or sell copies of the Software, and to    *
* permit persons to whom the Software is furnished to do so, subject to the following   *
* conditions:                                                                           *
*                                                                                       *
* The above copyright notice and this permission notice shall be included in all copies *
* or substantial portions of the Software.                                              *
*                                                                                       *
* THE SOFTWARE IS PROVIDED "AS IS", WITHOUT WARRANTY OF ANY KIND, EXPRESS OR IMPLIED,   *
* INCLUDING BUT NOT LIMITED TO THE WARRANTIES OF MERCHANTABILITY, FITNESS FOR A         *
* PARTICULAR PURPOSE AND NONINFRINGEMENT. IN NO EVENT SHALL THE AUTHORS OR COPYRIGHT    *
* HOLDERS BE LIABLE FOR ANY CLAIM, DAMAGES OR OTHER LIABILITY, WHETHER IN AN ACTION OF  *
* CONTRACT, TORT OR OTHERWISE, ARISING FROM, OUT OF OR IN CONNECTION WITH THE SOFTWARE  *
* OR THE USE OR OTHER DEALINGS IN THE SOFTWARE.                                         *
****************************************************************************************/

#include <modules/iswa/rendering/datasphere.h>
#include <openspace/util/powerscaledsphere.h>
#include <openspace/engine/openspaceengine.h>
#include <openspace/rendering/renderengine.h>
#include <modules/iswa/util/dataprocessorjson.h>

#include <modules/onscreengui/include/gui.h>

#ifdef WIN32        
#define _USE_MATH_DEFINES
#include <math.h>
#endif

namespace {
    const std::string _loggerCat = "DataSphere";
}

namespace openspace {

DataSphere::DataSphere(const ghoul::Dictionary& dictionary)
    :DataCygnet(dictionary)
    ,_sphere(nullptr)
{
    float radius;
    dictionary.getValue("Radius", radius);
    _radius = radius;

    _programName = "DataSphereProgram";
    _vsPath = "${MODULE_ISWA}/shaders/datasphere_vs.glsl";
    _fsPath = "${MODULE_ISWA}/shaders/datasphere_fs.glsl";


}

DataSphere::~DataSphere(){}

bool DataSphere::initialize(){
    IswaCygnet::initialize();
    setPropertyCallbacks();
    //rotate 90 degrees because of the texture coordinates in PowerScaledSphere
    _rotation = glm::rotate(_rotation, (float)M_PI_2, glm::vec3(1.0, 0.0, 0.0));

    if(_group){
        _dataProcessor = _group->dataProcessor();
        subscribeToGroup();
        //getGroupPropertyValues();
    }else{
        OsEng.gui()._iswa.registerProperty(&_useLog);
        OsEng.gui()._iswa.registerProperty(&_useHistogram);
        OsEng.gui()._iswa.registerProperty(&_autoFilter);
        OsEng.gui()._iswa.registerProperty(&_normValues);
        OsEng.gui()._iswa.registerProperty(&_transferFunctionsFile);
        OsEng.gui()._iswa.registerProperty(&_dataOptions);
        if(!_autoFilter.value())
            OsEng.gui()._iswa.registerProperty(&_backgroundValues);

        _dataProcessor = std::make_shared<DataProcessorJson>();
        //If autofilter is on, background values property should be hidden
        _autoFilter.onChange([this](){
            // If autofilter is selected, use _dataProcessor to set backgroundValues 
            // and unregister backgroundvalues property.
            if(_autoFilter.value()){
                _backgroundValues.setValue(_dataProcessor->filterValues());
                OsEng.gui()._iswa.unregisterProperty(&_backgroundValues); 
            // else if autofilter is turned off, register backgroundValues 
            } else {
                OsEng.gui()._iswa.registerProperty(&_backgroundValues, &_autoFilter);            
            }
        });
    }

    readTransferFunctions(_transferFunctionsFile.value());

<<<<<<< HEAD
    setPropertyCallbacks();
    // _useHistogram.setValue(true);
    // _autoFilter.setValue(true);

=======
>>>>>>> 22d03a3b
    return true;
}

bool DataSphere::createGeometry(){
    PowerScaledScalar radius =  PowerScaledScalar(6.371f*_radius, 6.0);
    int segments = 100;
    _sphere = std::make_shared<PowerScaledSphere>(radius, segments);
    _sphere->initialize();
    return true;
}

bool DataSphere::destroyGeometry(){
    _sphere = nullptr;
    return true;
}

void DataSphere::renderGeometry() const {
    glEnable(GL_CULL_FACE);
    glCullFace(GL_BACK);
    _sphere->render();
}

std::vector<float*> DataSphere::textureData(){
    // if the buffer in the datafile is empty, do not proceed
    if(_dataBuffer.empty())
        return std::vector<float*>();

    if(!_dataOptions.options().size()){ // load options for value selection
        fillOptions(_dataBuffer);
        _dataProcessor->addDataValues(_dataBuffer, _dataOptions);

        // if this datacygnet has added new values then reload texture
        // for the whole group, including this datacygnet, and return after.
        if(_group){
            _group->updateGroup();
            return std::vector<float*>();
        }
    }
    // _textureDimensions = _dataProcessor->dimensions();
    return _dataProcessor->processData(_dataBuffer, _dataOptions, _textureDimensions);
}

void DataSphere::setUniforms(){
    // set both data texture and transfer function texture
    setTextureUniforms();
    _shader->setUniform("backgroundValues", _backgroundValues.value());
    _shader->setUniform("transparency", _alpha.value());
}
} //namespace openspace<|MERGE_RESOLUTION|>--- conflicted
+++ resolved
@@ -95,13 +95,6 @@
 
     readTransferFunctions(_transferFunctionsFile.value());
 
-<<<<<<< HEAD
-    setPropertyCallbacks();
-    // _useHistogram.setValue(true);
-    // _autoFilter.setValue(true);
-
-=======
->>>>>>> 22d03a3b
     return true;
 }
 
