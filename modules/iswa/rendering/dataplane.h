/*****************************************************************************************
*                                                                                       *
* OpenSpace                                                                             *
*                                                                                       *
* Copyright (c) 2014-2015                                                               *
*                                                                                       *
* Permission is hereby granted, free of charge, to any person obtaining a copy of this  *
* software and associated documentation files (the "Software"), to deal in the Software *
* without restriction, including without limitation the rights to use, copy, modify,    *
* merge, publish, distribute, sublicense, and/or sell copies of the Software, and to    *
* permit persons to whom the Software is furnished to do so, subject to the following   *
* conditions:                                                                           *
*                                                                                       *
* The above copyright notice and this permission notice shall be included in all copies *
* or substantial portions of the Software.                                              *
*                                                                                       *
* THE SOFTWARE IS PROVIDED "AS IS", WITHOUT WARRANTY OF ANY KIND, EXPRESS OR IMPLIED,   *
* INCLUDING BUT NOT LIMITED TO THE WARRANTIES OF MERCHANTABILITY, FITNESS FOR A         *
* PARTICULAR PURPOSE AND NONINFRINGEMENT. IN NO EVENT SHALL THE AUTHORS OR COPYRIGHT    *
* HOLDERS BE LIABLE FOR ANY CLAIM, DAMAGES OR OTHER LIABILITY, WHETHER IN AN ACTION OF  *
* CONTRACT, TORT OR OTHERWISE, ARISING FROM, OUT OF OR IN CONNECTION WITH THE SOFTWARE  *
* OR THE USE OR OTHER DEALINGS IN THE SOFTWARE.                                         *
****************************************************************************************/

#ifndef __DATAPLANE_H__
#define __DATAPLANE_H__

#include <modules/iswa/rendering/cygnetplane.h>
#include <modules/kameleon/include/kameleonwrapper.h>
#include <openspace/properties/vectorproperty.h>
#include <openspace/properties/selectionproperty.h>
#include <modules/iswa/util/dataprocessor.h>

namespace openspace{
class IswaGroup;

class DataPlane : public CygnetPlane {
friend class IswaGroup;
 public:
     DataPlane(const ghoul::Dictionary& dictionary);
     ~DataPlane();

 protected:
    void useLog(bool useLog);
    void normValues(glm::vec2 normValues);
    void useHistogram(bool useHistogram);
    void dataOptions(std::vector<int> options);
    void transferFunctionsFile(std::string tfPath);
    void backgroundValues(glm::vec2 backgroundValues);

 private:
    virtual bool loadTexture() override;
    virtual bool updateTexture() override;

    virtual bool readyToRender() override;
    virtual void setUniformAndTextures() override;
    virtual bool createShader() override;

    void setTransferFunctions(std::string tfPath);

    properties::SelectionProperty _dataOptions;
    properties::StringProperty _transferFunctionsFile;
    properties::Vec2Property _backgroundValues;

    properties::Vec2Property _normValues;
    properties::BoolProperty _useLog;
    properties::BoolProperty _useHistogram;
    
    std::string _dataBuffer;
<<<<<<< HEAD

    // std::shared_ptr<ColorBar> _colorbar;
    
    //FOR TESTING
    // double _avgBenchmarkTime=0.0;
    // int _numOfBenchmarks = 0;
    //===========
=======
    std::shared_ptr<DataProcessor> _dataProcessor; 
>>>>>>> fec15357
 };
 
 } // namespace openspace

#endif //__DATAPLANE_H__<|MERGE_RESOLUTION|>--- conflicted
+++ resolved
@@ -67,17 +67,9 @@
     properties::BoolProperty _useHistogram;
     
     std::string _dataBuffer;
-<<<<<<< HEAD
 
-    // std::shared_ptr<ColorBar> _colorbar;
-    
-    //FOR TESTING
-    // double _avgBenchmarkTime=0.0;
-    // int _numOfBenchmarks = 0;
-    //===========
-=======
     std::shared_ptr<DataProcessor> _dataProcessor; 
->>>>>>> fec15357
+
  };
  
  } // namespace openspace
