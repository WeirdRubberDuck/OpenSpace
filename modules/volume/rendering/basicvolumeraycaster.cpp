--- conflicted
+++ resolved
@@ -47,11 +47,8 @@
 
 BasicVolumeRaycaster::BasicVolumeRaycaster(
     std::shared_ptr<ghoul::opengl::Texture> volumeTexture,
-<<<<<<< HEAD
-    std::shared_ptr<TransferFunction> transferFunction,
-=======
     std::shared_ptr<openspace::TransferFunction> transferFunction,
->>>>>>> 2133d6d6
+
     std::shared_ptr<VolumeClipPlanes> clipPlanes)
     : _volumeTexture(volumeTexture)
     , _transferFunction(transferFunction)
@@ -117,10 +114,6 @@
     const RaycastData& data,
     ghoul::opengl::ProgramObject& program)
 {
-<<<<<<< HEAD
-
-=======
->>>>>>> 2133d6d6
     if (!_volumeTexture || !_transferFunction) {
         return;
     }
@@ -133,14 +126,8 @@
     _transferFunction->update();
     _tfUnit = std::make_unique<ghoul::opengl::TextureUnit>();
     _tfUnit->activate();
-<<<<<<< HEAD
-
     _transferFunction->getTexture().bind();
-    // LINFOC("PRERAYCAST", "hello");
-
-=======
-    _transferFunction->getTexture().bind();
->>>>>>> 2133d6d6
+
     program.setUniform("transferFunction_" + id, _tfUnit->unitNumber());
 
     _textureUnit = std::make_unique<ghoul::opengl::TextureUnit>();
@@ -200,11 +187,7 @@
 
 
 void BasicVolumeRaycaster::setTransferFunction(
-<<<<<<< HEAD
-    std::shared_ptr<TransferFunction> transferFunction)
-=======
     std::shared_ptr<openspace::TransferFunction> transferFunction)
->>>>>>> 2133d6d6
 {
     _transferFunction = transferFunction;
 }
