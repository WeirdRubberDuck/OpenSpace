--- conflicted
+++ resolved
@@ -419,10 +419,7 @@
 	}
 	std::cout << std::endl << std::endl;
 
-<<<<<<< HEAD
-=======
 	delete[] doubleData;
->>>>>>> 1c1db199
 	return data;
 }
 
