/*****************************************************************************************
 *                                                                                       *
 * OpenSpace                                                                             *
 *                                                                                       *
 * Copyright (c) 2014-2018                                                               *
 *                                                                                       *
 * Permission is hereby granted, free of charge, to any person obtaining a copy of this  *
 * software and associated documentation files (the "Software"), to deal in the Software *
 * without restriction, including without limitation the rights to use, copy, modify,    *
 * merge, publish, distribute, sublicense, and/or sell copies of the Software, and to    *
 * permit persons to whom the Software is furnished to do so, subject to the following   *
 * conditions:                                                                           *
 *                                                                                       *
 * The above copyright notice and this permission notice shall be included in all copies *
 * or substantial portions of the Software.                                              *
 *                                                                                       *
 * THE SOFTWARE IS PROVIDED "AS IS", WITHOUT WARRANTY OF ANY KIND, EXPRESS OR IMPLIED,   *
 * INCLUDING BUT NOT LIMITED TO THE WARRANTIES OF MERCHANTABILITY, FITNESS FOR A         *
 * PARTICULAR PURPOSE AND NONINFRINGEMENT. IN NO EVENT SHALL THE AUTHORS OR COPYRIGHT    *
 * HOLDERS BE LIABLE FOR ANY CLAIM, DAMAGES OR OTHER LIABILITY, WHETHER IN AN ACTION OF  *
 * CONTRACT, TORT OR OTHERWISE, ARISING FROM, OUT OF OR IN CONNECTION WITH THE SOFTWARE  *
 * OR THE USE OR OTHER DEALINGS IN THE SOFTWARE.                                         *
 ****************************************************************************************/

#include <modules/digitaluniverse/rendering/renderableplanescloud.h>

#include <modules/digitaluniverse/digitaluniversemodule.h>
#include <openspace/documentation/documentation.h>
#include <openspace/documentation/verifier.h>
#include <openspace/util/updatestructures.h>
#include <openspace/engine/openspaceengine.h>
#include <openspace/engine/wrapper/windowwrapper.h>
#include <openspace/rendering/renderengine.h>
#include <ghoul/filesystem/filesystem.h>
#include <ghoul/font/fontmanager.h>
#include <ghoul/font/fontrenderer.h>
#include <ghoul/io/texture/texturereader.h>
#include <ghoul/logging/logmanager.h>
#include <ghoul/opengl/programobject.h>
#include <ghoul/opengl/texture.h>
#include <ghoul/opengl/textureunit.h>
#include <array>
#include <fstream>
#include <string>

namespace {
    constexpr const char* _loggerCat = "RenderablePlanesCloud";
    constexpr const char* ProgramObjectName = "RenderablePlanesCloud";

    constexpr std::array<const char*, 4> UniformNames = {
        "modelViewProjectionTransform", "alphaValue", "fadeInValue", "galaxyTexture"
    };

    constexpr const char* KeyFile = "File";
    constexpr const char* keyUnit = "Unit";
    constexpr const char* MeterUnit = "m";
    constexpr const char* KilometerUnit = "Km";
    constexpr const char* ParsecUnit = "pc";
    constexpr const char* KiloparsecUnit = "Kpc";
    constexpr const char* MegaparsecUnit = "Mpc";
    constexpr const char* GigaparsecUnit = "Gpc";
    constexpr const char* GigalightyearUnit = "Gly";

    constexpr int8_t CurrentCacheVersion = 2;
    constexpr double PARSEC = 0.308567756E17;

    enum BlendMode {
        BlendModeNormal = 0,
        BlendModeAdditive
    };

    constexpr openspace::properties::Property::PropertyInfo TransparencyInfo = {
        "Transparency",
        "Transparency",
        "This value is a multiplicative factor that is applied to the transparency of "
        "all points."
    };

    constexpr openspace::properties::Property::PropertyInfo ScaleFactorInfo = {
        "ScaleFactor",
        "Scale Factor",
        "This value is used as a multiplicative factor that is applied to the apparent "
        "size of each point."
    };

    constexpr openspace::properties::Property::PropertyInfo TextColorInfo = {
        "TextColor",
        "Text Color",
        "The text color for the astronomical object."
    };

    constexpr openspace::properties::Property::PropertyInfo TextSizeInfo = {
        "TextSize",
        "Text Size",
        "The text size for the astronomical object labels."
    };

    constexpr openspace::properties::Property::PropertyInfo LabelFileInfo = {
        "LabelFile",
        "Label File",
        "The path to the label file that contains information about the astronomical "
        "objects being rendered."
    };

    constexpr openspace::properties::Property::PropertyInfo LabelMinSizeInfo = {
        "TextMinSize",
        "Text Min Size",
        "The minimal size (in pixels) of the text for the labels for the astronomical "
        "objects being rendered."
    };

    constexpr openspace::properties::Property::PropertyInfo LabelMaxSizeInfo = {
        "TextMaxSize",
        "Text Max Size",
        "The maximum size (in pixels) of the text for the labels for the astronomical "
        "objects being rendered."
    };

    constexpr openspace::properties::Property::PropertyInfo DrawElementsInfo = {
        "DrawElements",
        "Draw Elements",
        "Enables/Disables the drawing of the astronomical objects."
    };

    constexpr openspace::properties::Property::PropertyInfo TransformationMatrixInfo = {
        "TransformationMatrix",
        "Transformation Matrix",
        "Transformation matrix to be applied to each astronomical object."
    };

    constexpr openspace::properties::Property::PropertyInfo BlendModeInfo = {
        "BlendMode",
        "Blending Mode",
        "This determines the blending mode that is applied to this plane."
    };

    constexpr openspace::properties::Property::PropertyInfo TexturePathInfo = {
        "TexturePath",
        "Texture Path",
        "This value specifies the path for the textures in disk."
    };

    constexpr openspace::properties::Property::PropertyInfo LuminosityInfo = {
        "Luminosity",
        "Luminosity variable",
        "Datavar variable to control the luminosity/size of the astronomical objects."
    };

    constexpr openspace::properties::Property::PropertyInfo ScaleLuminosityInfo = {
        "ScaleLuminosity",
        "ScaleLuminosity variable",
        "Scaling control for the luminosity/size of the astronomical objects."
    };

    constexpr openspace::properties::Property::PropertyInfo RenderOptionInfo = {
        "RenderOptionInfo",
        "Render Option",
        "Debug option for rendering of billboards and texts."
    };

    constexpr openspace::properties::Property::PropertyInfo FadeInDistancesInfo = {
        "FadeInDistances",
        "Fade-In Start and End Distances",
        "These values determine the initial and final distances from the center of "
        "our galaxy from which the astronomical object will start and end "
        "fading-in."
    };

    constexpr openspace::properties::Property::PropertyInfo DisableFadeInInfo = {
        "DisableFadeIn",
        "Disable Fade-in effect",
        "Enables/Disables the Fade-in effect."
    };

    constexpr openspace::properties::Property::PropertyInfo PlaneMinSizeInfo = {
        "PlaneMinSize",
        "Plane Min Size in Pixels",
        "The min size (in pixels) for the plane representing the astronomical "
        "object."
    };

    static const openspace::properties::Property::PropertyInfo ForceDomeRenderingOptionInfo = {
        "ForceDomeRenderingOption",
        "Force dome rendering orientation for labels and billboards.",
        "Force dome rendering orientation for labels and billboards."
    };

}  // namespace

namespace openspace {

documentation::Documentation RenderablePlanesCloud::Documentation() {
    using namespace documentation;
    return {
        "RenderablePlanesCloud",
        "digitaluniverse_RenderablePlanesCloud",
        {
            {
                "Type",
                new StringEqualVerifier("RenderablePlanesCloud"),
                Optional::No
            },
            {
                KeyFile,
                new StringVerifier,
                Optional::Yes,
                "The path to the SPECK file that contains information about the "
                "astronomical object being rendered."
            },
            {
                TransparencyInfo.identifier,
                new DoubleVerifier,
                Optional::No,
                TransparencyInfo.description
            },
            {
                ScaleFactorInfo.identifier,
                new DoubleVerifier,
                Optional::Yes,
                ScaleFactorInfo.description
            },
            {
                TextColorInfo.identifier,
                new DoubleVector4Verifier,
                Optional::Yes,
                TextColorInfo.description
            },
            {
                TextSizeInfo.identifier,
                new DoubleVerifier,
                Optional::Yes,
                TextSizeInfo.description
            },
            {
                LabelFileInfo.identifier,
                new StringVerifier,
                Optional::Yes,
                LabelFileInfo.description
            },
            {
                LabelMinSizeInfo.identifier,
                new IntVerifier,
                Optional::Yes,
                LabelMinSizeInfo.description
            },
            {
                LabelMaxSizeInfo.identifier,
                new IntVerifier,
                Optional::Yes,
                LabelMaxSizeInfo.description
            },
            {
                TransformationMatrixInfo.identifier,
                new Matrix4x4Verifier<double>,
                Optional::Yes,
                TransformationMatrixInfo.description
            },
            {
                BlendModeInfo.identifier,
                new StringInListVerifier({ "Normal", "Additive" }),
                Optional::Yes,
                BlendModeInfo.description, // + " The default value is 'Normal'.",
            },
            {
                TexturePathInfo.identifier,
                new StringVerifier,
                Optional::No,
                TexturePathInfo.description,
            },
            {
                LuminosityInfo.identifier,
                new StringVerifier,
                Optional::Yes,
                LuminosityInfo.description,
            },
            {
                ScaleFactorInfo.identifier,
                new DoubleVerifier,
                Optional::Yes,
                ScaleFactorInfo.description,
            },
            {
                FadeInDistancesInfo.identifier,
                new Vector2Verifier<float>,
                Optional::Yes,
                FadeInDistancesInfo.description
            },
            {
                DisableFadeInInfo.identifier,
                new BoolVerifier,
                Optional::Yes,
                DisableFadeInInfo.description
            },
            {
                PlaneMinSizeInfo.identifier,
                new DoubleVerifier,
                Optional::Yes,
                PlaneMinSizeInfo.description
            },
            {
                ForceDomeRenderingOptionInfo.identifier,
                new BoolVerifier,
                Optional::Yes,
                ForceDomeRenderingOptionInfo.description
            }
        }
    };
}


RenderablePlanesCloud::RenderablePlanesCloud(const ghoul::Dictionary& dictionary)
    : Renderable(dictionary)
    , _alphaValue(TransparencyInfo, 1.f, 0.f, 1.f)
    , _scaleFactor(ScaleFactorInfo, 1.f, 0.f, 50.f)
    , _textColor(
        TextColorInfo,
        glm::vec4(1.0f, 1.0, 1.0f, 1.f),
        glm::vec4(0.f),
        glm::vec4(1.f)
    )
    , _textSize(TextSizeInfo, 8.0, 0.5, 24.0)
    , _drawElements(DrawElementsInfo, true)
    , _blendMode(BlendModeInfo, properties::OptionProperty::DisplayType::Dropdown)
    , _fadeInDistance(
        FadeInDistancesInfo,
        glm::vec2(0.f),
        glm::vec2(0.f),
        glm::vec2(200000.f)
    )
    , _disableFadeInDistance(DisableFadeInInfo, true)
    , _planeMinSize(PlaneMinSizeInfo, 0.5, 0.0, 500.0)
    , _renderOption(RenderOptionInfo, properties::OptionProperty::DisplayType::Dropdown)
{
    documentation::testSpecificationAndThrow(
        Documentation(),
        dictionary,
        "RenderablePlanesCloud"
    );

    if (dictionary.hasKey(KeyFile)) {
        _speckFile = absPath(dictionary.value<std::string>(KeyFile));
        _hasSpeckFile = true;
        _drawElements.onChange([&]() { _hasSpeckFile = !_hasSpeckFile; });
        addProperty(_drawElements);
    }

    // DEBUG:
    _renderOption.addOption(0, "Camera View Direction");
    _renderOption.addOption(1, "Camera Position Normal");
    if (dictionary.hasKey(ForceDomeRenderingOptionInfo.identifier)) {
        _forceDomeRenderingOption = dictionary.value<bool>(
            ForceDomeRenderingOptionInfo.identifier
            );
    }
    if (_forceDomeRenderingOption || OsEng.windowWrapper().isFisheyeRendering()) {
        _renderOption.set(1);
    }
    else {
        _renderOption.set(0);
    }
    addProperty(_renderOption);
    
    if (dictionary.hasKey(keyUnit)) {
        const std::string& unit = dictionary.value<std::string>(keyUnit);
        if (unit == MeterUnit) {
            _unit = Meter;
        }
        else if (unit == KilometerUnit) {
            _unit = Kilometer;
        }
        else if (unit == ParsecUnit) {
            _unit = Parsec;
        }
        else if (unit == KiloparsecUnit) {
            _unit = Kiloparsec;
        }
        else if (unit == MegaparsecUnit) {
            _unit = Megaparsec;
        }
        else if (unit == GigaparsecUnit) {
            _unit = Gigaparsec;
        }
        else if (unit == GigalightyearUnit) {
            _unit = GigalightYears;
        }
        else {
            LWARNING("No unit given for RenderablePlanesCloud. Using meters as units.");
            _unit = Meter;
        }
    }
    else {
        LWARNING("No unit given for RenderablePlanesCloud. Using meters as units.");
        _unit = Meter;
    }

    if (dictionary.hasKey(TransparencyInfo.identifier)) {
        _alphaValue = static_cast<float>(
            dictionary.value<double>(TransparencyInfo.identifier)
        );
    }
    addProperty(_alphaValue);

    if (dictionary.hasKey(ScaleFactorInfo.identifier)) {
        _scaleFactor = static_cast<float>(
            dictionary.value<double>(ScaleFactorInfo.identifier)
        );
    }
    addProperty(_scaleFactor);
    _scaleFactor.onChange([&]() {
        _dataIsDirty = true;
    });

    if (dictionary.hasKey(LabelFileInfo.identifier)) {
        _labelFile = absPath(dictionary.value<std::string>(LabelFileInfo.identifier));
        _hasLabel = true;

        if (dictionary.hasKey(TextColorInfo.identifier)) {
            _textColor = dictionary.value<glm::vec4>(TextColorInfo.identifier);
            _hasLabel = true;
        }
        _textColor.setViewOption(properties::Property::ViewOptions::Color);
        addProperty(_textColor);
        _textColor.onChange([&]() { _textColorIsDirty = true; });


        if (dictionary.hasKey(TextSizeInfo.identifier)) {
            _textSize = dictionary.value<float>(TextSizeInfo.identifier);
        }
        addProperty(_textSize);

        if (dictionary.hasKey(LabelMinSizeInfo.identifier)) {
            _textMinSize = static_cast<int>(
                dictionary.value<float>(LabelMinSizeInfo.identifier)
            );
        }

        if (dictionary.hasKey(LabelMaxSizeInfo.identifier)) {
            _textMaxSize = static_cast<int>(
                dictionary.value<float>(LabelMaxSizeInfo.identifier)
            );
        }
    }

    if (dictionary.hasKey(TransformationMatrixInfo.identifier)) {
        _transformationMatrix = dictionary.value<glm::dmat4>(
            TransformationMatrixInfo.identifier
        );
    }

    _blendMode.addOptions({
        { BlendModeNormal, "Normal" },
        { BlendModeAdditive, "Additive" }
    });
    _blendMode.onChange([&]() {
        switch (_blendMode) {
            case BlendModeNormal:
                setRenderBin(Renderable::RenderBin::Opaque);
                break;
            case BlendModeAdditive:
                setRenderBin(Renderable::RenderBin::Transparent);
                break;
            default:
                throw ghoul::MissingCaseException();
        }
    });

    if (dictionary.hasKey(BlendModeInfo.identifier)) {
        const std::string& v = dictionary.value<std::string>(BlendModeInfo.identifier);
        if (v == "Normal") {
            _blendMode = BlendModeNormal;
        }
        else if (v == "Additive") {
            _blendMode = BlendModeAdditive;
        }
    }

    _texturesPath = absPath(dictionary.value<std::string>(TexturePathInfo.identifier));

    if (dictionary.hasKey(LuminosityInfo.identifier)) {
        _luminosityVar = dictionary.value<std::string>(LuminosityInfo.identifier);
    }

    if (dictionary.hasKey(ScaleLuminosityInfo.identifier)) {
        _sluminosity = static_cast<float>(
            dictionary.value<double>(ScaleLuminosityInfo.identifier)
        );
    }

    if (dictionary.hasKey(FadeInDistancesInfo.identifier)) {
        _fadeInDistance = dictionary.value<glm::vec2>(FadeInDistancesInfo.identifier);
        _disableFadeInDistance = false;
        addProperty(_fadeInDistance);
        addProperty(_disableFadeInDistance);
    }

    if (dictionary.hasKey(PlaneMinSizeInfo.identifier)) {
        _planeMinSize = static_cast<float>(
            dictionary.value<double>(PlaneMinSizeInfo.identifier)
        );
        addProperty(_planeMinSize);
    }
}

bool RenderablePlanesCloud::isReady() const {
    return ((_program != nullptr) && (!_fullData.empty())) || (!_labelData.empty());
}

void RenderablePlanesCloud::initialize() {
    const bool success = loadData();
    if (!success) {
        throw ghoul::RuntimeError("Error loading data");
    }
}

void RenderablePlanesCloud::initializeGL() {
    _program = DigitalUniverseModule::ProgramObjectManager.request(
        ProgramObjectName,
        []() -> std::unique_ptr<ghoul::opengl::ProgramObject> {
            return OsEng.renderEngine().buildRenderProgram(
                "RenderablePlanesCloud",
                absPath("${MODULE_DIGITALUNIVERSE}/shaders/plane_vs.glsl"),
                absPath("${MODULE_DIGITALUNIVERSE}/shaders/plane_fs.glsl")
            );
        }
    );

    ghoul::opengl::updateUniformLocations(*_program, _uniformCache, UniformNames);

    createPlanes();

    loadTextures();

    if (_hasLabel) {
        if (!_font) {
            constexpr const int FontSize = 30;
            _font = OsEng.fontManager().font(
                "Mono",
                static_cast<float>(FontSize),
                ghoul::fontrendering::FontManager::Outline::Yes,
                ghoul::fontrendering::FontManager::LoadGlyphs::No
            );
        }
    }
}


void RenderablePlanesCloud::deleteDataGPUAndCPU() {
    for (std::unordered_map<int, PlaneAggregate>::reference pAMapItem : _planesMap) {
        glDeleteBuffers(1, &pAMapItem.second.vbo);
        glDeleteVertexArrays(1, &pAMapItem.second.vao);
        pAMapItem.second.planesCoordinates.clear();
    }
    _planesMap.clear();
}

void RenderablePlanesCloud::deinitializeGL() {
    deleteDataGPUAndCPU();

    DigitalUniverseModule::ProgramObjectManager.release(
        ProgramObjectName,
        [](ghoul::opengl::ProgramObject* p) {
            OsEng.renderEngine().removeRenderProgram(p);
        }
    );
}

void RenderablePlanesCloud::renderPlanes(const RenderData&,
                                         const glm::dmat4& modelViewMatrix,
                                         const glm::dmat4& projectionMatrix,
                                         const float fadeInVariable)
{
    // Saving current OpenGL state
    GLboolean blendEnabled = glIsEnabledi(GL_BLEND, 0);

    GLenum blendEquationRGB;
    glGetIntegerv(GL_BLEND_EQUATION_RGB, &blendEquationRGB);

    GLenum blendEquationAlpha;
    glGetIntegerv(GL_BLEND_EQUATION_ALPHA, &blendEquationAlpha);

    GLenum blendDestAlpha;
    glGetIntegerv(GL_BLEND_DST_ALPHA, &blendDestAlpha);

    GLenum blendDestRGB;
    glGetIntegerv(GL_BLEND_DST_RGB, &blendDestRGB);

    GLenum blendSrcAlpha;
    glGetIntegerv(GL_BLEND_SRC_ALPHA, &blendSrcAlpha);

    GLenum blendSrcRGB;
    glGetIntegerv(GL_BLEND_SRC_RGB, &blendSrcRGB);

    glEnablei(GL_BLEND, 0);
    glBlendFunc(GL_SRC_ALPHA, GL_ONE);
    //glBlendFunc(GL_SRC_ALPHA, GL_ONE_MINUS_SRC_ALPHA);
    glDepthMask(false);

    _program->activate();

    glm::dmat4 modelViewProjectionMatrix = glm::dmat4(projectionMatrix) * modelViewMatrix;
    _program->setUniform(
        _uniformCache.modelViewProjectionTransform,
        modelViewProjectionMatrix
    );
    _program->setUniform(_uniformCache.alphaValue, _alphaValue);
    _program->setUniform(_uniformCache.fadeInValue, fadeInVariable);

    GLint viewport[4];
    glGetIntegerv(GL_VIEWPORT, viewport);

    ghoul::opengl::TextureUnit unit;
    unit.activate();
    _program->setUniform(_uniformCache.galaxyTexture, unit);
    int currentTextureIndex = -1;

    for (const std::unordered_map<int, PlaneAggregate>::reference pAMapItem : _planesMap) {
        // For planes with undefined textures references
        if (pAMapItem.first == 30) {
            continue;
        }

        if (currentTextureIndex != pAMapItem.first) {
            _textureMap[pAMapItem.first]->bind();
            currentTextureIndex = pAMapItem.first;
        }
        glBindVertexArray(pAMapItem.second.vao);
        glDrawArrays(GL_TRIANGLES, 0, 6 * pAMapItem.second.numberOfPlanes);
    }
    
    glBindVertexArray(0);
    _program->deactivate();

    // Restores blending state
    glBlendEquationSeparate(blendEquationRGB, blendEquationAlpha);
    glBlendFuncSeparate(blendSrcRGB, blendDestRGB, blendSrcAlpha, blendDestAlpha);

    glDepthMask(true);

    if (!blendEnabled) {
        glDisablei(GL_BLEND, 0);
    }
}

void RenderablePlanesCloud::renderLabels(const RenderData& data,
                                         const glm::dmat4& modelViewProjectionMatrix,
                                         const glm::dvec3& orthoRight,
                                         const glm::dvec3& orthoUp, float fadeInVariable)
{
    float scale = 0.f;
    switch (_unit) {
        case Meter:
            scale = 1.f;
            break;
        case Kilometer:
            scale = 1e3f;
            break;
        case Parsec:
            scale = static_cast<float>(PARSEC);
            break;
        case Kiloparsec:
            scale = static_cast<float>(1e3 * PARSEC);
            break;
        case Megaparsec:
            scale = static_cast<float>(1e6 * PARSEC);
            break;
        case Gigaparsec:
            scale = static_cast<float>(1e9 * PARSEC);
            break;
        case GigalightYears:
            scale = static_cast<float>(306391534.73091 * PARSEC);
            break;
    }

    glm::vec4 textColor = _textColor;
    textColor.a *= fadeInVariable;
    for (const std::pair<glm::vec3, std::string>& pair : _labelData) {
        //glm::vec3 scaledPos(_transformationMatrix * glm::dvec4(pair.first, 1.0));
        glm::vec3 scaledPos(pair.first);
        scaledPos *= scale;
        ghoul::fontrendering::FontRenderer::defaultProjectionRenderer().render(
            *_font,
            scaledPos,
            pair.second,
            textColor,
            powf(10.f, _textSize.value()),
            _textMinSize,
            _textMaxSize,
            modelViewProjectionMatrix,
            orthoRight,
            orthoUp,
            data.camera.positionVec3(),
            data.camera.lookUpVectorWorldSpace(),
            _renderOption.value()
        );
    }
}

void RenderablePlanesCloud::render(const RenderData& data, RendererTasks&) {
    float scale = 0.f;
    switch (_unit) {
        case Meter:
            scale = 1.f;
            break;
        case Kilometer:
            scale = 1e3f;
            break;
        case Parsec:
            scale = static_cast<float>(PARSEC);
            break;
        case Kiloparsec:
            scale = static_cast<float>(1e3 * PARSEC);
            break;
        case Megaparsec:
            scale = static_cast<float>(1e6 * PARSEC);
            break;
        case Gigaparsec:
            scale = static_cast<float>(1e9 * PARSEC);
            break;
        case GigalightYears:
            scale = static_cast<float>(306391534.73091 * PARSEC);
            break;
    }

    double fadeInVariable = 1.0;
    if (!_disableFadeInDistance) {
        double distCamera = glm::length(data.camera.positionVec3());
<<<<<<< HEAD
        glm::dvec2 fadeRange = glm::dvec2(glm::vec2(_fadeInDistance));
        double a = 1.0 / ((fadeRange.y - fadeRange.x) * scale);
        double b = -(fadeRange.x / (fadeRange.y - fadeRange.x));
        double funcValue = a * distCamera + b;
        fadeInVariable *= funcValue > 1.0 ? 1.0 : funcValue;
=======
        const glm::vec2 fadeRange = _fadeInDistance;
        const float a = 1.0f / ((fadeRange.y - fadeRange.x) * scale);
        const float b = -(fadeRange.x / (fadeRange.y - fadeRange.x));
        const float funcValue = static_cast<float>(a * distCamera + b);
        fadeInVariable *= std::min(funcValue, 1.f);
>>>>>>> f4323db0

        if (funcValue < 0.01f) {
            return;
        }
    }

    const glm::dmat4 modelMatrix =
        glm::translate(glm::dmat4(1.0), data.modelTransform.translation) * // Translation
        glm::dmat4(data.modelTransform.rotation) *  // Spice rotation
        glm::scale(glm::dmat4(1.0), glm::dvec3(data.modelTransform.scale));

    const glm::dmat4 modelViewMatrix = data.camera.combinedViewMatrix() * modelMatrix;
    const glm::mat4 projectionMatrix = data.camera.projectionMatrix();
    const glm::dmat4 modelViewProjectionMatrix = glm::dmat4(projectionMatrix) *
                                                 modelViewMatrix;

<<<<<<< HEAD
    glm::dmat4 invMVPParts = glm::inverse(modelMatrix) *
                             glm::inverse(data.camera.combinedViewMatrix()) *
                             glm::inverse(glm::dmat4(projectionMatrix));
    glm::dvec3 orthoRight = glm::dvec3(
        glm::normalize(glm::dvec3(invMVPParts * glm::dvec4(1.0, 0.0, 0.0, 0.0)))
=======
    const glm::dmat4 invMVPParts = glm::inverse(modelMatrix) *
                                   glm::inverse(data.camera.combinedViewMatrix()) *
                                   glm::inverse(glm::dmat4(projectionMatrix));
    const glm::dvec3 orthoRight = glm::normalize(
        glm::dvec3(invMVPParts * glm::dvec4(1.0, 0.0, 0.0, 0.0))
>>>>>>> f4323db0
    );
    const glm::dvec3 orthoUp = glm::normalize(
        glm::dvec3(invMVPParts * glm::dvec4(0.0, 1.0, 0.0, 0.0))
    );

    if (_hasSpeckFile) {
        renderPlanes(data, modelViewMatrix, projectionMatrix, static_cast<float>(fadeInVariable));
    }

    if (_hasLabel) {
        renderLabels(
            data,
            modelViewProjectionMatrix,
            orthoRight,
            orthoUp,
            static_cast<float>(fadeInVariable)
        );
    }
}

void RenderablePlanesCloud::update(const UpdateData&) {
    if (_dataIsDirty  && _hasSpeckFile) {
        deleteDataGPUAndCPU();
        createPlanes();
        _dataIsDirty = false;
    }

    if (_program->isDirty()) {
        _program->rebuildFromFile();
        ghoul::opengl::updateUniformLocations(*_program, _uniformCache, UniformNames);
    }
}

bool RenderablePlanesCloud::loadData() {
    bool success = false;
    if (_hasSpeckFile) {
        // I disabled the cache as it didn't work on Mac --- abock
        // std::string cachedFile = FileSys.cacheManager()->cachedFilename(
        //     _speckFile,
        //     ghoul::filesystem::CacheManager::Persistent::Yes
        // );

        // bool hasCachedFile = FileSys.fileExists(cachedFile);
        // if (hasCachedFile) {
        //     LINFO(
        //         "Cached file '" << cachedFile <<
        //         "' used for Speck file '" << _speckFile << "'"
        //     );

        //     success = loadCachedFile(cachedFile);
        //     if (!success) {
        //         FileSys.cacheManager()->removeCacheFile(_speckFile);
        //         // Intentional fall-through to the 'else' to generate the cache
        //         // file for the next run
        //     }
        // }
        // else
        // {
        //     LINFO("Cache for Speck file '" << _speckFile << "' not found");
        LINFO(fmt::format("Loading Speck file '{}'", _speckFile));

            success = readSpeckFile();
            if (!success) {
                return false;
            }

            // LINFO("Saving cache");
            //success &= saveCachedFile(cachedFile);
        // }
    }

    if (!_labelFile.empty()) {
        // I disabled the cache as it didn't work on Mac --- abock
        // std::string cachedFile = FileSys.cacheManager()->cachedFilename(
        //     _labelFile,
        //     ghoul::filesystem::CacheManager::Persistent::Yes
        // );
        // bool hasCachedFile = FileSys.fileExists(cachedFile);
        // if (hasCachedFile) {
        //     LINFO(
        //         "Cached file '" << cachedFile <<
        //         "' used for Label file '" << _labelFile << "'"
        //     );
        //
        //     success &= loadCachedFile(cachedFile);
        //     if (!success) {
        //         FileSys.cacheManager()->removeCacheFile(_labelFile);
        //         // Intentional fall-through to the 'else' to generate the cache
        //         // file for the next run
        //     }
        // }
        // else
        // {
        //     LINFO("Cache for Label file '" << _labelFile << "' not found");
            LINFO(fmt::format("Loading Label file '{}'", _labelFile));

            success &= readLabelFile();
            if (!success) {
                return false;
            }

        // }
    }

    return success;
}

bool RenderablePlanesCloud::loadTextures() {
    if (!_textureFileMap.empty()) {
        for (const std::pair<int, std::string>& pair : _textureFileMap) {
            const auto& p = _textureMap.insert(std::make_pair(
                pair.first,
                ghoul::io::TextureReader::ref().loadTexture(pair.second)
            ));
            if (p.second) {
                LINFOC(
                    "RenderablePlanesCloud",
                    fmt::format("Loaded texture from '{}'", pair.second)
                );
                p.first->second->uploadTexture();
                p.first->second->setFilter(
                    ghoul::opengl::Texture::FilterMode::LinearMipMap
                );
            }
        }
    }
    else {
        return false;
    }
    return true;
}

bool RenderablePlanesCloud::readSpeckFile() {
    std::ifstream file(_speckFile);
    if (!file.good()) {
        LERROR(fmt::format("Failed to open Speck file '{}'", _speckFile));
        return false;
    }

    _nValuesPerAstronomicalObject = 0;

    // The beginning of the speck file has a header that either contains comments
    // (signaled by a preceding '#') or information about the structure of the file
    // (signaled by the keywords 'datavar', 'texturevar', and 'texture')
    std::string line = "";
    while (true) {
        std::streampos position = file.tellg();
        std::getline(file, line);

        // Guard against wrong line endings (copying files from Windows to Mac) causes
        // lines to have a final \r
        if (!line.empty() && line.back() == '\r') {
            line = line.substr(0, line.length() -1);
        }

        if (line.empty() || line[0] == '#') {
            continue;
        }

        if (line.substr(0, 7) != "datavar" &&
            line.substr(0, 10) != "texturevar" &&
            line.substr(0, 7) != "texture" &&
            line.substr(0, 10) != "polyorivar" &&
            line.substr(0, 10) != "maxcomment")
        {
            // we read a line that doesn't belong to the header, so we have to jump back
            // before the beginning of the current line
            file.seekg(position);
            break;
        }

        if (line.substr(0, 7) == "datavar") {
            // datavar lines are structured as follows:
            // datavar # description
            // where # is the index of the data variable; so if we repeatedly overwrite
            // the 'nValues' variable with the latest index, we will end up with the total
            // number of values (+3 since X Y Z are not counted in the Speck file index)
            std::stringstream str(line);

            std::string dummy;
            str >> dummy; // command
            str >> _nValuesPerAstronomicalObject; // variable index
            dummy.clear();
            str >> dummy; // variable name

            // +3 because of the x, y and z at the begining of each line.
            _variableDataPositionMap.insert({ dummy, _nValuesPerAstronomicalObject + 3});

            if ((dummy == "orientation") || (dummy == "ori")) { // 3d vectors u and v
                // We want the number, but the index is 0 based
                _nValuesPerAstronomicalObject += 6;
            }
            else {
                // We want the number, but the index is 0 based
                _nValuesPerAstronomicalObject += 1;
            }
        }

        if (line.substr(0, 10) == "polyorivar") {
            _planeStartingIndexPos = 0;
            std::stringstream str(line);

            std::string dummy;
            str >> dummy; // command
            str >> _planeStartingIndexPos;
            _planeStartingIndexPos += 3; // 3 for xyz
        }

        if (line.substr(0, 10) == "texturevar") {
            _textureVariableIndex = 0;
            std::stringstream str(line);

            std::string dummy;
            str >> dummy; // command
            str >> _textureVariableIndex;
            _textureVariableIndex += 3; // 3 for xyz
        }

        if (line.substr(0, 8) == "texture ") {
            std::stringstream str(line);

            std::size_t found = line.find("-");

            int textureIndex = 0;

            std::string dummy;
            str >> dummy; // command

            if (found != std::string::npos) {
                std::string option; // Not being used right now.
                str >> option;
            }

            str >> textureIndex;
            std::string fileName;
            str >> fileName; // texture file name

            std::string fullPath = absPath(_texturesPath + '/' + fileName);
            std::string pngPath =
                ghoul::filesystem::File(fullPath).fullBaseName() + ".png";

            if (FileSys.fileExists(fullPath)) {
                _textureFileMap.insert({ textureIndex, fullPath });

            }
            else if (FileSys.fileExists(pngPath)) {
                _textureFileMap.insert({ textureIndex, pngPath });
            }
            else {
                LWARNING(fmt::format("Could not find image file {}", fileName));
                _textureFileMap.insert({ textureIndex, "" });
            }
        }
    }

    _nValuesPerAstronomicalObject += 3; // X Y Z are not counted in the Speck file indices

    do {
        std::vector<float> values(_nValuesPerAstronomicalObject);

        std::getline(file, line);

        // Guard against wrong line endings (copying files from Windows to Mac) causes
        // lines to have a final \r
        if (!line.empty() && line.back() == '\r') {
            line = line.substr(0, line.length() -1);
        }

        if (line.empty()) {
            continue;
        }

        std::stringstream str(line);

        glm::vec3 u(0.f);
        glm::vec3 v(0.f);
        int textureIndex = 0;

        for (int i = 0; i < _nValuesPerAstronomicalObject; ++i) {
            str >> values[i];
            if ((i >= _planeStartingIndexPos) &&
                (i <= _planeStartingIndexPos + 6)) { // vectors u and v
                int index = i - _planeStartingIndexPos;
                switch (index) {
                    case 0:
                        u.x = values[i];
                        break;
                    case 1:
                        u.y = values[i];
                        break;
                    case 2:
                        u.z = values[i];
                        break;
                    case 3:
                        v.x = values[i];
                        break;
                    case 4:
                        v.y = values[i];
                        break;
                    case 5:
                        v.z = values[i];
                        break;
                }
            }

            // JCC: This should be moved to the RenderablePlanesCloud:
            if (i == _textureVariableIndex) {
                textureIndex = static_cast<int>(values[i]);
            }
        }
        _fullData.insert(_fullData.end(), values.begin(), values.end());
    } while (!file.eof());

    return true;
}

bool RenderablePlanesCloud::readLabelFile() {
    std::ifstream file(_labelFile);
    if (!file.good()) {
        LERROR(fmt::format("Failed to open Label file '{}'", _labelFile));
        return false;
    }

    // The beginning of the speck file has a header that either contains comments
    // (signaled by a preceding '#') or information about the structure of the file
    // (signaled by the keywords 'datavar', 'texturevar', and 'texture')
    std::string line = "";
    while (true) {
        std::streampos position = file.tellg();
        std::getline(file, line);

        // Guard against wrong line endings (copying files from Windows to Mac) causes
        // lines to have a final \r
        if (!line.empty() && line.back() == '\r') {
            line = line.substr(0, line.length() -1);
        }

        if (line.empty() || line[0] == '#') {
            continue;
        }

        if (line.substr(0, 9) != "textcolor") {
            // we read a line that doesn't belong to the header, so we have to jump back
            // before the beginning of the current line
            file.seekg(position);
            continue;
        }

        if (line.substr(0, 9) == "textcolor") {
            // textcolor lines are structured as follows:
            // textcolor # description
            // where # is color text defined in configuration file
            std::stringstream str(line);

            // TODO: handle cases of labels with different colors
            break;
        }
    }

    do {
        std::vector<float> values(_nValuesPerAstronomicalObject);

        std::getline(file, line);

        // Guard against wrong line endings (copying files from Windows to Mac) causes
        // lines to have a final \r
        if (!line.empty() && line.back() == '\r') {
            line = line.substr(0, line.length() -1);
        }

        if (line.empty()) {
            continue;
        }

        std::stringstream str(line);

        glm::vec3 position;
        for (int j = 0; j < 3; ++j) {
            str >> position[j];
        }

        std::string dummy;
        str >> dummy; // text keyword

        std::string label;
        str >> label;
        dummy.clear();

        while (str >> dummy) {
            label += " " + dummy;
            dummy.clear();
        }

        glm::vec3 transformedPos = glm::vec3(
            _transformationMatrix * glm::dvec4(position, 1.0)
        );
        _labelData.push_back(std::make_pair(transformedPos, label));

    } while (!file.eof());

    return true;
}

bool RenderablePlanesCloud::loadCachedFile(const std::string& file) {
    std::ifstream fileStream(file, std::ifstream::binary);
    if (fileStream.good()) {
        int8_t version = 0;
        fileStream.read(reinterpret_cast<char*>(&version), sizeof(int8_t));
        if (version != CurrentCacheVersion) {
            LINFO("The format of the cached file has changed: deleting old cache");
            fileStream.close();
            FileSys.deleteFile(file);
            return false;
        }

        int32_t nValues = 0;
        fileStream.read(reinterpret_cast<char*>(&nValues), sizeof(int32_t));
        fileStream.read(reinterpret_cast<char*>(
            &_nValuesPerAstronomicalObject),
            sizeof(int32_t)
        );

        _fullData.resize(nValues);
        fileStream.read(reinterpret_cast<char*>(&_fullData[0]),
            nValues * sizeof(_fullData[0]));

        bool success = fileStream.good();
        return success;
    }
    else {
        LERROR(fmt::format("Error opening file '{}' for loading cache file", file));
        return false;
    }
}

bool RenderablePlanesCloud::saveCachedFile(const std::string& file) const {
    std::ofstream fileStream(file, std::ofstream::binary);
    if (fileStream.good()) {
        fileStream.write(reinterpret_cast<const char*>(&CurrentCacheVersion),
            sizeof(int8_t));

        const int32_t nValues = static_cast<int32_t>(_fullData.size());
        if (nValues == 0) {
            LERROR("Error writing cache: No values were loaded");
            return false;
        }
        fileStream.write(reinterpret_cast<const char*>(&nValues), sizeof(int32_t));

        const int32_t nValuesPerAstronomicalObject = static_cast<int32_t>(
            _nValuesPerAstronomicalObject
        );
        fileStream.write(reinterpret_cast<const char*>(
            &nValuesPerAstronomicalObject),
            sizeof(int32_t)
        );

        const size_t nBytes = nValues * sizeof(_fullData[0]);
        fileStream.write(reinterpret_cast<const char*>(&_fullData[0]), nBytes);

        bool success = fileStream.good();
        return success;
    }
    else {
        LERROR(fmt::format("Error opening file '{}' for save cache file", file));
        return false;
    }
}

void RenderablePlanesCloud::createPlanes() {
    if (_dataIsDirty && _hasSpeckFile) {
        LDEBUG("Creating planes...");
        float maxSize = 0.f;
        for (size_t p = 0; p < _fullData.size(); p += _nValuesPerAstronomicalObject) {
            const glm::vec4 transformedPos = glm::vec4(
                _transformationMatrix *
                glm::dvec4(_fullData[p + 0], _fullData[p + 1], _fullData[p + 2], 1.0)
            );

            // Plane vectors u and v
            glm::vec4 u = glm::vec4(
                _transformationMatrix *
                glm::dvec4(
                    _fullData[p + _planeStartingIndexPos + 0],
                    _fullData[p + _planeStartingIndexPos + 1],
                    _fullData[p + _planeStartingIndexPos + 2],
                    1.f
                )
            );
            u /= 2.f;
            u.w = 0.f;

            glm::vec4 v = glm::vec4(
                _transformationMatrix *
                glm::dvec4(
                    _fullData[p + _planeStartingIndexPos + 3],
                    _fullData[p + _planeStartingIndexPos + 4],
                    _fullData[p + _planeStartingIndexPos + 5],
                    1.f
                )
            );
            v /= 2.f;
            v.w = 0.f;

            if (!_luminosityVar.empty()) {
                float lumS = _fullData[p + _variableDataPositionMap[_luminosityVar]] *
                             _sluminosity;
                u *= lumS;
                v *= lumS;
            }

            u *= _scaleFactor;
            v *= _scaleFactor;

            glm::vec4 vertex0 = transformedPos - u - v; // same as 3
            glm::vec4 vertex1 = transformedPos + u + v; // same as 5
            glm::vec4 vertex2 = transformedPos - u + v;
            glm::vec4 vertex4 = transformedPos + u - v;

            float scale = 0.f;
            switch (_unit) {
                case Meter:
                    scale = 1.0;
                    break;
                case Kilometer:
                    scale = 1e3;
                    break;
                case Parsec:
                    scale = static_cast<float>(PARSEC);
                    break;
                case Kiloparsec:
                    scale = static_cast<float>(1e3 * PARSEC);
                    break;
                case Megaparsec:
                    scale = static_cast<float>(1e6 * PARSEC);
                    break;
                case Gigaparsec:
                    scale = static_cast<float>(1e9 * PARSEC);
                    break;
                case GigalightYears:
                    scale = static_cast<float>(306391534.73091 * PARSEC);
                    break;
            }

            for (int i = 0; i < 3; ++i) {
                maxSize = std::max(maxSize, vertex0[i]);
                maxSize = std::max(maxSize, vertex1[i]);
                maxSize = std::max(maxSize, vertex2[i]);
                maxSize = std::max(maxSize, vertex4[i]);
            }

            vertex0 *= scale;
            vertex1 *= scale;
            vertex2 *= scale;
            vertex4 *= scale;

            GLfloat vertexData[] = {
                //  x          y          z       w    s    t
                vertex0.x, vertex0.y, vertex0.z, 1.f, 0.f, 0.f,
                vertex1.x, vertex1.y, vertex1.z, 1.f, 1.f, 1.f,
                vertex2.x, vertex2.y, vertex2.z, 1.f, 0.f, 1.f,
                vertex0.x, vertex0.y, vertex0.z, 1.f, 0.f, 0.f,
                vertex4.x, vertex4.y, vertex4.z, 1.f, 1.f, 0.f,
                vertex1.x, vertex1.y, vertex1.z, 1.f, 1.f, 1.f,
            };

            int textureIndex = static_cast<int>(_fullData[p + _textureVariableIndex]);
            std::unordered_map<int, PlaneAggregate>::iterator found = 
                _planesMap.find(textureIndex);
            if (found != _planesMap.end()) {
                for (int i = 0; i < PLANES_VERTEX_DATA_SIZE; ++i) {
                    found->second.planesCoordinates.push_back(vertexData[i]);
                }
                found->second.numberOfPlanes++;
            }
            else {
                PlaneAggregate pA;
                pA.textureIndex = textureIndex;
                glGenVertexArrays(1, &pA.vao);
                glGenBuffers(1, &pA.vbo);
                pA.numberOfPlanes = 1;
                for (int i = 0; i < PLANES_VERTEX_DATA_SIZE; ++i) {
                    pA.planesCoordinates.push_back(vertexData[i]);
                }
                _planesMap.insert(std::pair<int, PlaneAggregate>(textureIndex, pA));
            }            
        }

        // Send data to GPU
        for (const std::pair<const int, PlaneAggregate>& pAMapItem : _planesMap) {
            glBindVertexArray(pAMapItem.second.vao);
            glBindBuffer(GL_ARRAY_BUFFER, pAMapItem.second.vbo);
            glBufferData(
                GL_ARRAY_BUFFER,
                sizeof(GLfloat) * PLANES_VERTEX_DATA_SIZE * pAMapItem.second.numberOfPlanes,
                pAMapItem.second.planesCoordinates.data(),
                GL_STATIC_DRAW
            );
            // in_position
            glEnableVertexAttribArray(0);
            glVertexAttribPointer(
                0,
                4,
                GL_FLOAT,
                GL_FALSE,
                sizeof(GLfloat) * 6,
                nullptr
            );

            // texture coords
            glEnableVertexAttribArray(1);
            glVertexAttribPointer(
                1,
                2,
                GL_FLOAT,
                GL_FALSE,
                sizeof(GLfloat) * 6,
                reinterpret_cast<GLvoid*>(sizeof(GLfloat) * 4)
            );

            glBindVertexArray(0);
        }        

        _dataIsDirty = false;

        _fadeInDistance.setMaxValue(glm::vec2(10.f * maxSize));
    }

    if (_hasLabel && _labelDataIsDirty) {
        _labelDataIsDirty = false;
    }
}

} // namespace openspace<|MERGE_RESOLUTION|>--- conflicted
+++ resolved
@@ -724,19 +724,11 @@
     double fadeInVariable = 1.0;
     if (!_disableFadeInDistance) {
         double distCamera = glm::length(data.camera.positionVec3());
-<<<<<<< HEAD
-        glm::dvec2 fadeRange = glm::dvec2(glm::vec2(_fadeInDistance));
-        double a = 1.0 / ((fadeRange.y - fadeRange.x) * scale);
-        double b = -(fadeRange.x / (fadeRange.y - fadeRange.x));
-        double funcValue = a * distCamera + b;
-        fadeInVariable *= funcValue > 1.0 ? 1.0 : funcValue;
-=======
         const glm::vec2 fadeRange = _fadeInDistance;
         const float a = 1.0f / ((fadeRange.y - fadeRange.x) * scale);
         const float b = -(fadeRange.x / (fadeRange.y - fadeRange.x));
         const float funcValue = static_cast<float>(a * distCamera + b);
         fadeInVariable *= std::min(funcValue, 1.f);
->>>>>>> f4323db0
 
         if (funcValue < 0.01f) {
             return;
@@ -753,19 +745,11 @@
     const glm::dmat4 modelViewProjectionMatrix = glm::dmat4(projectionMatrix) *
                                                  modelViewMatrix;
 
-<<<<<<< HEAD
-    glm::dmat4 invMVPParts = glm::inverse(modelMatrix) *
-                             glm::inverse(data.camera.combinedViewMatrix()) *
-                             glm::inverse(glm::dmat4(projectionMatrix));
-    glm::dvec3 orthoRight = glm::dvec3(
-        glm::normalize(glm::dvec3(invMVPParts * glm::dvec4(1.0, 0.0, 0.0, 0.0)))
-=======
     const glm::dmat4 invMVPParts = glm::inverse(modelMatrix) *
                                    glm::inverse(data.camera.combinedViewMatrix()) *
                                    glm::inverse(glm::dmat4(projectionMatrix));
     const glm::dvec3 orthoRight = glm::normalize(
         glm::dvec3(invMVPParts * glm::dvec4(1.0, 0.0, 0.0, 0.0))
->>>>>>> f4323db0
     );
     const glm::dvec3 orthoUp = glm::normalize(
         glm::dvec3(invMVPParts * glm::dvec4(0.0, 1.0, 0.0, 0.0))
