--- conflicted
+++ resolved
@@ -218,17 +218,13 @@
         ""
     };
 
-<<<<<<< HEAD
-    static const openspace::properties::Property::PropertyInfo PixelSizeControlInfo = {
-=======
     const openspace::properties::Property::PropertyInfo PixelSizeControlInfo = {
->>>>>>> 2b3e58a0
         "EnablePixelSizeControl",
         "Enable pixel size control.",
         "Enable pixel size control for rectangular projections."
     };
 
-    static const openspace::properties::Property::PropertyInfo ForceDomeRenderingOptionInfo = {
+    const openspace::properties::Property::PropertyInfo ForceDomeRenderingOptionInfo = {
         "ForceDomeRenderingOption",
         "Force dome rendering orientation for labels and billboards.",
         "Force dome rendering orientation for labels and billboards."
@@ -398,7 +394,7 @@
     };
 }
 
-RenderableBillboardsCloud::RenderableBillboardsCloud(const ghoul::Dictionary& dictionary)
+RenderableBillboardsCloud::RenderableBillboardsCloud(const ghoul::Dictionary& dictionary) 
     : Renderable(dictionary)
     , _alphaValue(TransparencyInfo, 1.f, 0.f, 1.f)
     , _scaleFactor(ScaleFactorInfo, 1.f, 0.f, 600.f)
@@ -452,107 +448,16 @@
     // DEBUG:
     _renderOption.addOption(0, "Camera View Direction");
     _renderOption.addOption(1, "Camera Position Normal");
-    _renderOption.set(1);
-    if (OsEng.windowWrapper().isFisheyeRendering()) {
+    if (dictionary.hasKey(ForceDomeRenderingOptionInfo.identifier)) {
+        _forceDomeRenderingOption = dictionary.value<bool>(
+            ForceDomeRenderingOptionInfo.identifier
+            );
+    }
+    if (_forceDomeRenderingOption || OsEng.windowWrapper().isFisheyeRendering()) {
         _renderOption.set(1);
     }
-    else {
-        _renderOption.set(0);
-    }
     addProperty(_renderOption);
 
-<<<<<<< HEAD
-    RenderableBillboardsCloud::RenderableBillboardsCloud(const ghoul::Dictionary& dictionary)
-        : Renderable(dictionary)
-        , _hasSpeckFile(false)
-        , _dataIsDirty(true)
-        , _textColorIsDirty(true)
-        , _hasSpriteTexture(false)
-        , _spriteTextureIsDirty(true)
-        , _hasColorMapFile(false)
-        , _hasPolygon(false)
-        , _hasLabel(false)
-        , _labelDataIsDirty(true)
-        , _forceDomeRenderingOption(false)
-        , _polygonSides(0)
-        , _pTexture(0)
-        , _alphaValue(TransparencyInfo, 1.f, 0.f, 1.f)
-        , _scaleFactor(ScaleFactorInfo, 1.f, 0.f, 600.f)
-        , _pointColor(
-            ColorInfo,
-            glm::vec3(1.f, 0.4f, 0.2f),
-            glm::vec3(0.f, 0.f, 0.f),
-            glm::vec3(1.0f, 1.0f, 1.0f)
-        )
-        , _spriteTexturePath(SpriteTextureInfo)
-        , _textColor(
-            TextColorInfo,
-            glm::vec4(1.0f, 1.0, 1.0f, 1.f),
-            glm::vec4(0.f),
-            glm::vec4(1.f)
-        )
-        , _textSize(TextSizeInfo, 8.0, 0.5, 24.0)
-        , _textMinSize(LabelMinSizeInfo, 8.0, 0.5, 24.0)
-        , _textMaxSize(LabelMaxSizeInfo, 500.0, 0.0, 1000.0)
-        , _drawElements(DrawElementsInfo, true)
-        , _drawLabels(DrawLabelInfo, false)
-        , _pixelSizeControl(PixelSizeControlInfo, false)
-        , _colorOption(ColorOptionInfo, properties::OptionProperty::DisplayType::Dropdown)
-        , _fadeInDistance(
-            FadeInDistancesInfo,
-            glm::vec2(0.0f),
-            glm::vec2(0.0),
-            glm::vec2(100.0)
-        )
-        , _disableFadeInDistance(DisableFadeInInfo, true)
-        , _billboardMaxSize(BillboardMaxSizeInfo, 400.0, 0.0, 1000.0)
-        , _billboardMinSize(BillboardMinSizeInfo, 0.0, 0.0, 100.0)
-        , _correctionSizeEndDistance(CorrectionSizeEndDistanceInfo, 17.0, 12.0, 25.0)
-        , _correctionSizeFactor(CorrectionSizeFactorInfo, 8, 0.0, 20.0)
-        , _renderOption(RenderOptionInfo, properties::OptionProperty::DisplayType::Dropdown)
-        , _polygonTexture(nullptr)
-        , _spriteTexture(nullptr)
-        , _program(nullptr)
-        , _font(nullptr)
-        , _speckFile("")
-        , _colorMapFile("")
-        , _labelFile("")
-        , _colorOptionString("")
-        , _unit(Parsec)
-        , _nValuesPerAstronomicalObject(0)
-        , _transformationMatrix(glm::dmat4(1.0))
-        , _vao(0)
-        , _vbo(0)
-        , _polygonVao(0)
-        , _polygonVbo(0)
-    {
-        using File = ghoul::filesystem::File;
-
-        documentation::testSpecificationAndThrow(
-            Documentation(),
-            dictionary,
-            "RenderableBillboardsCloud"
-        );
-
-        if (dictionary.hasKey(KeyFile)) {
-            _speckFile = absPath(dictionary.value<std::string>(KeyFile));
-            _hasSpeckFile = true;
-            _drawElements.onChange([&]() {
-                _hasSpeckFile = _hasSpeckFile == true ? false : true; });
-            addProperty(_drawElements);
-        }
-
-        // DEBUG:
-        _renderOption.addOption(0, "Camera View Direction");
-        _renderOption.addOption(1, "Camera Position Normal");
-        if (dictionary.hasKey(ForceDomeRenderingOptionInfo.identifier)) {
-            _forceDomeRenderingOption = dictionary.value<bool>(
-                ForceDomeRenderingOptionInfo.identifier
-                );
-        }
-        if (_forceDomeRenderingOption || OsEng.windowWrapper().isFisheyeRendering()) {
-            _renderOption.set(1);
-=======
     if (dictionary.hasKey(keyUnit)) {
         std::string unit = dictionary.value<std::string>(keyUnit);
         if (unit == MeterUnit) {
@@ -560,7 +465,6 @@
         }
         else if (unit == KilometerUnit) {
             _unit = Kilometer;
->>>>>>> 2b3e58a0
         }
         else if (unit == ParsecUnit) {
             _unit = Parsec;
@@ -1822,712 +1726,4 @@
 
     program->deactivate();
 }
-
-//
-//
-//=======
-//                std::string dummy;
-//                str >> dummy; // command
-//                str >> _nValuesPerAstronomicalObject; // variable index
-//                dummy.clear();
-//                str >> dummy; // variable name
-//
-//                _variableDataPositionMap.insert({ dummy, _nValuesPerAstronomicalObject });
-//>>>>>>> master
-//
-//                // We want the number, but the index is 0 based
-//                _nValuesPerAstronomicalObject += 1;
-//            }
-//        }
-//
-//        _nValuesPerAstronomicalObject += 3; // X Y Z are not counted in the Speck file indices
-//
-//        do {
-//            std::vector<float> values(_nValuesPerAstronomicalObject);
-//
-//            std::getline(file, line);
-//
-//            // Guard against wrong line endings (copying files from Windows to Mac) causes
-//            // lines to have a final \r
-//            if (!line.empty() && line.back() == '\r') {
-//                line = line.substr(0, line.length() - 1);
-//            }
-//
-//            if (line.empty()) {
-//                continue;
-//            }
-//
-//            std::stringstream str(line);
-//
-//            for (int i = 0; i < _nValuesPerAstronomicalObject; ++i) {
-//                str >> values[i];
-//            }
-//
-//            _fullData.insert(_fullData.end(), values.begin(), values.end());
-//        } while (!file.eof());
-//
-//        return true;
-//    }
-//
-//    bool RenderableBillboardsCloud::readColorMapFile() {
-//        std::string _file = _colorMapFile;
-//        std::ifstream file(_file);
-//        if (!file.good()) {
-//            LERROR(fmt::format("Failed to open Color Map file '{}'", _file));
-//            return false;
-//        }
-//
-//        std::size_t numberOfColors = 0;
-//
-//        // The beginning of the speck file has a header that either contains comments
-//        // (signaled by a preceding '#') or information about the structure of the file
-//        // (signaled by the keywords 'datavar', 'texturevar', and 'texture')
-//        std::string line = "";
-//        while (true) {
-//            // std::streampos position = file.tellg();
-//            std::getline(file, line);
-//
-//            if (line[0] == '#' || line.empty()) {
-//                continue;
-//            }
-//
-//            // Initial number of colors
-//            std::locale loc;
-//            if (std::isdigit(line[0], loc)) {
-//                std::string::size_type sz;
-//                numberOfColors = std::stoi(line, &sz);
-//                break;
-//            }
-//            else if (file.eof()) {
-//                return false;
-//            }
-//        }
-//
-//        for (size_t i = 0; i < numberOfColors; ++i) {
-//            std::getline(file, line);
-//            std::stringstream str(line);
-//
-//            glm::vec4 color;
-//            for (int j = 0; j < 4; ++j) {
-//                str >> color[j];
-//            }
-//
-//            _colorMapData.push_back(color);
-//        }
-//
-//<<<<<<< HEAD
-//bool RenderableBillboardsCloud::readColorMapFile() {
-//    std::ifstream file(_colorMapFile);
-//    if (!file.good()) {
-//        LERROR(fmt::format("Failed to open Color Map file '{}'", _colorMapFile));
-//        return false;
-//    }
-//
-//    size_t numberOfColors = 0;
-//=======
-//        return true;
-//    }
-//
-//    bool RenderableBillboardsCloud::readLabelFile() {
-//        std::string _file = _labelFile;
-//        std::ifstream file(_file);
-//        if (!file.good()) {
-//            LERROR(fmt::format("Failed to open Label file '{}'", _file));
-//            return false;
-//        }
-//>>>>>>> master
-//
-//        // The beginning of the speck file has a header that either contains comments
-//        // (signaled by a preceding '#') or information about the structure of the file
-//        // (signaled by the keywords 'datavar', 'texturevar', and 'texture')
-//        std::string line = "";
-//        while (true) {
-//            std::streampos position = file.tellg();
-//            std::getline(file, line);
-//
-//            // Guard against wrong line endings (copying files from Windows to Mac) causes
-//            // lines to have a final \r
-//            if (!line.empty() && line.back() == '\r') {
-//                line = line.substr(0, line.length() - 1);
-//            }
-//
-//            if (line.empty() || line[0] == '#') {
-//                continue;
-//            }
-//
-//            if (line.substr(0, 9) != "textcolor") {
-//                // we read a line that doesn't belong to the header, so we have to jump back
-//                // before the beginning of the current line
-//                file.seekg(position);
-//                continue;
-//            }
-//
-//            if (line.substr(0, 9) == "textcolor") {
-//                // textcolor lines are structured as follows:
-//                // textcolor # description
-//                // where # is color text defined in configuration file
-//                std::stringstream str(line);
-//
-//                // TODO: handle cases of labels with different colors
-//                break;
-//            }
-//        }
-//
-//
-//        do {
-//            std::vector<float> values(_nValuesPerAstronomicalObject);
-//
-//<<<<<<< HEAD
-//bool RenderableBillboardsCloud::readLabelFile() {
-//    std::ifstream file(_labelFile);
-//    if (!file.good()) {
-//        LERROR(fmt::format("Failed to open Label file '{}'", _labelFile));
-//        return false;
-//    }
-//
-//    // The beginning of the speck file has a header that either contains comments
-//    // (signaled by a preceding '#') or information about the structure of the file
-//    // (signaled by the keywords 'datavar', 'texturevar', and 'texture')
-//    std::string line = "";
-//    while (true) {
-//        std::streampos position = file.tellg();
-//        std::getline(file, line);
-//
-//        // Guard against wrong line endings (copying files from Windows to Mac) causes
-//        // lines to have a final \r
-//        if (!line.empty() && line.back() == '\r') {
-//            line = line.substr(0, line.length() -1);
-//        }
-//=======
-//            std::getline(file, line);
-//>>>>>>> master
-//
-//            // Guard against wrong line endings (copying files from Windows to Mac) causes
-//            // lines to have a final \r
-//            if (!line.empty() && line.back() == '\r') {
-//                line = line.substr(0, line.length() - 1);
-//            }
-//
-//            if (line.empty()) {
-//                continue;
-//            }
-//
-//            std::stringstream str(line);
-//
-//            glm::vec3 position;
-//            for (auto j = 0; j < 3; ++j) {
-//                str >> position[j];
-//            }
-//
-//            std::string dummy;
-//            str >> dummy; // text keyword
-//
-//            std::string label;
-//            str >> label;
-//            dummy.clear();
-//
-//            while (str >> dummy) {
-//                if (dummy == "#") {
-//                    break;
-//                }
-//
-//                label += " " + dummy;
-//                dummy.clear();
-//            }
-//
-//            glm::vec3 transformedPos = glm::vec3(
-//                _transformationMatrix * glm::dvec4(position, 1.0)
-//            );
-//            _labelData.push_back(std::make_pair(transformedPos, label));
-//        } while (!file.eof());
-//
-//<<<<<<< HEAD
-//        glm::vec3 position;
-//        for (int j = 0; j < 3; ++j) {
-//            str >> position[j];
-//        }
-//=======
-//        return true;
-//    }
-//>>>>>>> master
-//
-//    bool RenderableBillboardsCloud::loadCachedFile(const std::string& file) {
-//        std::ifstream fileStream(file, std::ifstream::binary);
-//        if (fileStream.good()) {
-//            int8_t version = 0;
-//            fileStream.read(reinterpret_cast<char*>(&version), sizeof(int8_t));
-//            if (version != CurrentCacheVersion) {
-//                LINFO("The format of the cached file has changed: deleting old cache");
-//                fileStream.close();
-//                FileSys.deleteFile(file);
-//                return false;
-//            }
-//
-//            int32_t nValues = 0;
-//            fileStream.read(reinterpret_cast<char*>(&nValues), sizeof(int32_t));
-//            fileStream.read(
-//                reinterpret_cast<char*>(&_nValuesPerAstronomicalObject),
-//                sizeof(int32_t)
-//            );
-//
-//            _fullData.resize(nValues);
-//            fileStream.read(reinterpret_cast<char*>(&_fullData[0]),
-//                nValues * sizeof(_fullData[0]));
-//
-//            if (_hasColorMapFile) {
-//                int32_t nItems = 0;
-//                fileStream.read(reinterpret_cast<char*>(&nItems), sizeof(int32_t));
-//
-//                for (int i = 0; i < nItems; ++i) {
-//                    int32_t keySize = 0;
-//                    fileStream.read(reinterpret_cast<char*>(&keySize), sizeof(int32_t));
-//                    std::string key;
-//                    for (int c = 0; c < keySize; ++c) {
-//                        char t;
-//                        fileStream.read(&t, sizeof(char));
-//                        key.append(1, t);
-//                    }
-//                    int32_t value = 0;
-//                    fileStream.read(reinterpret_cast<char*>(&value), sizeof(int32_t));
-//
-//                    _variableDataPositionMap.insert({ key, value });
-//                }
-//            }
-//
-//            bool success = fileStream.good();
-//            return success;
-//        }
-//        else {
-//            LERROR(fmt::format("Error opening file '{}' for loading cache file", file));
-//            return false;
-//        }
-//    }
-//
-//    bool RenderableBillboardsCloud::saveCachedFile(const std::string& file) const {
-//        std::ofstream fileStream(file, std::ofstream::binary);
-//        if (fileStream.good()) {
-//            fileStream.write(reinterpret_cast<const char*>(&CurrentCacheVersion),
-//                sizeof(int8_t));
-//
-//<<<<<<< HEAD
-//        _fullData.resize(nValues);
-//        fileStream.read(
-//            reinterpret_cast<char*>(&_fullData[0]),
-//            nValues * sizeof(_fullData[0])
-//        );
-//=======
-//            int32_t nValues = static_cast<int32_t>(_fullData.size());
-//            if (nValues == 0) {
-//                LERROR("Error writing cache: No values were loaded");
-//                return false;
-//            }
-//            fileStream.write(reinterpret_cast<const char*>(&nValues), sizeof(int32_t));
-//>>>>>>> master
-//
-//            int32_t nValuesPerAstronomicalObject = static_cast<int32_t>(
-//                _nValuesPerAstronomicalObject
-//                );
-//            fileStream.write(
-//                reinterpret_cast<const char*>(&nValuesPerAstronomicalObject),
-//                sizeof(int32_t)
-//            );
-//
-//            size_t nBytes = nValues * sizeof(_fullData[0]);
-//            fileStream.write(reinterpret_cast<const char*>(&_fullData[0]), nBytes);
-//
-//            if (_hasColorMapFile) {
-//                int32_t nItems = static_cast<int32_t>(_variableDataPositionMap.size());
-//                fileStream.write(reinterpret_cast<const char*>(&nItems), sizeof(int32_t));
-//
-//                for (auto pair : _variableDataPositionMap) {
-//                    int32_t keySize = static_cast<int32_t>(pair.first.size());
-//                    fileStream.write(
-//                        reinterpret_cast<const char*>(&keySize),
-//                        sizeof(int32_t)
-//                    );
-//                    for (size_t c = 0; c < pair.first.size(); ++c) {
-//                        char keyChar = static_cast<int32_t>(pair.first[c]);
-//                        fileStream.write(&keyChar, sizeof(char));
-//                    }
-//                    int32_t value = static_cast<int32_t>(pair.second);
-//                    fileStream.write(reinterpret_cast<const char*>(&value), sizeof(int32_t));
-//                }
-//            }
-//
-//            bool success = fileStream.good();
-//            return success;
-//        }
-//        else {
-//            LERROR(fmt::format("Error opening file '{}' for save cache file", file));
-//            return false;
-//        }
-//    }
-//
-//<<<<<<< HEAD
-//bool RenderableBillboardsCloud::saveCachedFile(const std::string& file) const {
-//    std::ofstream fileStream(file, std::ofstream::binary);
-//    if (fileStream.good()) {
-//        fileStream.write(
-//            reinterpret_cast<const char*>(&CurrentCacheVersion),
-//            sizeof(int8_t)
-//        );
-//
-//        const int32_t nValues = static_cast<int32_t>(_fullData.size());
-//        if (nValues == 0) {
-//            LERROR("Error writing cache: No values were loaded");
-//            return false;
-//=======
-//    void RenderableBillboardsCloud::createDataSlice() {
-//        _slicedData.clear();
-//        if (_hasColorMapFile) {
-//            _slicedData.reserve(8 * (_fullData.size() / _nValuesPerAstronomicalObject));
-//        }
-//        else {
-//            _slicedData.reserve(4 * (_fullData.size() / _nValuesPerAstronomicalObject));
-//        }
-//
-//        // Generate the color bins for the colomap
-//        int colorMapInUse = 0;
-//        std::vector<float> colorBins;
-//        if (_hasColorMapFile) {
-//            colorMapInUse = _variableDataPositionMap[_colorOptionString];
-//            glm::vec2 currentColorRange = _colorRangeData[_colorOption.value()];
-//            float colorMapBinSize = (currentColorRange.y - currentColorRange.x) /
-//                static_cast<float>(_colorMapData.size());
-//            float bin = colorMapBinSize;
-//            for (size_t i = 0; i < _colorMapData.size(); ++i) {
-//                colorBins.push_back(bin);
-//                bin += colorMapBinSize;
-//            }
-//>>>>>>> master
-//        }
-//
-//<<<<<<< HEAD
-//        const int32_t nValuesPerAstronomicalObject = static_cast<int32_t>(
-//            _nValuesPerAstronomicalObject
-//        );
-//        fileStream.write(
-//            reinterpret_cast<const char*>(&nValuesPerAstronomicalObject),
-//            sizeof(int32_t)
-//        );
-//
-//        const size_t nBytes = nValues * sizeof(_fullData[0]);
-//        fileStream.write(reinterpret_cast<const char*>(&_fullData[0]), nBytes);
-//
-//        if (_hasColorMapFile) {
-//            const int32_t nItems = static_cast<int32_t>(_variableDataPositionMap.size());
-//            fileStream.write(reinterpret_cast<const char*>(&nItems), sizeof(int32_t));
-//
-//            for (const std::pair<std::string, int>& pair : _variableDataPositionMap) {
-//                const int32_t keySize = static_cast<int32_t>(pair.first.size());
-//                fileStream.write(
-//                    reinterpret_cast<const char*>(&keySize),
-//                    sizeof(int32_t)
-//                );
-//                for (size_t c = 0; c < pair.first.size(); ++c) {
-//                    const char keyChar = static_cast<int32_t>(pair.first[c]);
-//                    fileStream.write(&keyChar, sizeof(char));
-//=======
-//        float biggestCoord = -1.0f;
-//        for (size_t i = 0; i < _fullData.size(); i += _nValuesPerAstronomicalObject) {
-//            glm::dvec4 transformedPos = _transformationMatrix * glm::dvec4(
-//                _fullData[i + 0],
-//                _fullData[i + 1],
-//                _fullData[i + 2],
-//                1.0
-//            );
-//            glm::vec4 position(glm::vec3(transformedPos), static_cast<float>(_unit));
-//
-//            if (_hasColorMapFile) {
-//                for (auto j = 0; j < 4; ++j) {
-//                    _slicedData.push_back(position[j]);
-//                    biggestCoord = biggestCoord < position[j] ? position[j] : biggestCoord;
-//                }
-//                // Finds from which bin to get the color.
-//                // Note: the first color in the colormap file
-//                // is the outliers color.
-//                glm::vec4 itemColor;
-//                float variableColor = _fullData[i + 3 + colorMapInUse];
-//                int c = static_cast<int>(colorBins.size() - 1);
-//                while (variableColor < colorBins[c]) {
-//                    --c;
-//                    if (c == 0)
-//                        break;
-//                }
-//
-//                int colorIndex =
-//                    c == static_cast<int>(colorBins.size() - 1) ?
-//                    0 :
-//                    c + 1;
-//
-//                for (auto j = 0; j < 4; ++j) {
-//                    _slicedData.push_back(_colorMapData[colorIndex][j]);
-//                }
-//            }
-//            else {
-//                for (auto j = 0; j < 4; ++j) {
-//                    _slicedData.push_back(position[j]);
-//>>>>>>> master
-//                }
-//            }
-//        }
-//        _fadeInDistance.setMaxValue(glm::vec2(10.0f * biggestCoord));
-//    }
-//
-//    void RenderableBillboardsCloud::createPolygonTexture() {
-//        LDEBUG("Creating Polygon Texture");
-//
-//<<<<<<< HEAD
-//    // Generate the color bins for the colomap
-//    int colorMapInUse = 0;
-//    std::vector<float> colorBins;
-//    if (_hasColorMapFile) {
-//        colorMapInUse = _variableDataPositionMap[_colorOptionString];
-//        const glm::vec2 currentColorRange = _colorRangeData[_colorOption.value()];
-//        const float colorMapBinSize = (currentColorRange.y - currentColorRange.x) /
-//                                      static_cast<float>(_colorMapData.size());
-//        float bin = colorMapBinSize;
-//        for (size_t i = 0; i < _colorMapData.size(); ++i) {
-//            colorBins.push_back(bin);
-//            bin += colorMapBinSize;
-//        }
-//    }
-//
-//    float biggestCoord = -1.0f;
-//    for (size_t i = 0; i < _fullData.size(); i += _nValuesPerAstronomicalObject) {
-//        const glm::dvec4 transformedPos = _transformationMatrix * glm::dvec4(
-//            _fullData[i + 0],
-//            _fullData[i + 1],
-//            _fullData[i + 2],
-//            1.0
-//        );
-//        const glm::vec4 position(glm::vec3(transformedPos), static_cast<float>(_unit));
-//
-//        if (_hasColorMapFile) {
-//            for (auto j = 0; j < 4; ++j) {
-//                _slicedData.push_back(position[j]);
-//                biggestCoord = biggestCoord < position[j] ? position[j] : biggestCoord;
-//            }
-//            // Finds from which bin to get the color.
-//            // Note: the first color in the colormap file
-//            // is the outliers color.
-//            const float variableColor = _fullData[i + 3 + colorMapInUse];
-//            int c = static_cast<int>(colorBins.size() - 1);
-//            while (variableColor < colorBins[c]) {
-//                --c;
-//                if (c == 0) {
-//                    break;
-//                }
-//            }
-//
-//            int colorIndex = c == static_cast<int>(colorBins.size() - 1) ? 0 : c + 1;
-//
-//            for (int j = 0; j < 4; ++j) {
-//                _slicedData.push_back(_colorMapData[colorIndex][j]);
-//            }
-//        }
-//        else {
-//            for (int j = 0; j < 4; ++j) {
-//                _slicedData.push_back(position[j]);
-//            }
-//        }
-//    }
-//    _fadeInDistance.setMaxValue(glm::vec2(10.0f * biggestCoord));
-//}
-//
-//void RenderableBillboardsCloud::createPolygonTexture() {
-//    LDEBUG("Creating Polygon Texture");
-//
-//    glGenTextures(1, &_pTexture);
-//    glBindTexture(GL_TEXTURE_2D, _pTexture);
-//    glTexParameteri(GL_TEXTURE_2D, GL_TEXTURE_MIN_FILTER, GL_LINEAR);
-//    glTexParameteri(GL_TEXTURE_2D, GL_TEXTURE_MAG_FILTER, GL_LINEAR);
-//    glTexParameteri(GL_TEXTURE_2D, GL_TEXTURE_WRAP_S, GL_CLAMP_TO_EDGE);
-//    glTexParameteri(GL_TEXTURE_2D, GL_TEXTURE_WRAP_T, GL_CLAMP_TO_EDGE);
-//    // Stopped using a buffer object for GL_PIXEL_UNPACK_BUFFER
-//    glBindBuffer(GL_PIXEL_UNPACK_BUFFER, 0);
-//    glTexImage2D(GL_TEXTURE_2D, 0, GL_RGBA8, 256, 256, 0, GL_RGBA, GL_BYTE, nullptr);
-//
-//    renderToTexture(_pTexture, 256, 256);
-//}
-//
-//void RenderableBillboardsCloud::renderToTexture(GLuint textureToRenderTo,
-//                                                GLuint textureWidth, GLuint textureHeight)
-//{
-//    LDEBUG("Rendering to Texture");
-//
-//    // Saves initial Application's OpenGL State
-//    GLint defaultFBO;
-//    GLint viewport[4];
-//    glGetIntegerv(GL_FRAMEBUFFER_BINDING, &defaultFBO);
-//    glGetIntegerv(GL_VIEWPORT, viewport);
-//
-//    GLuint textureFBO;
-//    glGenFramebuffers(1, &textureFBO);
-//    glBindFramebuffer(GL_FRAMEBUFFER, textureFBO);
-//    GLenum drawBuffers[1] = { GL_COLOR_ATTACHMENT0 };
-//    glDrawBuffers(1, drawBuffers);
-//
-//    glFramebufferTexture(GL_FRAMEBUFFER, GL_COLOR_ATTACHMENT0, textureToRenderTo, 0);
-//
-//    glViewport(0, 0, textureWidth, textureHeight);
-//
-//    loadPolygonGeometryForRendering();
-//    renderPolygonGeometry(_polygonVao);
-//
-//    // Restores Applications' OpenGL State
-//    glBindFramebuffer(GL_FRAMEBUFFER, defaultFBO);
-//    glViewport(viewport[0], viewport[1], viewport[2], viewport[3]);
-//
-//    glDeleteBuffers(1, &_polygonVbo);
-//    glDeleteVertexArrays(1, &_polygonVao);
-//    glDeleteFramebuffers(1, &textureFBO);
-//}
-//
-//void RenderableBillboardsCloud::loadPolygonGeometryForRendering() {
-//    glGenVertexArrays(1, &_polygonVao);
-//    glGenBuffers(1, &_polygonVbo);
-//    glBindVertexArray(_polygonVao);
-//    glBindBuffer(GL_ARRAY_BUFFER, _polygonVbo);
-//
-//    const GLfloat vertexData[] = {
-//        //      x      y     z     w
-//        0.f, 0.f, 0.f, 1.f,
-//    };
-//
-//    glBufferData(GL_ARRAY_BUFFER, sizeof(vertexData), vertexData, GL_STATIC_DRAW);
-//    glVertexAttribPointer(0, 4, GL_FLOAT, GL_FALSE, sizeof(GLfloat) * 4, nullptr);
-//    glEnableVertexAttribArray(0);
-//    glBindVertexArray(0);
-//}
-//
-//void RenderableBillboardsCloud::renderPolygonGeometry(GLuint vao) {
-//    _renderToPolygonProgram->activate();
-//    static const float black[] = { 0.0f, 0.0f, 0.0f, 0.0f };
-//    glClearBufferfv(GL_COLOR, 0, black);
-//
-//    _renderToPolygonProgram->setUniform("sides", _polygonSides);
-//    _renderToPolygonProgram->setUniform("polygonColor", _pointColor);
-//
-//    glBindVertexArray(vao);
-//    glDrawArrays(GL_POINTS, 0, 1);
-//    glBindVertexArray(0);
-//
-//    _renderToPolygonProgram->deactivate();
-//}
-//=======
-//        glGenTextures(1, &_pTexture);
-//        glBindTexture(GL_TEXTURE_2D, _pTexture);
-//        glTexParameteri(GL_TEXTURE_2D, GL_TEXTURE_MIN_FILTER, GL_LINEAR);
-//        glTexParameteri(GL_TEXTURE_2D, GL_TEXTURE_MAG_FILTER, GL_LINEAR);
-//        glTexParameteri(GL_TEXTURE_2D, GL_TEXTURE_WRAP_S, GL_CLAMP_TO_EDGE);
-//        glTexParameteri(GL_TEXTURE_2D, GL_TEXTURE_WRAP_T, GL_CLAMP_TO_EDGE);
-//        // Stopped using a buffer object for GL_PIXEL_UNPACK_BUFFER
-//        glBindBuffer(GL_PIXEL_UNPACK_BUFFER, 0);
-//        glTexImage2D(GL_TEXTURE_2D, 0, GL_RGBA8, 256,
-//            256, 0, GL_RGBA, GL_BYTE, nullptr);
-//
-//        renderToTexture(
-//            std::bind(
-//                &openspace::RenderableBillboardsCloud::loadPolygonGeometryForRendering,
-//                this
-//            ),
-//            std::bind(
-//                &openspace::RenderableBillboardsCloud::renderPolygonGeometry,
-//                this,
-//                std::placeholders::_1
-//            ),
-//            _pTexture,
-//            256,
-//            256
-//        );
-//    }
-//
-//    void RenderableBillboardsCloud::renderToTexture(
-//        std::function<void(void)> geometryLoadingFunction,
-//        std::function<void(GLuint)> renderFunction,
-//        GLuint textureToRenderTo, GLuint textureWidth, GLuint textureHeight)
-//    {
-//        LDEBUG("Rendering to Texture");
-//
-//        // Saves initial Application's OpenGL State
-//        GLint defaultFBO;
-//        GLint viewport[4];
-//        glGetIntegerv(GL_FRAMEBUFFER_BINDING, &defaultFBO);
-//        glGetIntegerv(GL_VIEWPORT, viewport);
-//
-//        GLuint textureFBO;
-//        glGenFramebuffers(1, &textureFBO);
-//        glBindFramebuffer(GL_FRAMEBUFFER, textureFBO);
-//        GLenum drawBuffers[1] = { GL_COLOR_ATTACHMENT0 };
-//        glDrawBuffers(1, drawBuffers);
-//
-//        glFramebufferTexture(GL_FRAMEBUFFER, GL_COLOR_ATTACHMENT0, textureToRenderTo, 0);
-//
-//        glViewport(0, 0, textureWidth, textureHeight);
-//
-//        geometryLoadingFunction();
-//        renderFunction(_polygonVao);
-//
-//        // Restores Applications' OpenGL State
-//        glBindFramebuffer(GL_FRAMEBUFFER, defaultFBO);
-//        glViewport(viewport[0], viewport[1], viewport[2], viewport[3]);
-//
-//        if (_polygonVbo) {
-//            glDeleteBuffers(1, &_polygonVbo);
-//        }
-//
-//        if (_polygonVao) {
-//            glDeleteVertexArrays(1, &_polygonVao);
-//        }
-//        glDeleteFramebuffers(1, &textureFBO);
-//    }
-//
-//    void RenderableBillboardsCloud::loadPolygonGeometryForRendering() {
-//        glGenVertexArrays(1, &_polygonVao);
-//        glGenBuffers(1, &_polygonVbo);
-//        glBindVertexArray(_polygonVao);
-//        glBindBuffer(GL_ARRAY_BUFFER, _polygonVbo);
-//
-//        const GLfloat vertex_data[] = {
-//            //      x      y     z     w
-//            0.0f, 0.0f, 0.0f, 1.0f,
-//        };
-//
-//        glBufferData(GL_ARRAY_BUFFER, sizeof(vertex_data), vertex_data, GL_STATIC_DRAW);
-//        glVertexAttribPointer(
-//            0,
-//            4,
-//            GL_FLOAT,
-//            GL_FALSE,
-//            sizeof(GLfloat) * 4,
-//            nullptr
-//        );
-//        glEnableVertexAttribArray(0);
-//        glBindVertexArray(0);
-//    }
-//
-//    void RenderableBillboardsCloud::renderPolygonGeometry(GLuint vao) {
-//        std::unique_ptr<ghoul::opengl::ProgramObject> program =
-//            ghoul::opengl::ProgramObject::Build("RenderableBillboardsCloud_Polygon",
-//                absPath("${MODULE_DIGITALUNIVERSE}/shaders/billboardpolygon_vs.glsl"),
-//                absPath("${MODULE_DIGITALUNIVERSE}/shaders/billboardpolygon_fs.glsl"),
-//                absPath("${MODULE_DIGITALUNIVERSE}/shaders/billboardpolygon_gs.glsl")
-//            );
-//
-//        program->activate();
-//        static const float black[] = { 0.0f, 0.0f, 0.0f, 0.0f };
-//        glClearBufferfv(GL_COLOR, 0, black);
-//
-//        program->setUniform("sides", _polygonSides);
-//        program->setUniform("polygonColor", _pointColor);
-//
-//        glBindVertexArray(vao);
-//        glDrawArrays(GL_POINTS, 0, 1);
-//        glBindVertexArray(0);
-//
-//        program->deactivate();
-//    }
-//>>>>>>> master
-
 } // namespace openspace