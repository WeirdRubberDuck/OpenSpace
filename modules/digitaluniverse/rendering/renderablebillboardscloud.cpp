--- conflicted
+++ resolved
@@ -436,6 +436,12 @@
     _renderOption.addOption(0, "Camera View Direction");
     _renderOption.addOption(1, "Camera Position Normal");
     _renderOption.set(1);
+    if (OsEng.windowWrapper().isFisheyeRendering()) {
+        _renderOption.set(1);
+    }
+    else {
+        _renderOption.set(0);
+    }
     addProperty(_renderOption);
 
     if (dictionary.hasKey(keyUnit)) {
@@ -443,53 +449,8 @@
         if (unit == MeterUnit) {
             _unit = Meter;
         }
-<<<<<<< HEAD
         else if (unit == KilometerUnit) {
             _unit = Kilometer;
-=======
-
-        // DEBUG:
-        _renderOption.addOption(0, "Camera View Direction");
-        _renderOption.addOption(1, "Camera Position Normal");
-        if (OsEng.windowWrapper().isFisheyeRendering()) {
-            _renderOption.set(1);
-        }
-        else {
-            _renderOption.set(0);
-        }
-        
-        addProperty(_renderOption);
-
-        if (dictionary.hasKey(keyUnit)) {
-            std::string unit = dictionary.value<std::string>(keyUnit);
-            if (unit == MeterUnit) {
-                _unit = Meter;
-            }
-            else if (unit == KilometerUnit) {
-                _unit = Kilometer;
-            }
-            else if (unit == ParsecUnit) {
-                _unit = Parsec;
-            }
-            else if (unit == KiloparsecUnit) {
-                _unit = Kiloparsec;
-            }
-            else if (unit == MegaparsecUnit) {
-                _unit = Megaparsec;
-            }
-            else if (unit == GigaparsecUnit) {
-                _unit = Gigaparsec;
-            }
-            else if (unit == GigalightyearUnit) {
-                _unit = GigalightYears;
-            }
-            else {
-                LWARNING(
-                    "No unit given for RenderableBillboardsCloud. Using meters as units."
-                );
-                _unit = Meter;
-            }
->>>>>>> 29d0a947
         }
         else if (unit == ParsecUnit) {
             _unit = Parsec;
@@ -506,21 +467,11 @@
         else if (unit == GigalightyearUnit) {
             _unit = GigalightYears;
         }
-<<<<<<< HEAD
         else {
             LWARNING(
                 "No unit given for RenderableBillboardsCloud. Using meters as units."
             );
             _unit = Meter;
-=======
-        addProperty(_scaleFactor);
-
-        if (dictionary.hasKey(PolygonSidesInfo.identifier)) {
-            _polygonSides = static_cast<int>(
-                dictionary.value<double>(PolygonSidesInfo.identifier)
-                );
-            _hasPolygon = true;
->>>>>>> 29d0a947
         }
     }
 
@@ -536,7 +487,6 @@
         );
         addProperty(_spriteTexturePath);
 
-<<<<<<< HEAD
         _hasSpriteTexture = true;
     }
 
@@ -555,22 +505,6 @@
                 _colorOption.addOption(i, colorMapInUseName);
                 _optionConversionMap.insert({i, colorMapInUseName});
                 _colorOptionString = colorMapInUseName;
-=======
-            if (dictionary.hasKey(TextSizeInfo.identifier)) {
-                _textSize = dictionary.value<float>(TextSizeInfo.identifier);
-            }
-            addProperty(_textSize);
-
-            if (dictionary.hasKey(LabelMinSizeInfo.identifier)) {
-                _textMinSize =
-                    dictionary.value<float>(LabelMinSizeInfo.identifier);
-            }
-            addProperty(_textMinSize);
-
-            if (dictionary.hasKey(LabelMaxSizeInfo.identifier)) {
-                _textMaxSize = 
-                    dictionary.value<float>(LabelMaxSizeInfo.identifier);
->>>>>>> 29d0a947
             }
         }
         _colorOption.onChange([&] {
@@ -610,7 +544,7 @@
     addProperty(_scaleFactor);
 
     if (dictionary.hasKey(PolygonSidesInfo.identifier)) {
-        _polygonSides = static_cast<float>(
+        _polygonSides = static_cast<int>(
             dictionary.value<double>(PolygonSidesInfo.identifier)
         );
         _hasPolygon = true;
@@ -637,21 +571,17 @@
 
 
         if (dictionary.hasKey(TextSizeInfo.identifier)) {
-            _textSize = dictionary.value<double>(TextSizeInfo.identifier);
+            _textSize = dictionary.value<float>(TextSizeInfo.identifier);
         }
         addProperty(_textSize);
 
         if (dictionary.hasKey(LabelMinSizeInfo.identifier)) {
-            _textMinSize = static_cast<int>(
-                dictionary.value<float>(LabelMinSizeInfo.identifier)
-                );
+            _textMinSize = dictionary.value<float>(LabelMinSizeInfo.identifier);
         }
         addProperty(_textMinSize);
 
         if (dictionary.hasKey(LabelMaxSizeInfo.identifier)) {
-            _textMaxSize = static_cast<int>(
-                dictionary.value<float>(LabelMaxSizeInfo.identifier)
-                );
+            _textMaxSize = dictionary.value<float>(LabelMaxSizeInfo.identifier);
         }
         addProperty(_textMaxSize);
     }
@@ -956,7 +886,6 @@
             break;
     }
 
-<<<<<<< HEAD
     glm::vec4 textColor = _textColor;
     textColor.a *= fadeInVariable;
     for (const std::pair<glm::vec3, std::string>& pair : _labelData) {
@@ -978,31 +907,6 @@
             data.camera.lookUpVectorWorldSpace(),
             _renderOption.value()
         );
-=======
-        glm::vec4 textColor = _textColor;
-        textColor.a *= fadeInVariable;
-        for (const std::pair<glm::vec3, std::string>& pair : _labelData) {
-            //glm::vec3 scaledPos(_transformationMatrix * glm::dvec4(pair.first, 1.0));
-            glm::vec3 scaledPos(pair.first);
-            scaledPos *= scale;
-            ghoul::fontrendering::FontRenderer::defaultProjectionRenderer().render(
-                *_font,
-                scaledPos,
-                textColor,
-                powf(10.f, _textSize.value()),
-                static_cast<int>(_textMinSize),
-                static_cast<int>(_textMaxSize),
-                modelViewProjectionMatrix,
-                orthoRight,
-                orthoUp,
-                data.camera.positionVec3(),
-                data.camera.lookUpVectorWorldSpace(),
-                _renderOption.value(),
-                "%s",
-                pair.second.c_str()
-            );
-        }
->>>>>>> 29d0a947
     }
 }
 
@@ -1033,32 +937,17 @@
             break;
     }
 
-<<<<<<< HEAD
     float fadeInVariable = 1.f;
     if (!_disableFadeInDistance) {
         float distCamera = glm::length(data.camera.positionVec3());
         const glm::vec2 fadeRange = _fadeInDistance;
-        const float a = 1.0f / ((fadeRange.y - fadeRange.x) * scale);
+        const float a = 1.f / ((fadeRange.y - fadeRange.x) * scale);
         const float b = -(fadeRange.x / (fadeRange.y - fadeRange.x));
         const float funcValue = a * distCamera + b;
-        fadeInVariable *= funcValue > 1.0 ? 1.0 : funcValue;
+        fadeInVariable *= funcValue > 1.f ? 1.f : funcValue;
 
         if (funcValue < 0.01f) {
             return;
-=======
-        float fadeInVariable = 1.0f;
-        if (!_disableFadeInDistance) {
-            float distCamera = static_cast<float>(glm::length(data.camera.positionVec3()));
-            glm::vec2 fadeRange = _fadeInDistance;
-            float a = 1.0f / ((fadeRange.y - fadeRange.x) * scale);
-            float b = -(fadeRange.x / (fadeRange.y - fadeRange.x));
-            float funcValue = a * distCamera + b;
-            fadeInVariable *= funcValue > 1.f ? 1.f : funcValue;
-
-            if (funcValue < 0.01f) {
-                return;
-            }
->>>>>>> 29d0a947
         }
     }
 
@@ -1072,15 +961,22 @@
 
     glm::dmat4 modelViewProjectionMatrix = glm::dmat4(projectionMatrix) * modelViewMatrix;
 
-<<<<<<< HEAD
-    glm::dvec3 cameraViewDirectionWorld = glm::normalize(data.camera.viewDirectionWorldSpace());
-    glm::dvec3 cameraUpDirectionWorld = glm::normalize(data.camera.lookUpVectorWorldSpace());
-    glm::dvec3 orthoRight = glm::dvec3(glm::cross(cameraUpDirectionWorld, cameraViewDirectionWorld));
+    glm::dvec3 cameraViewDirectionWorld = -data.camera.viewDirectionWorldSpace();
+    glm::dvec3 cameraUpDirectionWorld = data.camera.lookUpVectorWorldSpace();
+    glm::dvec3 orthoRight = glm::normalize(
+        glm::cross(cameraUpDirectionWorld, cameraViewDirectionWorld)
+    );
     if (orthoRight == glm::dvec3(0.0)) {
-        glm::dvec3 otherVector(cameraUpDirectionWorld.y, cameraUpDirectionWorld.x, cameraUpDirectionWorld.z);
-        orthoRight = glm::dvec3(glm::cross(otherVector, cameraViewDirectionWorld));
-    }
-    glm::dvec3 orthoUp = cameraUpDirectionWorld;
+        glm::dvec3 otherVector(
+            cameraUpDirectionWorld.y, 
+            cameraUpDirectionWorld.x, 
+            cameraUpDirectionWorld.z
+        );
+        orthoRight = glm::normalize(glm::cross(otherVector, cameraViewDirectionWorld));
+    }
+    glm::dvec3 orthoUp = glm::normalize(
+        glm::cross(cameraViewDirectionWorld, orthoRight)
+    );
 
     if (_hasSpeckFile) {
         renderBillboards(
@@ -1091,34 +987,6 @@
             fadeInVariable
         );
     }
-=======
-        glm::dvec3 cameraViewDirectionWorld = -data.camera.viewDirectionWorldSpace();
-        glm::dvec3 cameraUpDirectionWorld = data.camera.lookUpVectorWorldSpace();
-        glm::dvec3 orthoRight = glm::normalize(
-            glm::cross(cameraUpDirectionWorld, cameraViewDirectionWorld)
-        );
-        if (orthoRight == glm::dvec3(0.0)) {
-            glm::dvec3 otherVector(
-                cameraUpDirectionWorld.y, 
-                cameraUpDirectionWorld.x, 
-                cameraUpDirectionWorld.z
-            );
-            orthoRight = glm::normalize(glm::cross(otherVector, cameraViewDirectionWorld));
-        }
-        glm::dvec3 orthoUp = glm::normalize(
-            glm::cross(cameraViewDirectionWorld, orthoRight)
-        );
-
-        if (_hasSpeckFile) {
-            renderBillboards(
-                data,
-                modelMatrix,
-                orthoRight,
-                orthoUp,
-                fadeInVariable
-            );
-        }
->>>>>>> 29d0a947
 
     if (_drawLabels && _hasLabel) {
         renderLabels(
