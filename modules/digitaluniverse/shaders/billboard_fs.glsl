/*****************************************************************************************
 *                                                                                       *
 * OpenSpace                                                                             *
 *                                                                                       *
 * Copyright (c) 2014-2019                                                               *
 *                                                                                       *
 * Permission is hereby granted, free of charge, to any person obtaining a copy of this  *
 * software and associated documentation files (the "Software"), to deal in the Software *
 * without restriction, including without limitation the rights to use, copy, modify,    *
 * merge, publish, distribute, sublicense, and/or sell copies of the Software, and to    *
 * permit persons to whom the Software is furnished to do so, subject to the following   *
 * conditions:                                                                           *
 *                                                                                       *
 * The above copyright notice and this permission notice shall be included in all copies *
 * or substantial portions of the Software.                                              *
 *                                                                                       *
 * THE SOFTWARE IS PROVIDED "AS IS", WITHOUT WARRANTY OF ANY KIND, EXPRESS OR IMPLIED,   *
 * INCLUDING BUT NOT LIMITED TO THE WARRANTIES OF MERCHANTABILITY, FITNESS FOR A         *
 * PARTICULAR PURPOSE AND NONINFRINGEMENT. IN NO EVENT SHALL THE AUTHORS OR COPYRIGHT    *
 * HOLDERS BE LIABLE FOR ANY CLAIM, DAMAGES OR OTHER LIABILITY, WHETHER IN AN ACTION OF  *
 * CONTRACT, TORT OR OTHERWISE, ARISING FROM, OUT OF OR IN CONNECTION WITH THE SOFTWARE  *
 * OR THE USE OR OTHER DEALINGS IN THE SOFTWARE.                                         *
 ****************************************************************************************/

#include "fragment.glsl"

flat in vec4 gs_colorMap;
in float vs_screenSpaceDepth;
in vec2 texCoord;
in float ta;

uniform float alphaValue; // opacity
uniform vec3 color;
uniform sampler2D spriteTexture;
uniform bool hasColorMap;
uniform float fadeInValue;

Fragment getFragment() {      
   
    vec4 textureColor = texture(spriteTexture, texCoord);
    
    vec4 fullColor = vec4(1.0);
    
    if (hasColorMap) {
        fullColor = vec4(
            gs_colorMap.rgb * textureColor.rgb, 
            gs_colorMap.a * textureColor.a * alphaValue
            );
    } else {
        fullColor = vec4(color.rgb * textureColor.rgb, textureColor.a * alphaValue);
    }

    fullColor.a *= fadeInValue * ta;
    
    float textureOpacity = dot(fullColor.rgb, vec3(1.0));
    if (fullColor.a == 0.f || textureOpacity == 0.0) {
        discard;
    }

    Fragment frag;
    frag.color      = fullColor;
    frag.depth      = vs_screenSpaceDepth;
    // Setting the position of the billboards to not interact 
    // with the ATM.
    frag.gPosition  = vec4(-1e32, -1e32, -1e32, 1.0);
    frag.gNormal    = vec4(0.0, 0.0, 0.0, 1.0);
<<<<<<< HEAD
    
=======
    //frag.disableLDR2HDR = true;


>>>>>>> a66e872e
    return frag;
}<|MERGE_RESOLUTION|>--- conflicted
+++ resolved
@@ -64,12 +64,7 @@
     // with the ATM.
     frag.gPosition  = vec4(-1e32, -1e32, -1e32, 1.0);
     frag.gNormal    = vec4(0.0, 0.0, 0.0, 1.0);
-<<<<<<< HEAD
-    
-=======
     //frag.disableLDR2HDR = true;
 
-
->>>>>>> a66e872e
     return frag;
 }