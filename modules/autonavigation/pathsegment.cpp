--- conflicted
+++ resolved
@@ -24,11 +24,8 @@
 
 #include <modules/autonavigation/pathsegment.h>
 
-<<<<<<< HEAD
 #include <modules/autonavigation/autonavigationmodule.h>
-=======
 #include <modules/autonavigation/avoidcollisioncurve.h>
->>>>>>> 799d2410
 #include <modules/autonavigation/pathcurves.h>
 #include <modules/autonavigation/rotationinterpolator.h>
 #include <modules/autonavigation/speedfunction.h>
@@ -86,14 +83,15 @@
         return _start.pose;
     }
     
+    _progressedTime += dt;
     double RelativeTimeToDuration = _progressedTime / _duration;
+
     double relativeDistanceToPathLength = _traveledDistance / pathLength();
 
     // Get speed relative curve to curve length
     double speedRelativeCurveLength = _speedFunction->value(RelativeTimeToDuration, relativeDistanceToPathLength);
     double displacement = dt * pathLength() * speedRelativeCurveLength / _duration; 
 
-    _progressedTime += dt;
     _traveledDistance += displacement;
 
     double newRelativeDistanceToPathLength = _traveledDistance / pathLength();
@@ -162,7 +160,7 @@
             _end.node()->worldPosition(),
             _curve.get()
         );
-        _speedFunction = std::make_unique<CubicDampenedSpeed>(_curve->length()); 
+        _speedFunction = std::make_unique<CubicDampenedSpeed>(); 
         break;
 
     case CurveType::Linear:
