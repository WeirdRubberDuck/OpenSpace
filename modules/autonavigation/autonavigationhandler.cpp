/*****************************************************************************************
 *                                                                                       *
 * OpenSpace                                                                             *
 *                                                                                       *
 * Copyright (c) 2014-2019                                                               *
 *                                                                                       *
 * Permission is hereby granted, free of charge, to any person obtaining a copy of this  *
 * software and associated documentation files (the "Software"), to deal in the Software *
 * without restriction, including without limitation the rights to use, copy, modify,    *
 * merge, publish, distribute, sublicense, and/or sell copies of the Software, and to    *
 * permit persons to whom the Software is furnished to do so, subject to the following   *
 * conditions:                                                                           *
 *                                                                                       *
 * The above copyright notice and this permission notice shall be included in all copies *
 * or substantial portions of the Software.                                              *
 *                                                                                       *
 * THE SOFTWARE IS PROVIDED "AS IS", WITHOUT WARRANTY OF ANY KIND, EXPRESS OR IMPLIED,   *
 * INCLUDING BUT NOT LIMITED TO THE WARRANTIES OF MERCHANTABILITY, FITNESS FOR A         *
 * PARTICULAR PURPOSE AND NONINFRINGEMENT. IN NO EVENT SHALL THE AUTHORS OR COPYRIGHT    *
 * HOLDERS BE LIABLE FOR ANY CLAIM, DAMAGES OR OTHER LIABILITY, WHETHER IN AN ACTION OF  *
 * CONTRACT, TORT OR OTHERWISE, ARISING FROM, OUT OF OR IN CONNECTION WITH THE SOFTWARE  *
 * OR THE USE OR OTHER DEALINGS IN THE SOFTWARE.                                         *
 ****************************************************************************************/

#include <modules/autonavigation/autonavigationhandler.h>

#include <modules/autonavigation/helperfunctions.h>
#include <modules/autonavigation/instruction.h>
#include <modules/autonavigation/pathspecification.h>
#include <openspace/engine/globals.h>
#include <openspace/engine/windowdelegate.h>
#include <openspace/interaction/navigationhandler.h>
#include <openspace/rendering/renderengine.h>
#include <openspace/scene/scene.h>
#include <openspace/scene/scenegraphnode.h>
#include <openspace/query/query.h>
#include <openspace/util/camera.h>
#include <openspace/util/timemanager.h>
#include <ghoul/logging/logmanager.h>
#include <glm/gtx/vector_angle.hpp>
#include <glm/gtx/quaternion.hpp>
#include <algorithm>
#include <vector>

namespace {
    constexpr const char* _loggerCat = "AutoNavigationHandler";

    constexpr const openspace::properties::Property::PropertyInfo DefaultCurveOptionInfo = {
        "DefaultCurveOption",
        "Default Curve Option",
        "The defualt curve type chosen when generating a path, if none is specified."
    };

    constexpr const openspace::properties::Property::PropertyInfo IncludeRollInfo = {
        "IncludeRollInfo",
        "Include Roll",
        "If disabled, roll is removed from the interpolation of camera orientation."
    };

    constexpr const openspace::properties::Property::PropertyInfo StopAtTargetsPerDefaultInfo = {
        "StopAtTargetsPerDefault",
        "Stop At Targets Per Default",
        "Applied during path creation. If enabled, stops are automatically added between"
        " the path segments. The user must then choose to continue the path after reaching a target"
    };

    constexpr const openspace::properties::Property::PropertyInfo DefaultStopBehaviorInfo = {
        "DefaultStopBehavior",
        "Default Stop Behavior",
        "The default camera behavior that is applied when the camera reaches and stops at a target."
    };

    constexpr const openspace::properties::Property::PropertyInfo ApplyStopBehaviorWhenIdleInfo = {
        "ApplyStopBehaviorWhenIdle",
        "Apply Stop Behavior When Idle",
        "If enabled, the camera is controlled using the default stop behavior even when no path is playing."
    };

<<<<<<< HEAD
    constexpr const openspace::properties::Property::PropertyInfo SpeedParameterInfo = {
       "SppedParameterInfo",
       "Speed Parameter Info",
       "Parameter that regulates sped"
=======
    constexpr const openspace::properties::Property::PropertyInfo RelevantNodeTagsInfo = {
        "RelevantNodeTags",
        "Relevant Node Tags",
        "List of tags for the nodes that are relevant for path creation, for example when avoiding collisions."
>>>>>>> 799d2410
    };

} // namespace

namespace openspace::autonavigation {

AutoNavigationHandler::AutoNavigationHandler()
    : properties::PropertyOwner({ "AutoNavigationHandler" })
    , _defaultCurveOption(DefaultCurveOptionInfo, properties::OptionProperty::DisplayType::Dropdown)
    , _includeRoll(IncludeRollInfo, false)
    , _stopAtTargetsPerDefault(StopAtTargetsPerDefaultInfo, false)
    , _defaultStopBehavior(DefaultStopBehaviorInfo, properties::OptionProperty::DisplayType::Dropdown)
    , _applyStopBehaviorWhenIdle(ApplyStopBehaviorWhenIdleInfo, false)
<<<<<<< HEAD
    , _speedFactor(SpeedParameterInfo, 1.5, 0.0, 3.0)
=======
    , _relevantNodeTags(RelevantNodeTagsInfo)
>>>>>>> 799d2410
{
    addPropertySubOwner(_atNodeNavigator);

    _defaultCurveOption.addOptions({
        { CurveType::AvoidCollision, "AvoidCollision" },
        { CurveType::Bezier3, "Bezier3" },
        { CurveType::Linear, "Linear" }
    });
    addProperty(_defaultCurveOption);
    
    addProperty(_includeRoll);
    addProperty(_stopAtTargetsPerDefault);

    // Must be listed in the same order as in enum definition
    _defaultStopBehavior.addOptions({
        { AtNodeNavigator::Behavior::None, "None" },
        { AtNodeNavigator::Behavior::Orbit, "Orbit" }
    });
    _defaultStopBehavior = AtNodeNavigator::Behavior::None;
    addProperty(_defaultStopBehavior);

    addProperty(_applyStopBehaviorWhenIdle);

<<<<<<< HEAD
    addProperty(_speedFactor);
=======
    // Add the relevant tags
    _relevantNodeTags = std::vector<std::string>{
        "planet_solarSystem",
        "moon_solarSystem"
    };;
    addProperty(_relevantNodeTags);
>>>>>>> 799d2410
}

AutoNavigationHandler::~AutoNavigationHandler() {} // NOLINT

Camera* AutoNavigationHandler::camera() const {
    return global::navigationHandler.camera();
}

const SceneGraphNode* AutoNavigationHandler::anchor() const {
    return global::navigationHandler.anchorNode();
}

bool AutoNavigationHandler::hasFinished() const {
    unsigned int lastIndex = (unsigned int)_pathSegments.size() - 1;
    return _currentSegmentIndex > lastIndex; 
}

<<<<<<< HEAD
double AutoNavigationHandler::speedFactor() const {
    return _speedFactor;
=======
const std::vector<SceneGraphNode*>& AutoNavigationHandler::relevantNodes() const {
    return _relevantNodes;
>>>>>>> 799d2410
}

void AutoNavigationHandler::updateCamera(double deltaTime) {
    ghoul_assert(camera() != nullptr, "Camera must not be nullptr");

    if (!_isPlaying || _pathSegments.empty()) {
        // for testing, apply at node behavior when idle
        if (_applyStopBehaviorWhenIdle) {
            if (_atNodeNavigator.behavior() != _defaultStopBehavior.value()) {
                _atNodeNavigator.setBehavior(AtNodeNavigator::Behavior(_defaultStopBehavior.value()));
            }
            _atNodeNavigator.updateCamera(deltaTime);
        }
        return;
    }

    if (_activeStop) {
        applyStopBehaviour(deltaTime);
        return;
    }

    std::unique_ptr<PathSegment> &currentSegment = _pathSegments[_currentSegmentIndex];

    CameraPose newPose = currentSegment->traversePath(deltaTime);
    std::string newAnchor = currentSegment->getCurrentAnchor();

    // Set anchor node in orbitalNavigator, to render visible nodes and add activate
    // navigation when we reach the end.
    std::string currentAnchor = anchor()->identifier();
    if (currentAnchor != newAnchor) {
        global::navigationHandler.orbitalNavigator().setAnchorNode(newAnchor);
    }

    if (!_includeRoll) {
        removeRollRotation(newPose, deltaTime);
    }

    camera()->setPositionVec3(newPose.position);
    camera()->setRotation(newPose.rotation);

    if (currentSegment->hasReachedEnd()) {
        _currentSegmentIndex++;

        if (hasFinished()) {
            LINFO("Reached end of path.");
            _isPlaying = false;
            return;
        }

        int stopIndex = _currentSegmentIndex - 1;

        if (_stops[stopIndex].shouldStop) {
            pauseAtTarget(stopIndex);
            return;
        }
    }
}

void AutoNavigationHandler::createPath(PathSpecification& spec) {
    clearPath();

    // TODO: do this in some initialize function instead, and update
    // when list of tags is updated. Also depends on scene change?
    _relevantNodes = findRelevantNodes();

    if (spec.stopAtTargetsSpecified()) {
        _stopAtTargetsPerDefault = spec.stopAtTargets();
        LINFO("Property for stop at targets per default was overridden by path specification.");    
    }

    const int nrInstructions = (int)spec.instructions()->size();

    for (int i = 0; i < nrInstructions; i++) {
        Instruction* instruction = spec.instruction(i);
        if (instruction) {
            std::vector<Waypoint> waypoints = instruction->getWaypoints();

            if (waypoints.size() == 0) {
                TargetNodeInstruction* targetNodeIns = dynamic_cast<TargetNodeInstruction*>(instruction);
                if (targetNodeIns) {
                    // TODO: allow curves to compute default waypoint instead
                    Waypoint wp = computeDefaultWaypoint(targetNodeIns);
                    addSegment(wp, instruction);
                }
                else {
                    LWARNING(fmt::format("No path segment was created from instruction {}. No waypoints could be created.", i));
                    return;
                }
            }
            else {
                // TODO: allow for a list of waypoints
                addSegment(waypoints[0], instruction);
            }

            // Add info about stops between segments
            if (i < nrInstructions - 1) {
                addStopDetails(lastWayPoint(), instruction);
            }
        }
    }

    // Check if we have a specified start navigation state. If so, update first segment
    if (spec.hasStartState() && _pathSegments.size() > 0) {
        Waypoint startState{ spec.startState() };
        _pathSegments[0]->setStart(startState);
    }

    LINFO(fmt::format(
        "Succefully generated camera path with {} segments.", _pathSegments.size()
    ));
    startPath();
}

void AutoNavigationHandler::clearPath() {
    LINFO("Clearing path...");
    _pathSegments.clear();
    _stops.clear();
    _currentSegmentIndex = 0;
}

void AutoNavigationHandler::startPath() {
    if (_pathSegments.empty()) {
        LERROR("Cannot start an empty path.");
        return;
    }

    ghoul_assert(
        _stops.size() == (_pathSegments.size() - 1), 
        "Must have exactly one stop entry between every segment."
    );

    // TODO: remove this line at the end of our project. Used to simplify testing
    global::timeManager.setPause(true);

    //OBS! Until we can handle simulation time: early out if not paused
    if (!global::timeManager.isPaused()) {
        LERROR("Simulation time must be paused to run a camera path.");
        return;
    }

    LINFO("Starting path...");
    _isPlaying = true;
    _activeStop = nullptr;
}

void AutoNavigationHandler::continuePath() {
    if (_pathSegments.empty() || hasFinished()) {
        LERROR("No path to resume (path is empty or has finished).");
        return;
    }

    if (_isPlaying && !_activeStop) {
        LERROR("Cannot resume a path that is already playing");
        return;
    }

    LINFO("Continuing path...");

    // recompute start camera state for the upcoming path segment,
    _pathSegments[_currentSegmentIndex]->setStart(wayPointFromCamera());
    _activeStop = nullptr;
}

void AutoNavigationHandler::abortPath() {
    _isPlaying = false;
}

// TODO: remove when not needed
// Created for debugging
std::vector<glm::dvec3> AutoNavigationHandler::getCurvePositions(int nPerSegment) {
    std::vector<glm::dvec3> positions;

    if (_pathSegments.empty()) {
        LERROR("There is no current path to sample points from.");
        return positions;
    }

    const double du = 1.0 / nPerSegment;

    for (std::unique_ptr<PathSegment> &p : _pathSegments) {
        for (double u = 0.0; u < 1.0; u += du) {
            glm::dvec3 position = p->interpolatedPose(u).position;
            positions.push_back(position);
        }
    }

    return positions;
}

// TODO: remove when not needed
// Created for debugging
std::vector<glm::dquat> AutoNavigationHandler::getCurveOrientations(int nPerSegment) {
    std::vector<glm::dquat> orientations;

    if (_pathSegments.empty()) {
        LERROR("There is no current path to sample points from.");
        return orientations;
    }

    const double du = 1.0 / nPerSegment;

    for (std::unique_ptr<PathSegment>& p : _pathSegments) {
        for (double u = 0.0; u < 1.0; u += du) {
            glm::dquat orientation = p->interpolatedPose(u).rotation;
            orientations.push_back(orientation);
        }
    }

    return orientations;
}


// TODO: remove when not needed or combined into pose version
// Created for debugging
std::vector<glm::dvec3> AutoNavigationHandler::getCurveViewDirections(int nPerSegment) {
    std::vector<glm::dvec3> viewDirections;

    if (_pathSegments.empty()) {
        LERROR("There is no current path to sample points from.");
        return viewDirections;
    }

    const double du = 1.0 / nPerSegment;

    for (std::unique_ptr<PathSegment>& p : _pathSegments) {
        for (double u = 0.0; u < 1.0; u += du) {
            glm::dquat orientation = p->interpolatedPose(u).rotation;
            glm::dvec3 direction = glm::normalize(orientation * glm::dvec3(0.0, 0.0, -1.0));
            viewDirections.push_back(direction);
        }
    }

    return viewDirections;
}


// TODO: remove when not needed
// Created for debugging
std::vector<glm::dvec3> AutoNavigationHandler::getControlPoints() {
    std::vector<glm::dvec3> points;

    if (_pathSegments.empty()) {
        LERROR("There is no current path to sample points from.");
        return points;
    }

    for (std::unique_ptr<PathSegment> &p : _pathSegments) {
        std::vector<glm::dvec3> curvePoints = p->getControlPoints();
        points.insert(points.end(), curvePoints.begin(), curvePoints.end());
    }

    return points;
}

Waypoint AutoNavigationHandler::wayPointFromCamera() {
    glm::dvec3 pos = camera()->positionVec3();
    glm::dquat rot = camera()->rotationQuaternion();
    std::string node = global::navigationHandler.anchorNode()->identifier();
    return Waypoint{ pos, rot, node };
}

Waypoint AutoNavigationHandler::lastWayPoint() {
    return _pathSegments.empty() ? wayPointFromCamera() : _pathSegments.back()->end();
}

void AutoNavigationHandler::removeRollRotation(CameraPose& pose, double deltaTime) {
    glm::dvec3 anchorPos = anchor()->worldPosition();
    const double notTooCloseDistance = deltaTime * glm::distance(anchorPos, pose.position);
    glm::dvec3 cameraDir = glm::normalize(pose.rotation * Camera::ViewDirectionCameraSpace);
    glm::dvec3 lookAtPos = pose.position + notTooCloseDistance * cameraDir;
    glm::dquat rollFreeRotation = helpers::getLookAtQuaternion(
        pose.position,
        lookAtPos,
        camera()->lookUpVectorWorldSpace()
    );
    pose.rotation = rollFreeRotation;
}

void AutoNavigationHandler::pauseAtTarget(int i) {
    if (!_isPlaying || _activeStop) {
        LERROR("Cannot pause a path that isn't playing");
        return;
    }

    if (i < 0 || i > _stops.size() - 1) {
        LERROR("Invalid target number: " + std::to_string(i));
        return;
    }

    _activeStop = &_stops[i];

    if (!_activeStop) return;

    _atNodeNavigator.setBehavior(_activeStop->behavior);

    bool hasDuration = _activeStop->duration.has_value();

    std::string infoString = hasDuration ? 
        fmt::format("{} seconds", _activeStop->duration.value()) : "until continued";

    LINFO(fmt::format("Paused path at target {} / {} ({})",
        _currentSegmentIndex,
        _pathSegments.size(),
        infoString
    ));

    _progressedTimeInStop = 0.0;
}

void AutoNavigationHandler::applyStopBehaviour(double deltaTime) {
    _progressedTimeInStop += deltaTime;
    _atNodeNavigator.updateCamera(deltaTime);

    if (!_activeStop->duration.has_value()) return;

    if (_progressedTimeInStop >= _activeStop->duration.value()) {
        continuePath();
    }
}

void AutoNavigationHandler::addSegment(Waypoint& waypoint, const Instruction* ins){
    // TODO: Improve how curve types are handled
    const int curveType = _defaultCurveOption;

    _pathSegments.push_back(std::make_unique<PathSegment>(
        lastWayPoint(), 
        waypoint, 
        CurveType(curveType), 
        ins->duration
    ));
}

void AutoNavigationHandler::addStopDetails(const Waypoint& endWaypoint, const Instruction* ins) {
    StopDetails stopEntry;
    stopEntry.shouldStop = _stopAtTargetsPerDefault.value();

    if (ins->stopAtTarget.has_value()) {
        stopEntry.shouldStop = ins->stopAtTarget.value();
    }

    if (stopEntry.shouldStop) {
        stopEntry.duration = ins->stopDuration;

        std::string anchorIdentifier = endWaypoint.nodeDetails.identifier;
        stopEntry.behavior = AtNodeNavigator::Behavior(_defaultStopBehavior.value()); 

        if (ins->stopBehavior.has_value()) {
            std::string behaviorString = ins->stopBehavior.value();

            // This is a bit ugly, since it relies on the OptionProperty::Option and
            // AtNodeNavigator::Behavior being implicitly converted to the same int value.
            // TODO: Come up with a nicer solution (this get to work for now...)

            using Option = properties::OptionProperty::Option;
            std::vector<Option> options = _defaultStopBehavior.options();
            std::vector<Option>::iterator foundIt = std::find_if(
                options.begin(), 
                options.end(), 
                [&](Option& o) { return o.description == behaviorString; }
            );

            if (foundIt != options.end()) {
                stopEntry.behavior = AtNodeNavigator::Behavior((*foundIt).value);
            }
            else {
                LERROR(fmt::format(
                    "Stop behaviour '{}' is not a valid option. Using default behaviour.",
                    behaviorString
                ));
            }
        }
    }

    _stops.push_back(stopEntry);
}

// OBS! The desired default waypoint may vary between curve types. 
// TODO: let the curves compute the default positions instead
Waypoint AutoNavigationHandler::computeDefaultWaypoint(const TargetNodeInstruction* ins) {
    SceneGraphNode* targetNode = sceneGraphNode(ins->nodeIdentifier);
    if (!targetNode) {
        LERROR(fmt::format("Could not find target node '{}'", ins->nodeIdentifier));
        return Waypoint();
    }
    glm::dvec3 nodePos = targetNode->worldPosition();
    glm::dvec3 nodeToPrev = lastWayPoint().position() - nodePos;

    const double radius = WaypointNodeDetails::findValidBoundingSphere(targetNode);
    const double defaultHeight = 2 * radius;

    bool hasHeight = ins->height.has_value();
    double height = hasHeight ? ins->height.value() : defaultHeight;

    glm::dvec3 targetPos = nodePos + glm::normalize(nodeToPrev) * (radius + height);
    glm::dquat targetRot = helpers::getLookAtQuaternion(
        targetPos,
        targetNode->worldPosition(),
        camera()->lookUpVectorWorldSpace()
    );

    return Waypoint{ targetPos, targetRot, ins->nodeIdentifier };
}

std::vector<SceneGraphNode*> AutoNavigationHandler::findRelevantNodes() {
    const std::vector<SceneGraphNode*>& allNodes =
        global::renderEngine.scene()->allSceneGraphNodes();

    const std::vector<std::string> relevantTags = _relevantNodeTags;

    if (allNodes.empty() || relevantTags.empty()) 
        return std::vector<SceneGraphNode*>{};

    auto isRelevant = [&](const SceneGraphNode* node) {
        const std::vector<std::string> tags = node->tags();
        auto result = std::find_first_of(relevantTags.begin(), relevantTags.end(), tags.begin(), tags.end());

        // does not match any tags => not interesting
        if (result == relevantTags.end()) {
            return false;
        }

        return node->renderable() && (node->boundingSphere() > 0.0);
    };

    std::vector<SceneGraphNode*> resultingNodes{};
    std::copy_if(allNodes.begin(), allNodes.end(), std::back_inserter(resultingNodes), isRelevant);

    return resultingNodes;
}

} // namespace openspace::autonavigation<|MERGE_RESOLUTION|>--- conflicted
+++ resolved
@@ -76,17 +76,16 @@
         "If enabled, the camera is controlled using the default stop behavior even when no path is playing."
     };
 
-<<<<<<< HEAD
     constexpr const openspace::properties::Property::PropertyInfo SpeedParameterInfo = {
-       "SppedParameterInfo",
-       "Speed Parameter Info",
-       "Parameter that regulates sped"
-=======
+        "SppedParameterInfo",
+        "Speed Parameter Info",
+        "Parameter that regulates sped"
+    };
+
     constexpr const openspace::properties::Property::PropertyInfo RelevantNodeTagsInfo = {
         "RelevantNodeTags",
         "Relevant Node Tags",
         "List of tags for the nodes that are relevant for path creation, for example when avoiding collisions."
->>>>>>> 799d2410
     };
 
 } // namespace
@@ -100,11 +99,8 @@
     , _stopAtTargetsPerDefault(StopAtTargetsPerDefaultInfo, false)
     , _defaultStopBehavior(DefaultStopBehaviorInfo, properties::OptionProperty::DisplayType::Dropdown)
     , _applyStopBehaviorWhenIdle(ApplyStopBehaviorWhenIdleInfo, false)
-<<<<<<< HEAD
     , _speedFactor(SpeedParameterInfo, 1.5, 0.0, 3.0)
-=======
     , _relevantNodeTags(RelevantNodeTagsInfo)
->>>>>>> 799d2410
 {
     addPropertySubOwner(_atNodeNavigator);
 
@@ -128,16 +124,14 @@
 
     addProperty(_applyStopBehaviorWhenIdle);
 
-<<<<<<< HEAD
     addProperty(_speedFactor);
-=======
+
     // Add the relevant tags
     _relevantNodeTags = std::vector<std::string>{
         "planet_solarSystem",
         "moon_solarSystem"
     };;
     addProperty(_relevantNodeTags);
->>>>>>> 799d2410
 }
 
 AutoNavigationHandler::~AutoNavigationHandler() {} // NOLINT
@@ -155,13 +149,11 @@
     return _currentSegmentIndex > lastIndex; 
 }
 
-<<<<<<< HEAD
 double AutoNavigationHandler::speedFactor() const {
     return _speedFactor;
-=======
+}
 const std::vector<SceneGraphNode*>& AutoNavigationHandler::relevantNodes() const {
     return _relevantNodes;
->>>>>>> 799d2410
 }
 
 void AutoNavigationHandler::updateCamera(double deltaTime) {
