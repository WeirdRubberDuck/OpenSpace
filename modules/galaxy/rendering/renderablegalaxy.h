--- conflicted
+++ resolved
@@ -58,10 +58,9 @@
     void renderBillboards(const RenderData& data);
     float safeLength(const glm::vec3& vector) const;
 
-<<<<<<< HEAD
     glm::vec3 _volumeSize = glm::vec3(0.f);
     glm::vec3 _pointScaling = glm::vec3(0.f);
-=======
+
     struct Result {
         bool success;
         std::vector<glm::vec3> positions;
@@ -70,9 +69,6 @@
     Result loadPointFile(const std::string& file);
     Result loadCachedFile(const std::string& file);
 
-    glm::vec3 _volumeSize;
-    glm::vec3 _pointScaling;
->>>>>>> e3afd82c
     properties::BoolProperty _volumeRenderingEnabled;
     properties::BoolProperty _starRenderingEnabled;
     properties::FloatProperty _stepSize;
