--- conflicted
+++ resolved
@@ -42,14 +42,6 @@
 #include <ghoul/opengl/textureunit.h>
 #include <ghoul/misc/invariants.h>
 
-#ifdef OPENSPACE_MODULE_ATMOSPHERE_ENABLED
-#include <openspace/rendering/deferredcastermanager.h>
-#include <modules/atmosphere/rendering/atmospheredeferredcaster.h>
-#include <openspace/engine/configurationmanager.h>
-#include <openspace/engine/openspaceengine.h>
-#include <openspace/rendering/renderengine.h>
-#endif
-
 #include <memory>
 #include <fstream>
 
@@ -65,11 +57,7 @@
     const char* KeyHeightTexture = "Textures.Height";
     const char* KeyShading       = "PerformShading";
        
-<<<<<<< HEAD
-    static const std::string _loggerCat = "RenderablePlanet";
-=======
     static const char* _loggerCat = "RenderablePlanet";
->>>>>>> 5ac5151f
 
     const char* keyFrame                         = "Frame";
     const char* keyShadowGroup                   = "Shadow_Group";
@@ -77,30 +65,6 @@
     const char* keyShadowCaster                  = "Caster";
     const char* keyBody                          = "Body";
 
-<<<<<<< HEAD
-#ifdef OPENSPACE_MODULE_ATMOSPHERE_ENABLED
-    const std::string keyAtmosphere               = "Atmosphere";
-    const std::string keyAtmosphereRadius         = "AtmoshereRadius";
-    const std::string keyPlanetRadius             = "PlanetRadius";
-    const std::string keyAverageGroundReflectance = "PlanetAverageGroundReflectance";
-    const std::string keyRayleigh                 = "Rayleigh";
-    const std::string keyRayleighHeightScale      = "H_R";
-    const std::string keyOzone                    = "Ozone";
-    const std::string keyOzoneHeightScale         = "H_O";
-    const std::string keyMie                      = "Mie";
-    const std::string keyMieHeightScale           = "H_M";
-    const std::string keyMiePhaseConstant         = "G";
-    const std::string keyImage                    = "Image";
-    const std::string keyToneMappingOp            = "ToneMapping";
-    const std::string keyExposure                 = "Exposure";
-    const std::string keyBackground               = "Background";
-    const std::string keyGamma                    = "Gamma";
-    const std::string keyATMDebug                 = "Debug";
-    const std::string keyTextureScale             = "PreCalculatedTextureScale";
-    const std::string keySaveTextures             = "SaveCalculatedTextures";
-#endif
-=======
->>>>>>> 5ac5151f
 } // namespace
 
 namespace openspace {
@@ -167,50 +131,6 @@
     , _nightTexture(nullptr)
     , _heightMapTexture(nullptr)
     , _geometry(nullptr)
-<<<<<<< HEAD
-#ifdef OPENSPACE_MODULE_ATMOSPHERE_ENABLED
-    , _atmosphereHeightP("atmmosphereHeight", "Atmosphere Height (KM)", 60.0f, 0.1f, 99.0f)
-    , _groundAverageReflectanceP("averageGroundReflectance", "Average Ground Reflectance (%)", 0.1f, 0.0f, 1.0f)
-    , _rayleighHeightScaleP("rayleighHeightScale", "Rayleigh Height Scale (KM)", 8.0f, 0.1f, 20.0f)
-    , _rayleighScatteringCoeffXP("rayleighScatteringCoeffX", "Rayleigh Scattering Coeff X (x10e-3)", 1.0f, 0.01f, 100.0f)
-    , _rayleighScatteringCoeffYP("rayleighScatteringCoeffY", "Rayleigh Scattering Coeff Y (x10e-3)", 1.0f, 0.01f, 100.0f)
-    , _rayleighScatteringCoeffZP("rayleighScatteringCoeffZ", "Rayleigh Scattering Coeff Z (x10e-3)", 1.0f, 0.01f, 100.0f)
-    , _ozoneEnabledP("ozone", "Ozone Layer Enabled", true)
-    , _ozoneHeightScaleP("ozoneLayerHeightScale", "Ozone Height Scale (KM)", 8.0f, 0.1f, 20.0f)
-    , _ozoneCoeffXP("ozoneLayerCoeffX", "Ozone Layer Extinction Coeff X (x10e-5)", 3.426f, 0.01f, 100.0f)
-    , _ozoneCoeffYP("ozoneLayerCoeffY", "Ozone Layer Extinction Coeff Y (x10e-5)", 8.298f, 0.01f, 100.0f)
-    , _ozoneCoeffZP("ozoneLayerCoeffZ", "Ozone Layer Extinction Coeff Z (x10e-5)", 0.356f, 0.01f, 100.0f)
-    , _mieHeightScaleP("mieHeightScale", "Mie Height Scale (KM)", 1.2f, 0.1f, 20.0f)
-    , _mieScatteringCoefficientP("mieScatteringCoefficient", "Mie Scattering Coefficient (x10e-3)", 4.0f, 0.01f, 1000.0f)
-    , _mieScatteringExtinctionPropCoefficientP("mieScatteringExtinctionPropCoefficient",
-        "Mie Scattering/Extinction Proportion Coefficient (%)", 0.9f, 0.01f, 1.0f)    
-    , _mieAsymmetricFactorGP("mieAsymmetricFactorG", "Mie Asymmetric Factor G", 0.85f, -1.0f, 1.0f)
-    , _sunIntensityP("sunIntensity", "Sun Intensity", 50.0f, 0.1f, 1000.0f)
-    , _hdrExpositionP("hdrExposition", "HDR", 0.4f, 0.01f, 5.0f)
-    , _backgroundExposureP("backgroundExposition", "Background Exposition", 1.8f, 0.01f, 10.0f)
-    , _gammaConstantP("gamma", "Gamma Correction", 1.8f, 0.1f, 3.0f)
-    , _atmosphereEnabled(false)
-    , _ozoneLayerEnabled(false)
-    , _atmosphereRadius(0.f)
-    , _atmospherePlanetRadius(0.f)
-    , _planetAverageGroundReflectance(0.f)
-    , _rayleighHeightScale(0.f)
-    , _ozoneHeightScale(0.f)
-    , _mieHeightScale(0.f)
-    , _miePhaseConstant(0.f)
-    , _sunRadianceIntensity(50.f)
-    , _hdrConstant(0.f)
-    , _exposureBackgroundConstant(1.8f)
-    , _gammaConstant(1.8f)
-    , _mieExtinctionCoeff(glm::vec3(0.f))
-    , _rayleighScatteringCoeff(glm::vec3(0.f))
-    , _ozoneExtinctionCoeff(glm::vec3(0.f))
-    , _mieScatteringCoeff(glm::vec3(0.f))
-    , _saveCalculationsToTexture(false)
-    , _preCalculatedTexturesScale(1.0)
-#endif
-=======
->>>>>>> 5ac5151f
     , _alpha(1.f)
     , _planetRadius(0.f)
     , _hasNightTexture(false)
@@ -235,11 +155,7 @@
 
     if (dictionary.hasKey(KeyRadius)) {
         // If the user specified a radius, we want to use this
-<<<<<<< HEAD
-        _planetRadius = dictionary.value<float>(KeyRadius);
-=======
         _planetRadius = static_cast<float>(dictionary.value<double>(KeyRadius));
->>>>>>> 5ac5151f
     }
     else if (SpiceManager::ref().hasValue(name, "RADII") ) {
         // If the user didn't specfify a radius, but Spice has a radius, we can use this
@@ -366,222 +282,6 @@
             }
         }
     }
-
-#ifdef OPENSPACE_MODULE_ATMOSPHERE_ENABLED
-    //================================================================
-    //========== Reads Atmosphere Entries from mod file ==============
-    //================================================================
-    bool errorReadingAtmosphereData = false;
-    ghoul::Dictionary atmosphereDictionary;
-    success = dictionary.getValue(keyAtmosphere, atmosphereDictionary);
-    if (success) {
-        if (!atmosphereDictionary.getValue(keyAtmosphereRadius, _atmosphereRadius)) {
-            errorReadingAtmosphereData = true;
-            LWARNING("No Atmosphere Radius value expecified for Atmosphere Effects of "
-                << name << " planet.\nDisabling atmosphere effects for this planet.");
-        }
-
-        if (!atmosphereDictionary.getValue(keyPlanetRadius, _atmospherePlanetRadius)) {
-            errorReadingAtmosphereData = true;
-            LWARNING("No Planet Radius value expecified for Atmosphere Effects of "
-                << name << " planet.\nDisabling atmosphere effects for this planet.");
-        }
-
-        if (!atmosphereDictionary.getValue(keyAverageGroundReflectance, _planetAverageGroundReflectance)) {
-            errorReadingAtmosphereData = true;
-            LWARNING("No Average Atmosphere Ground Reflectance value expecified for Atmosphere Effects of "
-                << name << " planet.\nDisabling atmosphere effects for this planet.");
-        }
-
-        ghoul::Dictionary rayleighDictionary;
-        success = atmosphereDictionary.getValue(keyRayleigh, rayleighDictionary);
-
-        if (success) {
-            // Not using right now.
-            glm::vec3 rayleighWavelengths;
-            success = rayleighDictionary.getValue("Coefficients.Wavelengths", rayleighWavelengths);
-
-            if (!rayleighDictionary.getValue("Coefficients.Scattering", _rayleighScatteringCoeff)) {
-                errorReadingAtmosphereData = true;
-                LWARNING("No Rayleigh Scattering parameters expecified for Atmosphere Effects of "
-                    << name << " planet.\nDisabling atmosphere effects for this planet.");
-            }
-
-            if (!rayleighDictionary.getValue(keyRayleighHeightScale, _rayleighHeightScale)) {
-                errorReadingAtmosphereData = true;
-                LWARNING("No Rayleigh Height Scale value expecified for Atmosphere Effects of "
-                    << name << " planet.\nDisabling atmosphere effects for this planet.");
-            }
-        }
-        else {
-            errorReadingAtmosphereData = true;
-            LWARNING("No Rayleigh parameters expecified for Atmosphere Effects of "
-                << name << " planet.\nDisabling atmosphere effects for this planet.");
-        }
-
-        ghoul::Dictionary ozoneDictionary;
-        success = atmosphereDictionary.getValue(keyOzone, ozoneDictionary);
-        if (success) {
-            _ozoneLayerEnabled = true;
-            if (!ozoneDictionary.getValue(keyOzoneHeightScale, _ozoneHeightScale)) {
-                _ozoneLayerEnabled = false;
-            }
-
-            if (!ozoneDictionary.getValue("Coefficients.Extinction", _ozoneExtinctionCoeff)) {
-                _ozoneLayerEnabled = false;
-            }
-        }
-        else {
-            _ozoneLayerEnabled = false;
-        }
-
-        ghoul::Dictionary mieDictionary;
-        success = atmosphereDictionary.getValue(keyMie, mieDictionary);
-        if (success) {
-            if (!mieDictionary.getValue(keyMieHeightScale, _mieHeightScale)) {
-                errorReadingAtmosphereData = true;
-                LWARNING("No Mie Height Scale value expecified for Atmosphere Effects of "
-                    << name << " planet.\nDisabling atmosphere effects for this planet.");
-            }
-
-            if (!mieDictionary.getValue("Coefficients.Scattering", _mieScatteringCoeff)) {
-                errorReadingAtmosphereData = true;
-                LWARNING("No Mie Scattering parameters expecified for Atmosphere Effects of "
-                    << name << " planet.\nDisabling atmosphere effects for this planet.");
-            }
-
-            if (!mieDictionary.getValue("Coefficients.Extinction", _mieExtinctionCoeff)) {
-                errorReadingAtmosphereData = true;
-                LWARNING("No Mie Extinction parameters expecified for Atmosphere Effects of "
-                    << name << " planet.\nDisabling atmosphere effects for this planet.");
-            }
-
-            if (!mieDictionary.getValue(keyMiePhaseConstant, _miePhaseConstant)) {
-                errorReadingAtmosphereData = true;
-                LWARNING("No Mie Phase Constant value expecified for Atmosphere Effects of "
-                    << name << " planet.\nDisabling atmosphere effects for this planet.");
-            }
-        }
-        else {
-            errorReadingAtmosphereData = true;
-            LWARNING("No Mie parameters expecified for Atmosphere Effects of "
-                << name << " planet.\nDisabling atmosphere effects for this planet.");
-        }
-
-        ghoul::Dictionary ImageDictionary;
-        success = atmosphereDictionary.getValue(keyImage, ImageDictionary);
-        if (success) {
-            if (ImageDictionary.getValue(keyToneMappingOp, _preCalculatedTexturesScale)) {
-                LDEBUG("Atmosphere Texture Scaled to " << _preCalculatedTexturesScale);
-            }
-
-            if (ImageDictionary.getValue(keyExposure, _hdrConstant)) {
-                LDEBUG("Saving Precalculated Atmosphere Textures.");
-            }
-
-            if (ImageDictionary.getValue(keyGamma, _gammaConstant)) {
-                LDEBUG("Saving Precalculated Atmosphere Textures.");
-            }
-        }
-
-        ghoul::Dictionary debugDictionary;
-        success = atmosphereDictionary.getValue(keyATMDebug, debugDictionary);
-        if (success) {
-            if (debugDictionary.getValue(keyTextureScale, _preCalculatedTexturesScale)) {
-                LDEBUG("Atmosphere Texture Scaled to " << _preCalculatedTexturesScale);
-            }
-
-            if (debugDictionary.getValue(keySaveTextures, _saveCalculationsToTexture)) {
-                LDEBUG("Saving Precalculated Atmosphere Textures.");
-            }
-
-        }
-
-        if (!errorReadingAtmosphereData) {
-            _atmosphereEnabled = true;
-
-            //========================================================
-            //============== Atmosphere Properties ===================
-            //========================================================
-
-            _atmosphereHeightP.set(_atmosphereRadius - _atmospherePlanetRadius);
-            _atmosphereHeightP.onChange(std::bind(&RenderablePlanet::updateAtmosphereParameters, this));
-            addProperty(_atmosphereHeightP);
-
-            _groundAverageReflectanceP.set(_planetAverageGroundReflectance);
-            _groundAverageReflectanceP.onChange(std::bind(&RenderablePlanet::updateAtmosphereParameters, this));
-            addProperty(_groundAverageReflectanceP);
-
-            _rayleighHeightScaleP.set(_rayleighHeightScale);
-            _rayleighHeightScaleP.onChange(std::bind(&RenderablePlanet::updateAtmosphereParameters, this));
-            addProperty(_rayleighHeightScaleP);
-
-            _rayleighScatteringCoeffXP.set(_rayleighScatteringCoeff.x * 1000.0f);
-            _rayleighScatteringCoeffXP.onChange(std::bind(&RenderablePlanet::updateAtmosphereParameters, this));
-            addProperty(_rayleighScatteringCoeffXP);
-
-            _rayleighScatteringCoeffYP.set(_rayleighScatteringCoeff.y * 1000.0f);
-            _rayleighScatteringCoeffYP.onChange(std::bind(&RenderablePlanet::updateAtmosphereParameters, this));
-            addProperty(_rayleighScatteringCoeffYP);
-
-            _rayleighScatteringCoeffZP.set(_rayleighScatteringCoeff.z * 1000.0f);
-            _rayleighScatteringCoeffZP.onChange(std::bind(&RenderablePlanet::updateAtmosphereParameters, this));
-            addProperty(_rayleighScatteringCoeffZP);
-
-            _ozoneEnabledP.set(_ozoneLayerEnabled);
-            _ozoneEnabledP.onChange(std::bind(&RenderablePlanet::updateAtmosphereParameters, this));
-            addProperty(_ozoneEnabledP);
-
-            _ozoneHeightScaleP.set(_ozoneHeightScale);
-            _ozoneHeightScaleP.onChange(std::bind(&RenderablePlanet::updateAtmosphereParameters, this));
-            addProperty(_ozoneHeightScaleP);
-
-            _ozoneCoeffXP.set(_ozoneExtinctionCoeff.x * 100000.0f);
-            _ozoneCoeffXP.onChange(std::bind(&RenderablePlanet::updateAtmosphereParameters, this));
-            addProperty(_ozoneCoeffXP);
-
-            _ozoneCoeffYP.set(_ozoneExtinctionCoeff.y * 100000.0f);
-            _ozoneCoeffYP.onChange(std::bind(&RenderablePlanet::updateAtmosphereParameters, this));
-            addProperty(_ozoneCoeffYP);
-
-            _ozoneCoeffZP.set(_ozoneExtinctionCoeff.z * 100000.0f);
-            _ozoneCoeffZP.onChange(std::bind(&RenderablePlanet::updateAtmosphereParameters, this));
-            addProperty(_ozoneCoeffZP);
-
-            _mieHeightScaleP.set(_mieHeightScale);
-            _mieHeightScaleP.onChange(std::bind(&RenderablePlanet::updateAtmosphereParameters, this));
-            addProperty(_mieHeightScaleP);
-
-            _mieScatteringCoefficientP.set(_mieScatteringCoeff.r * 1000.0f);
-            _mieScatteringCoefficientP.onChange(std::bind(&RenderablePlanet::updateAtmosphereParameters, this));
-            addProperty(_mieScatteringCoefficientP);
-
-            _mieScatteringExtinctionPropCoefficientP.set(_mieScatteringCoeff.r / _mieExtinctionCoeff.r);
-            _mieScatteringExtinctionPropCoefficientP.onChange(std::bind(&RenderablePlanet::updateAtmosphereParameters, this));
-            addProperty(_mieScatteringExtinctionPropCoefficientP);
-
-            _mieAsymmetricFactorGP.set(_miePhaseConstant);
-            _mieAsymmetricFactorGP.onChange(std::bind(&RenderablePlanet::updateAtmosphereParameters, this));
-            addProperty(_mieAsymmetricFactorGP);
-
-            _sunIntensityP.set(_sunRadianceIntensity);
-            _sunIntensityP.onChange(std::bind(&RenderablePlanet::updateAtmosphereParameters, this));
-            addProperty(_sunIntensityP);
-
-            _hdrExpositionP.set(_hdrConstant);
-            _hdrExpositionP.onChange(std::bind(&RenderablePlanet::updateAtmosphereParameters, this));
-            addProperty(_hdrExpositionP);
-
-            _backgroundExposureP.set(_exposureBackgroundConstant);
-            _backgroundExposureP.onChange(std::bind(&RenderablePlanet::updateAtmosphereParameters, this));
-            addProperty(_backgroundExposureP);
-
-            _gammaConstantP.set(_gammaConstant);
-            _gammaConstantP.onChange(std::bind(&RenderablePlanet::updateAtmosphereParameters, this));
-            addProperty(_gammaConstantP);
-        }
-    }
-#endif
 }
 
 bool RenderablePlanet::initialize() {
@@ -631,52 +331,6 @@
 
     loadTexture();
 
-#ifdef OPENSPACE_MODULE_ATMOSPHERE_ENABLED
-    if (_atmosphereEnabled) {
-        _deferredcaster = std::make_unique<AtmosphereDeferredcaster>();
-        if (_deferredcaster) {
-            _deferredcaster->setAtmosphereRadius(_atmosphereRadius);
-            _deferredcaster->setPlanetRadius(_atmospherePlanetRadius);
-            _deferredcaster->setPlanetAverageGroundReflectance(_planetAverageGroundReflectance);
-            _deferredcaster->setRayleighHeightScale(_rayleighHeightScale);
-            _deferredcaster->enableOzone(_ozoneLayerEnabled);
-            _deferredcaster->setOzoneHeightScale(_ozoneHeightScale);
-            _deferredcaster->setMieHeightScale(_mieHeightScale);
-            _deferredcaster->setMiePhaseConstant(_miePhaseConstant);
-            _deferredcaster->setSunRadianceIntensity(_sunRadianceIntensity);
-            _deferredcaster->setHDRConstant(_hdrConstant);
-            _deferredcaster->setBackgroundConstant(_exposureBackgroundConstant);
-            _deferredcaster->setGammaConstant(_gammaConstant);
-            _deferredcaster->setRayleighScatteringCoefficients(_rayleighScatteringCoeff);
-            _deferredcaster->setOzoneExtinctionCoefficients(_ozoneExtinctionCoeff);
-            _deferredcaster->setMieScatteringCoefficients(_mieScatteringCoeff);
-            _deferredcaster->setMieExtinctionCoefficients(_mieExtinctionCoeff);
-            // TODO: Fix the ellipsoid nature of the renderable globe (JCC)
-            //_deferredcaster->setEllipsoidRadii(_ellipsoid.radii());
-            _deferredcaster->setRenderableClass(AtmosphereDeferredcaster::RenderablePlanet);
-
-            _deferredcaster->setPrecalculationTextureScale(_preCalculatedTexturesScale);
-            if (_saveCalculationsToTexture)
-                _deferredcaster->enablePrecalculationTexturesSaving();
-
-            _deferredcaster->initialize();
-        }
-
-        OsEng.renderEngine().deferredcasterManager().attachDeferredcaster(*_deferredcaster.get());
-
-        std::function<void(bool)> onChange = [&](bool enabled) {
-            if (enabled) {
-                OsEng.renderEngine().deferredcasterManager().attachDeferredcaster(*_deferredcaster.get());
-            }
-            else {
-                OsEng.renderEngine().deferredcasterManager().detachDeferredcaster(*_deferredcaster.get());
-            }
-        };
-
-        onEnabledChange(onChange);
-    }
-#endif
-
     return isReady();
 }
 
@@ -695,13 +349,6 @@
     _geometry = nullptr;
     _texture = nullptr;
     _nightTexture = nullptr;
-
-#ifdef OPENSPACE_MODULE_ATMOSPHERE_ENABLED
-    if (_deferredcaster) {
-        OsEng.renderEngine().deferredcasterManager().detachDeferredcaster(*_deferredcaster.get());
-        _deferredcaster = nullptr;
-    }
-#endif
 
     return true;
 }
@@ -720,10 +367,6 @@
         glm::translate(glm::dmat4(1.0), transformData.translation) * // Translation
         glm::dmat4(transformData.rotation) *  // Spice rotation
         glm::dmat4(glm::scale(glm::dmat4(1.0), glm::dvec3(transformData.scale)));
-<<<<<<< HEAD
-
-=======
->>>>>>> 5ac5151f
 
     //earth needs to be rotated for that to work.
     glm::dmat4 rot = glm::rotate(glm::dmat4(1.0), M_PI_2, glm::dvec3(1, 0, 0));
@@ -732,11 +375,7 @@
     *modelTransform = *modelTransform * rot * roty /** rotProp*/;
 }
 
-<<<<<<< HEAD
-void RenderablePlanet::render(const RenderData& data, RendererTasks& tasks) {
-=======
 void RenderablePlanet::render(const RenderData& data, RendererTasks& renderTask) {
->>>>>>> 5ac5151f
     // activate shader
     _programObject->activate();
     
@@ -752,18 +391,6 @@
     );
     _programObject->setUniform("ModelTransform", glm::mat4(modelTransform));
 
-<<<<<<< HEAD
-    // Normal Transformation
-    /*glm::mat4 translateObjTrans = glm::translate(glm::mat4(1.0), data.position.vec3());
-    glm::mat4 translateCamTrans = glm::translate(glm::mat4(1.0), -data.camera.positionVec3());
-    float scaleFactor = data.camera.scaling().x * powf(10.0, data.camera.scaling().y);
-    glm::mat4 scaleCamTrans = glm::scale(glm::mat4(1.0), glm::vec3(scaleFactor));*/
-
-//    glm::mat4 ModelViewTrans = data.camera.viewMatrix() * scaleCamTrans *
-//        translateCamTrans * translateObjTrans * glm::mat4(modelTransform);
-    
-=======
->>>>>>> 5ac5151f
     setPscUniforms(*_programObject.get(), data.camera, data.position);
     
     _programObject->setUniform("_performShading", _performShading);
@@ -878,13 +505,6 @@
     // disable shader
     _programObject->deactivate();
 
-#ifdef OPENSPACE_MODULE_ATMOSPHERE_ENABLED
-    if (_atmosphereEnabled) {
-        DeferredcasterTask task{ _deferredcaster.get(), data };
-        tasks.deferredcasterTasks.push_back(task);
-    }    
-#endif 
-
 }
 
 void RenderablePlanet::update(const UpdateData& data) {
@@ -894,18 +514,6 @@
 
     if (_programObject && _programObject->isDirty())
         _programObject->rebuildFromFile();
-<<<<<<< HEAD
-
-#ifdef OPENSPACE_MODULE_ATMOSPHERE_ENABLED
-    if (_deferredcaster) {
-        _deferredcaster->setTime(data.time.j2000Seconds());
-        glm::dmat4 modelTransform;
-        computeModelTransformMatrix(data.modelTransform, &modelTransform);
-        _deferredcaster->setModelTransform(modelTransform);
-    }
-#endif
-=======
->>>>>>> 5ac5151f
 }
 
 void RenderablePlanet::loadTexture() {
@@ -953,62 +561,4 @@
         }
     }
 }
-<<<<<<< HEAD
-
-#ifdef OPENSPACE_MODULE_ATMOSPHERE_ENABLED
-
-void RenderablePlanet::updateAtmosphereParameters() {
-    bool executeComputation = true;
-    
-    if (_sunRadianceIntensity != _sunIntensityP ||
-        _hdrConstant != _hdrExpositionP ||
-        _exposureBackgroundConstant != _backgroundExposureP ||
-        _gammaConstant != _gammaConstantP)
-        executeComputation = false;
-
-    _atmosphereRadius = _atmospherePlanetRadius + _atmosphereHeightP;
-    _planetAverageGroundReflectance = _groundAverageReflectanceP;
-    _rayleighHeightScale = _rayleighHeightScaleP;
-    _rayleighScatteringCoeff = glm::vec3(_rayleighScatteringCoeffXP * 0.001f, _rayleighScatteringCoeffYP * 0.001f,
-        _rayleighScatteringCoeffZP * 0.001f);
-    _ozoneLayerEnabled = _ozoneEnabledP.value();
-    _ozoneHeightScale = _ozoneHeightScaleP.value();
-    _ozoneExtinctionCoeff = glm::vec3(_ozoneCoeffXP.value() * 0.00001f,
-        _ozoneCoeffYP.value() * 0.00001f,
-        _ozoneCoeffZP.value() * 0.00001f);
-    _mieHeightScale = _mieHeightScaleP;
-    _mieScatteringCoeff = glm::vec3(_mieScatteringCoefficientP * 0.001f);
-    _mieExtinctionCoeff = _mieScatteringCoeff * (1.0f / static_cast<float>(_mieScatteringExtinctionPropCoefficientP));
-    _miePhaseConstant = _mieAsymmetricFactorGP;
-    _sunRadianceIntensity = _sunIntensityP;
-    _hdrConstant = _hdrExpositionP;
-    _exposureBackgroundConstant = _backgroundExposureP;
-    _gammaConstant = _gammaConstantP.value();
-
-    if (_deferredcaster) {
-        _deferredcaster->setAtmosphereRadius(_atmosphereRadius);
-        _deferredcaster->setPlanetRadius(_atmospherePlanetRadius);
-        _deferredcaster->setPlanetAverageGroundReflectance(_planetAverageGroundReflectance);
-        _deferredcaster->setRayleighHeightScale(_rayleighHeightScale);
-        _deferredcaster->enableOzone(_ozoneLayerEnabled);
-        _deferredcaster->setOzoneHeightScale(_ozoneHeightScale);
-        _deferredcaster->setMieHeightScale(_mieHeightScale);
-        _deferredcaster->setMiePhaseConstant(_miePhaseConstant);
-        _deferredcaster->setSunRadianceIntensity(_sunRadianceIntensity);
-        _deferredcaster->setHDRConstant(_hdrConstant);
-        _deferredcaster->setBackgroundConstant(_exposureBackgroundConstant);
-        _deferredcaster->setGammaConstant(_gammaConstant);
-        _deferredcaster->setRayleighScatteringCoefficients(_rayleighScatteringCoeff);
-        _deferredcaster->setOzoneExtinctionCoefficients(_ozoneExtinctionCoeff);
-        _deferredcaster->setMieScatteringCoefficients(_mieScatteringCoeff);
-        _deferredcaster->setMieExtinctionCoefficients(_mieExtinctionCoeff);
-        _deferredcaster->setRenderableClass(AtmosphereDeferredcaster::RenderablePlanet);
-
-        if (executeComputation)
-            _deferredcaster->preCalculateAtmosphereParam();
-    }
-}
-#endif
-=======
->>>>>>> 5ac5151f
 }  // namespace openspace