--- conflicted
+++ resolved
@@ -1,4 +1,4 @@
-/*****************************************************************************************
+﻿/*****************************************************************************************
  *                                                                                       *
  * OpenSpace                                                                             *
  *                                                                                       *
@@ -46,7 +46,6 @@
 
 namespace openspace {
 
-<<<<<<< HEAD
 #ifdef OPENSPACE_MODULE_ATMOSPHERE_ENABLED
 class AtmosphereDeferredcaster;
 #endif
@@ -57,8 +56,6 @@
 class PlanetGeometry;
 }
 
-=======
->>>>>>> 3c213fae
 namespace documentation { struct Documentation; }
 namespace planetgeometry { class PlanetGeometry; }
 
@@ -85,11 +82,7 @@
     bool deinitialize() override;
     bool isReady() const override;
 
-<<<<<<< HEAD
-    void render(const RenderData& data, RendererTasks& tasks) override;
-=======
     void render(const RenderData& data, RendererTasks& rendererTask) override;
->>>>>>> 3c213fae
     void update(const UpdateData& data) override;
 
     static documentation::Documentation Documentation();
@@ -97,15 +90,12 @@
 protected:
     void loadTexture();
 
-<<<<<<< HEAD
 private: 
     void computeModelTransformMatrix(const openspace::TransformData & transformData, glm::dmat4 * modelTransform);
 #ifdef OPENSPACE_MODULE_ATMOSPHERE_ENABLED
     void updateAtmosphereParameters();
 #endif
 
-=======
->>>>>>> 3c213fae
 private:
     properties::StringProperty _colorTexturePath;
     properties::StringProperty _nightTexturePath;
