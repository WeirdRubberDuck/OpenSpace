/*****************************************************************************************
 *                                                                                       *
 * OpenSpace                                                                             *
 *                                                                                       *
 * Copyright (c) 2014 - 2017                                                             *
 *                                                                                       *
 * Permission is hereby granted, free of charge, to any person obtaining a copy of this  *
 * software and associated documentation files (the "Software"), to deal in the Software *
 * without restriction, including without limitation the rights to use, copy, modify,    *
 * merge, publish, distribute, sublicense, and/or sell copies of the Software, and to    *
 * permit persons to whom the Software is furnished to do so, subject to the following   *
 * conditions:                                                                           *
 *                                                                                       *
 * The above copyright notice and this permission notice shall be included in all copies *
 * or substantial portions of the Software.                                              *
 *                                                                                       *
 * THE SOFTWARE IS PROVIDED "AS IS", WITHOUT WARRANTY OF ANY KIND, EXPRESS OR IMPLIED,   *
 * INCLUDING BUT NOT LIMITED TO THE WARRANTIES OF MERCHANTABILITY, FITNESS FOR A         *
 * PARTICULAR PURPOSE AND NONINFRINGEMENT. IN NO EVENT SHALL THE AUTHORS OR COPYRIGHT    *
 * HOLDERS BE LIABLE FOR ANY CLAIM, DAMAGES OR OTHER LIABILITY, WHETHER IN AN ACTION OF  *
 * CONTRACT, TORT OR OTHERWISE, ARISING FROM, OUT OF OR IN CONNECTION WITH THE SOFTWARE  *
 * OR THE USE OR OTHER DEALINGS IN THE SOFTWARE.                                         *
 ****************************************************************************************/

#version __CONTEXT__

<<<<<<< HEAD
uniform mat4 ModelTransform;
uniform dmat4 modelViewTransform;
uniform mat4 modelViewProjectionTransform;
=======
#include "PowerScaling/powerScaling_vs.hglsl"
>>>>>>> 3c213fae

layout(location = 0) in vec4 in_position;
layout(location = 1) in vec2 in_st;
layout(location = 2) in vec3 in_normal;

out vec2 vs_st;
out vec4 vs_normal;
out vec4 vs_position;
<<<<<<< HEAD
out float s;
out vec4 vs_gPosition;
out vec3 vs_gNormal;
=======
>>>>>>> 3c213fae

uniform mat4 ModelTransform;
uniform mat4 modelViewProjectionTransform;


void main() {
    vs_st = in_st;
    
    // G-Buffer
    vs_gNormal = in_normal;

    // this is wrong for the normal. The normal transform is the transposed inverse of the model transform
    vs_normal = normalize(ModelTransform * vec4(in_normal,0));
    // vs_normal = vec4(in_normal, 0.0);
    
    vec4 position = vec4(in_position.xyz * pow(10, in_position.w), 1.0);

    // G-Buffer
    vs_gPosition = vec4(modelViewTransform * position); // Must be in SGCT eye space;

    position = modelViewProjectionTransform * position;
    
    vs_position = z_normalization(position);

    gl_Position =  vs_position;
}<|MERGE_RESOLUTION|>--- conflicted
+++ resolved
@@ -24,13 +24,7 @@
 
 #version __CONTEXT__
 
-<<<<<<< HEAD
-uniform mat4 ModelTransform;
-uniform dmat4 modelViewTransform;
-uniform mat4 modelViewProjectionTransform;
-=======
 #include "PowerScaling/powerScaling_vs.hglsl"
->>>>>>> 3c213fae
 
 layout(location = 0) in vec4 in_position;
 layout(location = 1) in vec2 in_st;
@@ -39,14 +33,11 @@
 out vec2 vs_st;
 out vec4 vs_normal;
 out vec4 vs_position;
-<<<<<<< HEAD
-out float s;
 out vec4 vs_gPosition;
 out vec3 vs_gNormal;
-=======
->>>>>>> 3c213fae
 
 uniform mat4 ModelTransform;
+uniform dmat4 modelViewTransform;
 uniform mat4 modelViewProjectionTransform;
 
 
