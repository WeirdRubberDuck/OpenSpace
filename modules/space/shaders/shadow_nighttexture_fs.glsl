/*****************************************************************************************
 *                                                                                       *
 * OpenSpace                                                                             *
 *                                                                                       *
 * Copyright (c) 2014 - 2017                                                             *
 *                                                                                       *
 * Permission is hereby granted, free of charge, to any person obtaining a copy of this  *
 * software and associated documentation files (the "Software"), to deal in the Software *
 * without restriction, including without limitation the rights to use, copy, modify,    *
 * merge, publish, distribute, sublicense, and/or sell copies of the Software, and to    *
 * permit persons to whom the Software is furnished to do so, subject to the following   *
 * conditions:                                                                           *
 *                                                                                       *
 * The above copyright notice and this permission notice shall be included in all copies *
 * or substantial portions of the Software.                                              *
 *                                                                                       *
 * THE SOFTWARE IS PROVIDED "AS IS", WITHOUT WARRANTY OF ANY KIND, EXPRESS OR IMPLIED,   *
 * INCLUDING BUT NOT LIMITED TO THE WARRANTIES OF MERCHANTABILITY, FITNESS FOR A         *
 * PARTICULAR PURPOSE AND NONINFRINGEMENT. IN NO EVENT SHALL THE AUTHORS OR COPYRIGHT    *
 * HOLDERS BE LIABLE FOR ANY CLAIM, DAMAGES OR OTHER LIABILITY, WHETHER IN AN ACTION OF  *
 * CONTRACT, TORT OR OTHERWISE, ARISING FROM, OUT OF OR IN CONNECTION WITH THE SOFTWARE  *
 * OR THE USE OR OTHER DEALINGS IN THE SOFTWARE.                                         *
 ****************************************************************************************/

#include "PowerScaling/powerScaling_fs.hglsl"
#include "fragment.glsl"

in vec2 vs_st;
in vec2 vs_nightTex;
in vec4 vs_normal;
in vec4 vs_position;
in vec4 vs_posWorld;
in vec4 vs_gPosition;
in vec3 vs_gNormal;

const uint numberOfShadows = 1;

struct ShadowRenderingStruct {
        float xu, xp;
        float rs, rc;
        vec3 sourceCasterVec;
        vec3 casterPositionVec;
        bool isShadowing;
};

uniform ShadowRenderingStruct shadowDataArray[numberOfShadows];

uniform vec4 campos;
uniform vec4 objpos;

uniform vec3 sun_pos;

uniform bool _performShading = true;
uniform float transparency;
uniform int shadows;

uniform float time;
uniform sampler2D texture1;
uniform sampler2D nightTex;

<<<<<<< HEAD
in vec2 vs_st;
in vec2 vs_nightTex;
in vec4 vs_normal;
in vec4 vs_position;
in vec4 vs_posWorld;
in vec4 vs_gPosition;
in vec3 vs_gNormal;

#include "PowerScaling/powerScaling_fs.hglsl"
#include "fragment.glsl"

=======
>>>>>>> 5ac5151f
vec4 butterworthFunc(const float d, const float r, const float n) {
    return vec4(vec3(sqrt(r/(r + pow(d, 2*n)))), 1.0);
}

vec4 calcShadow(const ShadowRenderingStruct shadowInfoArray[numberOfShadows],
                const vec3 position)
{
    if (shadowInfoArray[0].isShadowing) {
        vec3 pc = shadowInfoArray[0].casterPositionVec - position;
        // we can pass this normalized to the shader
        vec3 sc_norm = normalize(shadowInfoArray[0].sourceCasterVec);
        vec3 pc_proj = dot(pc, sc_norm) * sc_norm;
        vec3 d = pc - pc_proj;

        float length_d = length(d);
        float length_pc_proj = length(pc_proj);

        float r_p_pi = shadowInfoArray[0].rc * (length_pc_proj + shadowInfoArray[0].xp) / shadowInfoArray[0].xp;

        //float r_u_pi = shadowInfoArray[0].rc * (length_pc_proj + shadowInfoArray[0].xu) / shadowInfoArray[0].xu;
        float r_u_pi = shadowInfoArray[0].rc * (shadowInfoArray[0].xu - length_pc_proj) / shadowInfoArray[0].xu;

        if ( length_d < r_u_pi ) { // umbra
            //return vec4(0.0, 0.0, 0.0, 1.0);
            //return vec4(1.0, 0.0, 0.0, 1.0);
            return butterworthFunc(length_d, r_u_pi, 4.0);
        }
        else if ( length_d < r_p_pi ) {// penumbra
            //return vec4(0.5, 0.5, 0.5, 1.0);
            //return vec4(0.0, 1.0, 0.0, 1.0);
            return vec4(vec3(length_d/r_p_pi), 1.0);
        }
    }

    return vec4(1.0);
}

Fragment getFragment() {
    vec4 position = vs_position;
    float depth = pscDepth(position);
    vec4 diffuse = texture(texture1, vs_st);
    vec4 diffuse2 = texture(nightTex, vs_st);

    Fragment frag;
    if (_performShading) {
        const vec3 n = normalize(vs_normal.xyz);
        const vec3 l_pos = vec3(sun_pos); // sun.
        const vec3 l_dir = normalize(l_pos - objpos.xyz);
        const float intensity = min(max(5.0 * dot(n, l_dir), 0.0), 1.0);
        const float darkSide  = min(max(5.0 * dot(n, -l_dir), 0.0), 1.0);
        
        const vec4 ambient = vec4(0.0, 0.0, 0.0, transparency);
        
        const vec4 daytex = max(intensity * diffuse, ambient);
        const vec4 mixtex = mix(diffuse, diffuse2, (1.0 + dot(n, -l_dir)) / 2.0);
        
        diffuse = ((daytex*2 + mixtex) / 3) * calcShadow(shadowDataArray, vs_posWorld.xyz);
    }
    
    frag.color = vec4(diffuse.rgb, transparency);
    frag.depth = depth;

    frag.gOtherData = vec4(diffuse.xyz, 1.0);
    frag.gPosition  = vs_gPosition;
    frag.gNormal    = vec4(vs_gNormal, 1.0);
    
    return frag;
}<|MERGE_RESOLUTION|>--- conflicted
+++ resolved
@@ -58,20 +58,6 @@
 uniform sampler2D texture1;
 uniform sampler2D nightTex;
 
-<<<<<<< HEAD
-in vec2 vs_st;
-in vec2 vs_nightTex;
-in vec4 vs_normal;
-in vec4 vs_position;
-in vec4 vs_posWorld;
-in vec4 vs_gPosition;
-in vec3 vs_gNormal;
-
-#include "PowerScaling/powerScaling_fs.hglsl"
-#include "fragment.glsl"
-
-=======
->>>>>>> 5ac5151f
 vec4 butterworthFunc(const float d, const float r, const float n) {
     return vec4(vec3(sqrt(r/(r + pow(d, 2*n)))), 1.0);
 }
