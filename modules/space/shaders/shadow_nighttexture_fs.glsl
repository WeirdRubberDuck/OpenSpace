/*****************************************************************************************
 *                                                                                       *
 * OpenSpace                                                                             *
 *                                                                                       *
 * Copyright (c) 2014 - 2017                                                             *
 *                                                                                       *
 * Permission is hereby granted, free of charge, to any person obtaining a copy of this  *
 * software and associated documentation files (the "Software"), to deal in the Software *
 * without restriction, including without limitation the rights to use, copy, modify,    *
 * merge, publish, distribute, sublicense, and/or sell copies of the Software, and to    *
 * permit persons to whom the Software is furnished to do so, subject to the following   *
 * conditions:                                                                           *
 *                                                                                       *
 * The above copyright notice and this permission notice shall be included in all copies *
 * or substantial portions of the Software.                                              *
 *                                                                                       *
 * THE SOFTWARE IS PROVIDED "AS IS", WITHOUT WARRANTY OF ANY KIND, EXPRESS OR IMPLIED,   *
 * INCLUDING BUT NOT LIMITED TO THE WARRANTIES OF MERCHANTABILITY, FITNESS FOR A         *
 * PARTICULAR PURPOSE AND NONINFRINGEMENT. IN NO EVENT SHALL THE AUTHORS OR COPYRIGHT    *
 * HOLDERS BE LIABLE FOR ANY CLAIM, DAMAGES OR OTHER LIABILITY, WHETHER IN AN ACTION OF  *
 * CONTRACT, TORT OR OTHERWISE, ARISING FROM, OUT OF OR IN CONNECTION WITH THE SOFTWARE  *
 * OR THE USE OR OTHER DEALINGS IN THE SOFTWARE.                                         *
 ****************************************************************************************/

#include "PowerScaling/powerScaling_fs.hglsl"
#include "fragment.glsl"

in vec2 vs_st;
in vec2 vs_nightTex;
in vec4 vs_normal;
in vec4 vs_position;
in vec4 vs_posWorld;
in vec4 vs_gPosition;
in vec3 vs_gNormal;

const uint numberOfShadows = 1;

struct ShadowRenderingStruct {
        float xu, xp;
        float rs, rc;
        vec3 sourceCasterVec;
        vec3 casterPositionVec;
        bool isShadowing;
};

uniform ShadowRenderingStruct shadowDataArray[numberOfShadows];

uniform vec4 campos;
uniform vec4 objpos;

uniform vec3 sun_pos;

uniform bool _performShading = true;
uniform float transparency;
uniform int shadows;

uniform float time;
uniform sampler2D texture1;
uniform sampler2D nightTex;

<<<<<<< HEAD
vec4 butterworthFunc(const float d, const float r, const float n) {
=======

vec4 butterworthFunc(float d, float r, float n) {
>>>>>>> 904ea5b4
    return vec4(vec3(sqrt(r/(r + pow(d, 2*n)))), 1.0);
}

vec4 calcShadow(ShadowRenderingStruct shadowInfoArray[numberOfShadows], vec3 position) {
    if (shadowInfoArray[0].isShadowing) {
        vec3 pc = shadowInfoArray[0].casterPositionVec - position;
        // we can pass this normalized to the shader
        vec3 sc_norm = normalize(shadowInfoArray[0].sourceCasterVec);
        vec3 pc_proj = dot(pc, sc_norm) * sc_norm;
        vec3 d = pc - pc_proj;

        float length_d = length(d);
        float length_pc_proj = length(pc_proj);

        float r_p_pi = shadowInfoArray[0].rc * (length_pc_proj + shadowInfoArray[0].xp) / shadowInfoArray[0].xp;

        //float r_u_pi = shadowInfoArray[0].rc * (length_pc_proj + shadowInfoArray[0].xu) / shadowInfoArray[0].xu;
        float r_u_pi = shadowInfoArray[0].rc * (shadowInfoArray[0].xu - length_pc_proj) / shadowInfoArray[0].xu;

        if ( length_d < r_u_pi ) { // umbra
            //return vec4(0.0, 0.0, 0.0, 1.0);
            //return vec4(1.0, 0.0, 0.0, 1.0);
            return butterworthFunc(length_d, r_u_pi, 4.0);
        }
        else if ( length_d < r_p_pi ) {// penumbra
            //return vec4(0.5, 0.5, 0.5, 1.0);
            //return vec4(0.0, 1.0, 0.0, 1.0);
            return vec4(vec3(length_d/r_p_pi), 1.0);
        }
    }

    return vec4(1.0);
}

Fragment getFragment() {
    vec4 position = vs_position;
    float depth = pscDepth(position);
    vec4 diffuse = texture(texture1, vs_st);
    vec4 diffuse2 = texture(nightTex, vs_st);

    Fragment frag;
    if (_performShading) {
        vec3 n = normalize(vs_normal.xyz);
        vec3 l_pos = vec3(sun_pos); // sun.
        vec3 l_dir = normalize(l_pos - objpos.xyz);
        float intensity = min(max(5.0 * dot(n, l_dir), 0.0), 1.0);
        float darkSide  = min(max(5.0 * dot(n, -l_dir), 0.0), 1.0);
        
        vec4 ambient = vec4(0.0, 0.0, 0.0, transparency);
        
        vec4 daytex = max(intensity * diffuse, ambient);
        vec4 mixtex = mix(diffuse, diffuse2, (1.0 + dot(n, -l_dir)) / 2.0);
        
        diffuse = ((daytex*2 + mixtex) / 3) * calcShadow(shadowDataArray, vs_posWorld.xyz);
    }
    
    frag.color = vec4(diffuse.rgb, transparency);
    frag.depth = depth;

    frag.gOtherData = vec4(diffuse.xyz, 1.0);
    frag.gPosition  = vs_gPosition;
    frag.gNormal    = vec4(vs_gNormal, 1.0);
    
    return frag;
}<|MERGE_RESOLUTION|>--- conflicted
+++ resolved
@@ -58,12 +58,7 @@
 uniform sampler2D texture1;
 uniform sampler2D nightTex;
 
-<<<<<<< HEAD
 vec4 butterworthFunc(const float d, const float r, const float n) {
-=======
-
-vec4 butterworthFunc(float d, float r, float n) {
->>>>>>> 904ea5b4
     return vec4(vec3(sqrt(r/(r + pow(d, 2*n)))), 1.0);
 }
 
