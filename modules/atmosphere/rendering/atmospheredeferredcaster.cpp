/*****************************************************************************************
*                                                                                       *
* OpenSpace                                                                             *
*                                                                                       *
* Copyright (c) 2014-2018                                                               *
*                                                                                       *
* Permission is hereby granted, free of charge, to any person obtaining a copy of this  *
* software and associated documentation files (the "Software"), to deal in the Software *
* without restriction, including without limitation the rights to use, copy, modify,    *
* merge, publish, distribute, sublicense, and/or sell copies of the Software, and to    *
* permit persons to whom the Software is furnished to do so, subject to the following   *
* conditions:                                                                           *
*                                                                                       *
* The above copyright notice and this permission notice shall be included in all copies *
* or substantial portions of the Software.                                              *
*                                                                                       *
* THE SOFTWARE IS PROVIDED "AS IS", WITHOUT WARRANTY OF ANY KIND, EXPRESS OR IMPLIED,   *
* INCLUDING BUT NOT LIMITED TO THE WARRANTIES OF MERCHANTABILITY, FITNESS FOR A         *
* PARTICULAR PURPOSE AND NONINFRINGEMENT. IN NO EVENT SHALL THE AUTHORS OR COPYRIGHT    *
* HOLDERS BE LIABLE FOR ANY CLAIM, DAMAGES OR OTHER LIABILITY, WHETHER IN AN ACTION OF  *
* CONTRACT, TORT OR OTHERWISE, ARISING FROM, OUT OF OR IN CONNECTION WITH THE SOFTWARE  *
* OR THE USE OR OTHER DEALINGS IN THE SOFTWARE.                                         *
****************************************************************************************/

/***************************************************************************************
* Modified part of the code (4D texture mechanism) from Eric Bruneton is used in the
* following code.
****************************************************************************************/

/**
* Precomputed Atmospheric Scattering
* Copyright (c) 2008 INRIA
* All rights reserved.
*
* Redistribution and use in source and binary forms, with or without
* modification, are permitted provided that the following conditions
* are met:
* 1. Redistributions of source code must retain the above copyright
*    notice, this list of conditions and the following disclaimer.
* 2. Redistributions in binary form must reproduce the above copyright
*    notice, this list of conditions and the following disclaimer in the
*    documentation and/or other materials provided with the distribution.
* 3. Neither the name of the copyright holders nor the names of its
*    contributors may be used to endorse or promote products derived from
*    this software without specific prior written permission.
*
* THIS SOFTWARE IS PROVIDED BY THE COPYRIGHT HOLDERS AND CONTRIBUTORS "AS IS"
* AND ANY EXPRESS OR IMPLIED WARRANTIES, INCLUDING, BUT NOT LIMITED TO, THE
* IMPLIED WARRANTIES OF MERCHANTABILITY AND FITNESS FOR A PARTICULAR PURPOSE
* ARE DISCLAIMED. IN NO EVENT SHALL THE COPYRIGHT OWNER OR CONTRIBUTORS BE
* LIABLE FOR ANY DIRECT, INDIRECT, INCIDENTAL, SPECIAL, EXEMPLARY, OR
* CONSEQUENTIAL DAMAGES (INCLUDING, BUT NOT LIMITED TO, PROCUREMENT OF
* SUBSTITUTE GOODS OR SERVICES; LOSS OF USE, DATA, OR PROFITS; OR BUSINESS
* INTERRUPTION) HOWEVER CAUSED AND ON ANY THEORY OF LIABILITY, WHETHER IN
* CONTRACT, STRICT LIABILITY, OR TORT (INCLUDING NEGLIGENCE OR OTHERWISE)
* ARISING IN ANY WAY OUT OF THE USE OF THIS SOFTWARE, EVEN IF ADVISED OF
* THE POSSIBILITY OF SUCH DAMAGE.

*/

#include <modules/atmosphere/rendering/atmospheredeferredcaster.h>

#include <modules/atmosphere/rendering/renderableatmosphere.h>
#include <openspace/engine/openspaceengine.h>
#include <openspace/util/powerscaledcoordinate.h>
#include <openspace/util/updatestructures.h>
#include <openspace/util/spicemanager.h>
#include <openspace/rendering/renderable.h>
#include <openspace/rendering/renderengine.h>
#include <openspace/rendering/renderer.h>
#include <ghoul/glm.h>
#include <ghoul/filesystem/filesystem.h>
#include <ghoul/opengl/ghoul_gl.h>
#include <ghoul/opengl/programobject.h>
#include <ghoul/opengl/texture.h>
#include <ghoul/opengl/textureunit.h>
#include <glm/gtx/string_cast.hpp>
#include <glm/gtc/matrix_transform.hpp>
#include <glm/gtx/transform.hpp>
#include <glm/gtx/vector_angle.hpp>
#include <glm/gtc/quaternion.hpp>
#include <sstream>
#include <fstream>

#ifdef WIN32
#define _USE_MATH_DEFINES
#endif // WIN32
#include <math.h>


namespace {
<<<<<<< HEAD
    const char* _loggerCat = "AtmosphereDeferredcaster";
    const char* GlslDeferredcastPath =
=======
    constexpr const char* _loggerCat             = "AtmosphereDeferredcaster";
    constexpr const char* GlslDeferredcastPath   =
>>>>>>> a1e1c384
        "${MODULES}/atmosphere/shaders/atmosphere_deferred_fs.glsl";
    constexpr const char* GlslDeferredcastFSPath =
        "${MODULES}/atmosphere/shaders/atmosphere_deferred_fs.glsl";
    constexpr const char* GlslDeferredcastVsPath =
        "${MODULES}/atmosphere/shaders/atmosphere_deferred_vs.glsl";

    constexpr const float ATM_EPS = 2.f;
    constexpr const float KM_TO_M = 1000.f;
} // namespace

namespace openspace {

    AtmosphereDeferredcaster::AtmosphereDeferredcaster()
        : _transmittanceProgramObject(nullptr)
        , _irradianceProgramObject(nullptr)
        , _irradianceSupTermsProgramObject(nullptr)
        , _irradianceFinalProgramObject(nullptr)
        , _inScatteringProgramObject(nullptr)
        , _inScatteringSupTermsProgramObject(nullptr)
        , _deltaEProgramObject(nullptr)
        , _deltaSProgramObject(nullptr)
        , _deltaSSupTermsProgramObject(nullptr)
        , _deltaJProgramObject(nullptr)
        , _atmosphereProgramObject(nullptr)
        , _transmittanceTableTexture(0)
        , _irradianceTableTexture(0)
        , _inScatteringTableTexture(0)
        , _deltaETableTexture(0)
        , _deltaSRayleighTableTexture(0)
        , _deltaSMieTableTexture(0)
        , _deltaJTableTexture(0)
        , _atmosphereTexture(0)
        , _atmosphereCalculated(false)
        , _ozoneEnabled(false)
        , _sunFollowingCameraEnabled(false)
        , _atmosphereRadius(0.f)
        , _atmospherePlanetRadius(0.f)
        , _planetAverageGroundReflectance(0.f)
        , _planetGroundRadianceEmittion(0.f)
        , _rayleighHeightScale(0.f)
        , _ozoneHeightScale(0.f)
        , _mieHeightScale(0.f)
        , _miePhaseConstant(0.f)
        , _sunRadianceIntensity(50.0f)
        , _rayleighScatteringCoeff(glm::vec3(0.f))
        , _ozoneExtinctionCoeff(glm::vec3(0.f))
        , _mieScatteringCoeff(glm::vec3(0.f))
        , _mieExtinctionCoeff(glm::vec3(0.f))
        , _ellipsoidRadii(glm::dvec3(0.0))
        , _transmittance_table_width(256)
        , _transmittance_table_height(64)
        , _irradiance_table_width(64)
        , _irradiance_table_height(16)
        , _delta_e_table_width(64)
        , _delta_e_table_height(16)
        , _r_samples(32)
        , _mu_samples(128)
        , _mu_s_samples(32)
        , _nu_samples(8)
        , _hardShadowsEnabled(false)
        , _calculationTextureScale(1.0)
        , _saveCalculationTextures(false)
    {}

    void AtmosphereDeferredcaster::initialize() {
        if (!_atmosphereCalculated) {
            preCalculateAtmosphereParam();
        }
    }

    void AtmosphereDeferredcaster::deinitialize() {
        _transmittanceProgramObject = nullptr;
        _irradianceProgramObject = nullptr;
        _irradianceSupTermsProgramObject = nullptr;
        _inScatteringProgramObject = nullptr;
        _inScatteringSupTermsProgramObject = nullptr;
        _deltaEProgramObject = nullptr;
        _deltaSProgramObject = nullptr;
        _deltaSSupTermsProgramObject = nullptr;
        _deltaJProgramObject = nullptr;

        glDeleteTextures(1, &_transmittanceTableTexture);
        glDeleteTextures(1, &_irradianceTableTexture);
        glDeleteTextures(1, &_inScatteringTableTexture);
        glDeleteTextures(1, &_deltaETableTexture);
        glDeleteTextures(1, &_deltaSRayleighTableTexture);
        glDeleteTextures(1, &_deltaSMieTableTexture);
        glDeleteTextures(1, &_deltaJTableTexture);
        glDeleteTextures(1, &_atmosphereTexture);
    }

    void AtmosphereDeferredcaster::preRaycast(const RenderData& renderData,
        const DeferredcastData&,
        ghoul::opengl::ProgramObject& program)
    {
        // Atmosphere Frustum Culling
        glm::dvec3 tPlanetPosWorld = glm::dvec3(
            _modelTransform * glm::dvec4(0.0, 0.0, 0.0, 1.0)
        );

        double distance = glm::distance(tPlanetPosWorld, renderData.camera.eyePositionVec3());
        if (distance > DISTANCE_CULLING) {
            program.setUniform("cullAtmosphere", 1);
        }
        else {
            glm::dmat4 MV = glm::dmat4(
                renderData.camera.sgctInternal.projectionMatrix()
            ) * renderData.camera.combinedViewMatrix();

            if (!isAtmosphereInFrustum(
                glm::value_ptr(MV),
                tPlanetPosWorld,
                (_atmosphereRadius + ATM_EPS)*KM_TO_M)
                )
            {
                program.setUniform(_uniformCache.cullAtmosphere, 1);
            }
            else {
                program.setUniform(_uniformCache.cullAtmosphere, 0);
                program.setUniform(_uniformCache.Rg, _atmospherePlanetRadius);
                program.setUniform(_uniformCache.Rt, _atmosphereRadius);
                program.setUniform(_uniformCache.groundRadianceEmittion, _planetGroundRadianceEmittion);
                program.setUniform(_uniformCache.HR, _rayleighHeightScale);
                program.setUniform(_uniformCache.betaRayleigh, _rayleighScatteringCoeff);
                program.setUniform(_uniformCache.HM, _mieHeightScale);
                program.setUniform(_uniformCache.betaMieExtinction, _mieExtinctionCoeff);
                program.setUniform(_uniformCache.mieG, _miePhaseConstant);
                program.setUniform(_uniformCache.sunRadiance, _sunRadianceIntensity);
                program.setUniform(_uniformCache.ozoneLayerEnabled, _ozoneEnabled);
                program.setUniform(_uniformCache.HO, _ozoneHeightScale);
                program.setUniform(_uniformCache.betaOzoneExtinction, _ozoneExtinctionCoeff);
                program.setUniform(_uniformCache.SAMPLES_R, _r_samples);
                program.setUniform(_uniformCache.SAMPLES_MU, _mu_samples);
                program.setUniform(_uniformCache.SAMPLES_MU_S, _mu_s_samples);
                program.setUniform(_uniformCache.SAMPLES_NU, _nu_samples);

                // Object Space
                glm::dmat4 inverseModelMatrix = glm::inverse(_modelTransform);
                program.setUniform(_uniformCache2.dInverseModelTransformMatrix, inverseModelMatrix);
                program.setUniform(_uniformCache2.dModelTransformMatrix, _modelTransform);

                // Eye Space in SGCT to Eye Space in OS (SGCT View to OS Camera Rig)
                glm::dmat4 dSgctEye2OSEye = glm::inverse(
                    glm::dmat4(renderData.camera.viewMatrix()));

                glm::dmat4 dSGCTViewToWorldMatrix = glm::inverse(renderData.camera.combinedViewMatrix());

                // Eye Space in SGCT to OS World Space
                program.setUniform(_uniformCache2.dSGCTViewToWorldMatrix,
                    dSGCTViewToWorldMatrix);

                // SGCT Projection to SGCT Eye Space
                glm::dmat4 dInverseProjection = glm::inverse(
                    glm::dmat4(renderData.camera.projectionMatrix()));

                // SGCT Projection to OS Camera Before Rotation
                glm::dmat4 dProjectionToTmpRotTransformMatrix =
                    glm::mat4_cast(
                        static_cast<glm::dquat>(renderData.camera.rotationQuaternion())
                    ) *
                    dSgctEye2OSEye *
                    glm::inverse(renderData.camera.viewScaleMatrix()) *
                    dInverseProjection;

                // SGCT Projection to World Space
                glm::dmat4 dSgctProjectionToWorldTransformMatrix(dProjectionToTmpRotTransformMatrix);
                double *mSource = (double*)glm::value_ptr(dSgctProjectionToWorldTransformMatrix);

                mSource[12] += renderData.camera.eyePositionVec3().x;
                mSource[13] += renderData.camera.eyePositionVec3().y;
                mSource[14] += renderData.camera.eyePositionVec3().z;
                /*
                mSource[12] += renderData.camera.positionVec3().x;
                mSource[13] += renderData.camera.positionVec3().y;
                mSource[14] += renderData.camera.positionVec3().z;
                */
                mSource[15] = 1.0;


                // SGCT Projection to Object Space
                glm::dmat4 inverseWholeMatrixPipeline = inverseModelMatrix *
                    dSgctProjectionToWorldTransformMatrix;
                program.setUniform(_uniformCache2.dSgctProjectionToModelTransformMatrix,
                    inverseWholeMatrixPipeline);

                glm::dvec4 camPosObjCoords = inverseModelMatrix * glm::dvec4(renderData.camera.eyePositionVec3(), 1.0);
                //glm::dvec4 camPosObjCoords = inverseModelMatrix * glm::dvec4(renderData.camera.positionVec3(), 1.0);
                program.setUniform(_uniformCache2.dCamPosObj, camPosObjCoords);

                double lt;
                glm::dvec3 sunPosWorld = SpiceManager::ref().targetPosition(
                    "SUN",
                    "SUN",
                    "GALACTIC",
                    {},
                    _time,
                    lt
                );
                glm::dvec4 sunPosObj = glm::dvec4(0.0);

<<<<<<< HEAD
                // Sun following camera position
                if (_sunFollowingCameraEnabled) {
                    sunPosObj = inverseModelMatrix * glm::dvec4(
                        renderData.camera.eyePositionVec3(),
                        1.0
=======
            // Sun Position in Object Space
            const double l = glm::length(glm::dvec3(sunPosObj));
            program.setUniform(
                _uniformCache2.sunDirectionObj,
                l > 0.0 ?
                glm::normalize(glm::dvec3(sunPosObj)) :
                glm::dvec3(0.0)
            );

            // Shadow calculations..
            if (!_shadowConfArray.empty()) {
                std::vector<ShadowRenderingStruct> shadowDataArray;
                shadowDataArray.reserve(_shadowConfArray.size());

                for (const auto & shadowConf : _shadowConfArray) {
                    // TO REMEMBER: all distances and lengths in world coordinates are in
                    // meters!!! We need to move this to view space...
                    // Getting source and caster:
                    glm::dvec3 sourcePos = SpiceManager::ref().targetPosition(
                        shadowConf.source.first,
                        "SUN", "GALACTIC",
                        {},
                        _time,
                        lt
                    );
                    sourcePos *= KM_TO_M; // converting to meters
                    glm::dvec3 casterPos = SpiceManager::ref().targetPosition(
                        shadowConf.caster.first,
                        "SUN", "GALACTIC",
                        {},
                        _time,
                        lt
                    );
                    casterPos *= KM_TO_M; // converting to meters

                    // First we determine if the caster is shadowing the current planet
                    // (all calculations in World Coordinates):
                    glm::dvec3 planetCasterVec = casterPos - renderData.position.dvec3();
                    glm::dvec3 sourceCasterVec = casterPos - sourcePos;
                    double sc_length = glm::length(sourceCasterVec);
                    glm::dvec3 planetCaster_proj = (
                        glm::dot(planetCasterVec, sourceCasterVec) /
                        (sc_length*sc_length)) * sourceCasterVec;
                    double d_test = glm::length(planetCasterVec - planetCaster_proj);
                    double xp_test = shadowConf.caster.second *
                        sc_length / (shadowConf.source.second + shadowConf.caster.second);
                    double rp_test = shadowConf.caster.second *
                        (glm::length(planetCaster_proj) + xp_test) / xp_test;

                    double casterDistSun = glm::length(casterPos - sunPosWorld);
                    double planetDistSun = glm::length(
                        renderData.position.dvec3() - sunPosWorld
>>>>>>> a1e1c384
                    );
                }
                else {
                    sunPosObj = inverseModelMatrix *
                        glm::dvec4(sunPosWorld - renderData.modelTransform.translation, 1.0);
                }

                // Sun Position in Object Space
                program.setUniform(_uniformCache2.sunDirectionObj, glm::normalize(glm::dvec3(sunPosObj)));

                // Shadow calculations..
                if (!_shadowConfArray.empty()) {
                    std::vector<ShadowRenderingStruct> shadowDataArray;
                    shadowDataArray.reserve(_shadowConfArray.size());

                    for (const auto & shadowConf : _shadowConfArray) {
                        // TO REMEMBER: all distances and lengths in world coordinates are in
                        // meters!!! We need to move this to view space...
                        // Getting source and caster:
                        glm::dvec3 sourcePos = SpiceManager::ref().targetPosition(
                            shadowConf.source.first,
                            "SUN", "GALACTIC",
                            {},
                            _time,
                            lt
                        );
                        sourcePos *= KM_TO_M; // converting to meters
                        glm::dvec3 casterPos = SpiceManager::ref().targetPosition(
                            shadowConf.caster.first,
                            "SUN", "GALACTIC",
                            {},
                            _time,
                            lt
                        );
                        casterPos *= KM_TO_M; // converting to meters

                                              // First we determine if the caster is shadowing the current planet
                                              // (all calculations in World Coordinates):
                        glm::dvec3 planetCasterVec = casterPos - renderData.position.dvec3();
                        glm::dvec3 sourceCasterVec = casterPos - sourcePos;
                        double sc_length = glm::length(sourceCasterVec);
                        glm::dvec3 planetCaster_proj = (
                            glm::dot(planetCasterVec, sourceCasterVec) /
                            (sc_length*sc_length)) * sourceCasterVec;
                        double d_test = glm::length(planetCasterVec - planetCaster_proj);
                        double xp_test = shadowConf.caster.second *
                            sc_length / (shadowConf.source.second + shadowConf.caster.second);
                        double rp_test = shadowConf.caster.second *
                            (glm::length(planetCaster_proj) + xp_test) / xp_test;

                        double casterDistSun = glm::length(casterPos - sunPosWorld);
                        double planetDistSun = glm::length(
                            renderData.position.dvec3() - sunPosWorld
                        );

                        ShadowRenderingStruct shadowData;
                        shadowData.isShadowing = false;

                        if (((d_test - rp_test) < (_atmospherePlanetRadius * KM_TO_M)) &&
                            //if (((d_test - rp_test) < (_atmosphereRadius * KM_TO_M)) &&
                            (casterDistSun < planetDistSun)) {
                            // The current caster is shadowing the current planet
                            shadowData.isShadowing = true;
                            shadowData.rs = shadowConf.source.second;
                            shadowData.rc = shadowConf.caster.second;
                            shadowData.sourceCasterVec = glm::normalize(sourceCasterVec);
                            shadowData.xp = xp_test;
                            shadowData.xu = shadowData.rc * sc_length /
                                (shadowData.rs - shadowData.rc);
                            shadowData.casterPositionVec = casterPos;
                        }
                        shadowDataArray.push_back(shadowData);
                    }

                    const std::string uniformVarName("shadowDataArray[");
                    unsigned int counter = 0;
                    for (const auto & sd : shadowDataArray) {
                        std::stringstream ss;
                        ss << uniformVarName << counter << "].isShadowing";
                        program.setUniform(ss.str(), sd.isShadowing);
                        if (sd.isShadowing) {
                            ss.str(std::string());
                            ss << uniformVarName << counter << "].xp";
                            program.setUniform(ss.str(), sd.xp);
                            ss.str(std::string());
                            ss << uniformVarName << counter << "].xu";
                            program.setUniform(ss.str(), sd.xu);
                            /*ss.str(std::string());
                            ss << uniformVarName << counter << "].rs";
                            program.setUniform(ss.str(), sd.rs);*/
                            ss.str(std::string());
                            ss << uniformVarName << counter << "].rc";
                            program.setUniform(ss.str(), sd.rc);
                            ss.str(std::string());
                            ss << uniformVarName << counter << "].sourceCasterVec";
                            program.setUniform(ss.str(), sd.sourceCasterVec);
                            ss.str(std::string());
                            ss << uniformVarName << counter << "].casterPositionVec";
                            program.setUniform(ss.str(), sd.casterPositionVec);
                        }
                        counter++;
                    }
                    program.setUniform(_uniformCache2.hardShadows, _hardShadowsEnabled);
                }
            }
        }
        _transmittanceTableTextureUnit.activate();
        glBindTexture(GL_TEXTURE_2D, _transmittanceTableTexture);
        program.setUniform(_uniformCache2.transmittanceTexture, _transmittanceTableTextureUnit);

        _irradianceTableTextureUnit.activate();
        glBindTexture(GL_TEXTURE_2D, _irradianceTableTexture);
        program.setUniform(_uniformCache2.irradianceTexture, _irradianceTableTextureUnit);

        _inScatteringTableTextureUnit.activate();
        glBindTexture(GL_TEXTURE_3D, _inScatteringTableTexture);
        program.setUniform(_uniformCache2.inscatterTexture, _inScatteringTableTextureUnit);
    }

    void AtmosphereDeferredcaster::postRaycast(const RenderData&,
        const DeferredcastData&,
        ghoul::opengl::ProgramObject&)
    {
        // Deactivate the texture units
        _transmittanceTableTextureUnit.deactivate();
        _irradianceTableTextureUnit.deactivate();
        _inScatteringTableTextureUnit.deactivate();
    }

    std::string AtmosphereDeferredcaster::deferredcastPath() const {
        return GlslDeferredcastPath;
    }

    std::string AtmosphereDeferredcaster::deferredcastFSPath() const {
        return GlslDeferredcastFSPath;
    }

    std::string AtmosphereDeferredcaster::deferredcastVSPath() const {
        return GlslDeferredcastVsPath;
    }

    std::string AtmosphereDeferredcaster::helperPath() const {
        return ""; // no helper file
    }

    void AtmosphereDeferredcaster::initializeCachedVariables(ghoul::opengl::ProgramObject& program) {
        _uniformCache.cullAtmosphere = program.uniformLocation("cullAtmosphere");
        _uniformCache.Rg = program.uniformLocation("Rg");
        _uniformCache.Rt = program.uniformLocation("Rt");
        _uniformCache.groundRadianceEmittion = program.uniformLocation("groundRadianceEmittion");
        _uniformCache.HR = program.uniformLocation("HR");
        _uniformCache.betaRayleigh = program.uniformLocation("betaRayleigh");
        _uniformCache.HM = program.uniformLocation("HM");
        _uniformCache.betaMieExtinction = program.uniformLocation("betaMieExtinction");
        _uniformCache.mieG = program.uniformLocation("mieG");
        _uniformCache.sunRadiance = program.uniformLocation("sunRadiance");
        _uniformCache.ozoneLayerEnabled = program.uniformLocation("ozoneLayerEnabled");
        _uniformCache.HO = program.uniformLocation("HO");
        _uniformCache.betaOzoneExtinction = program.uniformLocation("betaOzoneExtinction");
        _uniformCache.SAMPLES_R = program.uniformLocation("SAMPLES_R");
        _uniformCache.SAMPLES_MU = program.uniformLocation("SAMPLES_MU");
        _uniformCache.SAMPLES_MU_S = program.uniformLocation("SAMPLES_MU_S");
        _uniformCache.SAMPLES_NU = program.uniformLocation("SAMPLES_NU");
        _uniformCache2.dInverseModelTransformMatrix = program.uniformLocation("dInverseModelTransformMatrix");
        _uniformCache2.dModelTransformMatrix = program.uniformLocation("dModelTransformMatrix");
        _uniformCache2.dSgctProjectionToModelTransformMatrix = program.uniformLocation("dSgctProjectionToModelTransformMatrix");
        _uniformCache2.dSGCTViewToWorldMatrix = program.uniformLocation("dSGCTViewToWorldMatrix");
        _uniformCache2.dCamPosObj = program.uniformLocation("dCamPosObj");
        _uniformCache2.sunDirectionObj = program.uniformLocation("sunDirectionObj");
        _uniformCache2.hardShadows = program.uniformLocation("hardShadows");
        _uniformCache2.transmittanceTexture = program.uniformLocation("transmittanceTexture");
        _uniformCache2.irradianceTexture = program.uniformLocation("irradianceTexture");
        _uniformCache2.inscatterTexture = program.uniformLocation("inscatterTexture");
    }

    void AtmosphereDeferredcaster::update(const UpdateData&) {

    }

    void AtmosphereDeferredcaster::setModelTransform(const glm::dmat4& transform) {
        _modelTransform = transform;
    }

    void AtmosphereDeferredcaster::setTime(double time) {
        _time = time;
    }

    void AtmosphereDeferredcaster::setAtmosphereRadius(float atmRadius) {
        _atmosphereRadius = atmRadius;
    }

    void AtmosphereDeferredcaster::setPlanetRadius(float planetRadius) {
        _atmospherePlanetRadius = planetRadius;
    }

    void AtmosphereDeferredcaster::setPlanetAverageGroundReflectance(
        float averageGReflectance)
    {
        _planetAverageGroundReflectance = averageGReflectance;
    }

    void AtmosphereDeferredcaster::setPlanetGroundRadianceEmittion(
        float groundRadianceEmittion)
    {
        _planetGroundRadianceEmittion = groundRadianceEmittion;
    }

    void AtmosphereDeferredcaster::setRayleighHeightScale(float rayleighHeightScale) {
        _rayleighHeightScale = rayleighHeightScale;
    }

    void AtmosphereDeferredcaster::enableOzone(bool enable) {
        _ozoneEnabled = enable;
    }

    void AtmosphereDeferredcaster::setOzoneHeightScale(float ozoneHeightScale) {
        _ozoneHeightScale = ozoneHeightScale;
    }


    void AtmosphereDeferredcaster::setMieHeightScale(float mieHeightScale) {
        _mieHeightScale = mieHeightScale;
    }

    void AtmosphereDeferredcaster::setMiePhaseConstant(float miePhaseConstant) {
        _miePhaseConstant = miePhaseConstant;
    }

    void AtmosphereDeferredcaster::setSunRadianceIntensity(float sunRadiance) {
        _sunRadianceIntensity = sunRadiance;
    }

    void AtmosphereDeferredcaster::setRayleighScatteringCoefficients(
        const glm::vec3& rayScattCoeff)
    {
        _rayleighScatteringCoeff = rayScattCoeff;
    }

    void AtmosphereDeferredcaster::setOzoneExtinctionCoefficients(
        const glm::vec3& ozoneExtCoeff)
    {
        _ozoneExtinctionCoeff = ozoneExtCoeff;
    }

    void AtmosphereDeferredcaster::setMieScatteringCoefficients(
        const glm::vec3& mieScattCoeff)
    {
        _mieScatteringCoeff = mieScattCoeff;
    }

    void AtmosphereDeferredcaster::setMieExtinctionCoefficients(const glm::vec3& mieExtCoeff)
    {
        _mieExtinctionCoeff = mieExtCoeff;
    }

    void AtmosphereDeferredcaster::setEllipsoidRadii(const glm::dvec3& radii) {
        _ellipsoidRadii = radii;
    }

    void AtmosphereDeferredcaster::setHardShadows(bool enabled) {
        _hardShadowsEnabled = enabled;
    }

    void AtmosphereDeferredcaster::setShadowConfigArray(
        const std::vector<ShadowConfiguration>& shadowConfigArray)
    {
        _shadowConfArray = shadowConfigArray;
    }

    void AtmosphereDeferredcaster::enableSunFollowing(bool enable) {
        _sunFollowingCameraEnabled = enable;
    }

    void AtmosphereDeferredcaster::setPrecalculationTextureScale(
        float preCalculatedTexturesScale)
    {
        _calculationTextureScale = preCalculatedTexturesScale;
        _transmittance_table_width *= static_cast<unsigned int>(_calculationTextureScale);
        _transmittance_table_height *= static_cast<unsigned int>(_calculationTextureScale);
        _irradiance_table_width *= static_cast<unsigned int>(_calculationTextureScale);
        _irradiance_table_height *= static_cast<unsigned int>(_calculationTextureScale);
        _delta_e_table_width *= static_cast<unsigned int>(_calculationTextureScale);
        _delta_e_table_height *= static_cast<unsigned int>(_calculationTextureScale);
        _r_samples *= static_cast<unsigned int>(_calculationTextureScale);
        _mu_samples *= static_cast<unsigned int>(_calculationTextureScale);
        _mu_s_samples *= static_cast<unsigned int>(_calculationTextureScale);
        _nu_samples *= static_cast<unsigned int>(_calculationTextureScale);
    }

    void AtmosphereDeferredcaster::enablePrecalculationTexturesSaving() {
        _saveCalculationTextures = true;
    }

    void AtmosphereDeferredcaster::loadComputationPrograms() {
        //============== Transmittance T =================
        if (!_transmittanceProgramObject) {
            _transmittanceProgramObject = ghoul::opengl::ProgramObject::Build(
                "transmittanceCalcProgram",
                absPath("${MODULE_ATMOSPHERE}/shaders/transmittance_calc_vs.glsl"),
                absPath("${MODULE_ATMOSPHERE}/shaders/transmittance_calc_fs.glsl"));
        }
        using IgnoreError = ghoul::opengl::ProgramObject::IgnoreError;
        _transmittanceProgramObject->setIgnoreSubroutineUniformLocationError(
            IgnoreError::Yes
        );
        _transmittanceProgramObject->setIgnoreUniformLocationError(IgnoreError::Yes);

        //============== Irradiance E =================
        if (!_irradianceProgramObject) {
            _irradianceProgramObject = ghoul::opengl::ProgramObject::Build(
                "irradianceCalcProgram",
                absPath("${MODULE_ATMOSPHERE}/shaders/irradiance_calc_vs.glsl"),
                absPath("${MODULE_ATMOSPHERE}/shaders/irradiance_calc_fs.glsl"));
        }
        _irradianceProgramObject->setIgnoreSubroutineUniformLocationError(IgnoreError::Yes);
        _irradianceProgramObject->setIgnoreUniformLocationError(IgnoreError::Yes);

        if (!_irradianceSupTermsProgramObject) {
            _irradianceSupTermsProgramObject = ghoul::opengl::ProgramObject::Build(
                "irradianceSupTermsCalcProgram",
                absPath("${MODULE_ATMOSPHERE}/shaders/irradiance_sup_calc_vs.glsl"),
                absPath("${MODULE_ATMOSPHERE}/shaders/irradiance_sup_calc_fs.glsl"));
        }
        _irradianceSupTermsProgramObject->setIgnoreSubroutineUniformLocationError(
            IgnoreError::Yes
        );
        _irradianceSupTermsProgramObject->setIgnoreUniformLocationError(IgnoreError::Yes);

        //============== InScattering S =================
        if (!_inScatteringProgramObject) {
            _inScatteringProgramObject = ghoul::opengl::ProgramObject::Build(
                "inScatteringCalcProgram",
                absPath("${MODULE_ATMOSPHERE}/shaders/inScattering_calc_vs.glsl"),
                absPath("${MODULE_ATMOSPHERE}/shaders/inScattering_calc_fs.glsl"),
                absPath("${MODULE_ATMOSPHERE}/shaders/inScattering_calc_gs.glsl"));
        }
        _inScatteringProgramObject->setIgnoreSubroutineUniformLocationError(IgnoreError::Yes);
        _inScatteringProgramObject->setIgnoreUniformLocationError(IgnoreError::Yes);

        if (!_inScatteringSupTermsProgramObject) {
            _inScatteringSupTermsProgramObject = ghoul::opengl::ProgramObject::Build(
                "inScatteringSupTermsCalcProgram",
                absPath("${MODULE_ATMOSPHERE}/shaders/inScattering_sup_calc_vs.glsl"),
                absPath("${MODULE_ATMOSPHERE}/shaders/inScattering_sup_calc_fs.glsl"),
                absPath("${MODULE_ATMOSPHERE}/shaders/inScattering_sup_calc_gs.glsl"));
        }
        _inScatteringSupTermsProgramObject->setIgnoreSubroutineUniformLocationError(
            IgnoreError::Yes
        );
        _inScatteringSupTermsProgramObject->setIgnoreUniformLocationError(IgnoreError::Yes);

        //============== Delta E =================
        if (!_deltaEProgramObject) {
            _deltaEProgramObject = ghoul::opengl::ProgramObject::Build(
                "deltaECalcProgram",
                absPath("${MODULE_ATMOSPHERE}/shaders/deltaE_calc_vs.glsl"),
                absPath("${MODULE_ATMOSPHERE}/shaders/deltaE_calc_fs.glsl"));
        }
        _deltaEProgramObject->setIgnoreSubroutineUniformLocationError(IgnoreError::Yes);
        _deltaEProgramObject->setIgnoreUniformLocationError(IgnoreError::Yes);

        //============== Irradiance finel E =================
        if (!_irradianceFinalProgramObject) {
            _irradianceFinalProgramObject = ghoul::opengl::ProgramObject::Build(
                "irradianceEFinalProgram",
                absPath("${MODULE_ATMOSPHERE}/shaders/irradiance_final_vs.glsl"),
                absPath("${MODULE_ATMOSPHERE}/shaders/irradiance_final_fs.glsl"));
        }
        _irradianceFinalProgramObject->setIgnoreSubroutineUniformLocationError(
            IgnoreError::Yes
        );
        _irradianceFinalProgramObject->setIgnoreUniformLocationError(IgnoreError::Yes);

        //============== Delta S =================
        if (!_deltaSProgramObject) {
            _deltaSProgramObject = ghoul::opengl::ProgramObject::Build(
                "deltaSCalcProgram",
                absPath("${MODULE_ATMOSPHERE}/shaders/deltaS_calc_vs.glsl"),
                absPath("${MODULE_ATMOSPHERE}/shaders/deltaS_calc_fs.glsl"),
                absPath("${MODULE_ATMOSPHERE}/shaders/deltaS_calc_gs.glsl"));
        }
        _deltaSProgramObject->setIgnoreSubroutineUniformLocationError(IgnoreError::Yes);
        _deltaSProgramObject->setIgnoreUniformLocationError(IgnoreError::Yes);

        if (!_deltaSSupTermsProgramObject) {
            _deltaSSupTermsProgramObject = ghoul::opengl::ProgramObject::Build(
                "deltaSSUPTermsCalcProgram",
                absPath("${MODULE_ATMOSPHERE}/shaders/deltaS_sup_calc_vs.glsl"),
                absPath("${MODULE_ATMOSPHERE}/shaders/deltaS_sup_calc_fs.glsl"),
                absPath("${MODULE_ATMOSPHERE}/shaders/deltaS_sup_calc_gs.glsl"));
        }
        _deltaSSupTermsProgramObject->setIgnoreSubroutineUniformLocationError(
            IgnoreError::Yes
        );
        _deltaSSupTermsProgramObject->setIgnoreUniformLocationError(IgnoreError::Yes);

        //============== Delta J (Radiance Scattered) =================
        if (!_deltaJProgramObject) {
            _deltaJProgramObject = ghoul::opengl::ProgramObject::Build(
                "deltaJCalcProgram",
                absPath("${MODULE_ATMOSPHERE}/shaders/deltaJ_calc_vs.glsl"),
                absPath("${MODULE_ATMOSPHERE}/shaders/deltaJ_calc_fs.glsl"),
                absPath("${MODULE_ATMOSPHERE}/shaders/deltaJ_calc_gs.glsl"));
        }
        _deltaJProgramObject->setIgnoreSubroutineUniformLocationError(IgnoreError::Yes);
        _deltaJProgramObject->setIgnoreUniformLocationError(IgnoreError::Yes);
    }

    void AtmosphereDeferredcaster::unloadComputationPrograms() {
        _transmittanceProgramObject = nullptr;
        _irradianceProgramObject = nullptr;
        _irradianceSupTermsProgramObject = nullptr;
        _inScatteringProgramObject = nullptr;
        _inScatteringSupTermsProgramObject = nullptr;
        _deltaEProgramObject = nullptr;
        _irradianceFinalProgramObject = nullptr;
        _deltaSProgramObject = nullptr;
        _deltaSSupTermsProgramObject = nullptr;
        _deltaJProgramObject = nullptr;
    }

    void AtmosphereDeferredcaster::createComputationTextures() {
        if (!_atmosphereCalculated) {
            //============== Transmittance =================
            ghoul::opengl::TextureUnit transmittanceTableTextureUnit;
            transmittanceTableTextureUnit.activate();
            glGenTextures(1, &_transmittanceTableTexture);
            glBindTexture(GL_TEXTURE_2D, _transmittanceTableTexture);
            glTexParameteri(GL_TEXTURE_2D, GL_TEXTURE_MIN_FILTER, GL_LINEAR);
            glTexParameteri(GL_TEXTURE_2D, GL_TEXTURE_MAG_FILTER, GL_LINEAR);
            glTexParameteri(GL_TEXTURE_2D, GL_TEXTURE_WRAP_S, GL_CLAMP_TO_EDGE);
            glTexParameteri(GL_TEXTURE_2D, GL_TEXTURE_WRAP_T, GL_CLAMP_TO_EDGE);
            // Stopped using a buffer object for GL_PIXEL_UNPACK_BUFFER
            glBindBuffer(GL_PIXEL_UNPACK_BUFFER, 0);
            glTexImage2D(GL_TEXTURE_2D, 0, GL_RGB32F, _transmittance_table_width,
                _transmittance_table_height, 0, GL_RGB, GL_FLOAT, nullptr);

            //============== Irradiance =================
            ghoul::opengl::TextureUnit irradianceTableTextureUnit;
            irradianceTableTextureUnit.activate();
            glGenTextures(1, &_irradianceTableTexture);
            glBindTexture(GL_TEXTURE_2D, _irradianceTableTexture);
            glTexParameteri(GL_TEXTURE_2D, GL_TEXTURE_MIN_FILTER, GL_LINEAR);
            glTexParameteri(GL_TEXTURE_2D, GL_TEXTURE_MAG_FILTER, GL_LINEAR);
            glTexParameteri(GL_TEXTURE_2D, GL_TEXTURE_WRAP_S, GL_CLAMP_TO_EDGE);
            glTexParameteri(GL_TEXTURE_2D, GL_TEXTURE_WRAP_T, GL_CLAMP_TO_EDGE);
            glBindBuffer(GL_PIXEL_UNPACK_BUFFER, 0);
            glTexImage2D(GL_TEXTURE_2D, 0, GL_RGB32F, _irradiance_table_width,
                _irradiance_table_height, 0, GL_RGB, GL_FLOAT, nullptr);

            //============== InScattering =================
            ghoul::opengl::TextureUnit inScatteringTableTextureUnit;
            inScatteringTableTextureUnit.activate();
            glGenTextures(1, &_inScatteringTableTexture);
            glBindTexture(GL_TEXTURE_3D, _inScatteringTableTexture);
            glTexParameteri(GL_TEXTURE_3D, GL_TEXTURE_MIN_FILTER, GL_LINEAR);
            glTexParameteri(GL_TEXTURE_3D, GL_TEXTURE_MAG_FILTER, GL_LINEAR);
            glTexParameteri(GL_TEXTURE_3D, GL_TEXTURE_WRAP_S, GL_CLAMP_TO_EDGE);
            glTexParameteri(GL_TEXTURE_3D, GL_TEXTURE_WRAP_T, GL_CLAMP_TO_EDGE);
            glTexParameteri(GL_TEXTURE_3D, GL_TEXTURE_WRAP_R, GL_CLAMP_TO_EDGE);
            glBindBuffer(GL_PIXEL_UNPACK_BUFFER, 0);
            glTexImage3D(GL_TEXTURE_3D, 0, GL_RGBA32F, _mu_s_samples * _nu_samples,
                _mu_samples, _r_samples, 0, GL_RGB, GL_FLOAT, nullptr);
        }

        //============== Delta E =================
        ghoul::opengl::TextureUnit deltaETableTextureUnit;
        deltaETableTextureUnit.activate();
        glGenTextures(1, &_deltaETableTexture);
        glBindTexture(GL_TEXTURE_2D, _deltaETableTexture);
        glTexParameteri(GL_TEXTURE_2D, GL_TEXTURE_MIN_FILTER, GL_LINEAR);
        glTexParameteri(GL_TEXTURE_2D, GL_TEXTURE_MAG_FILTER, GL_LINEAR);
        glTexParameteri(GL_TEXTURE_2D, GL_TEXTURE_WRAP_S, GL_CLAMP_TO_EDGE);
        glTexParameteri(GL_TEXTURE_2D, GL_TEXTURE_WRAP_T, GL_CLAMP_TO_EDGE);
        glBindBuffer(GL_PIXEL_UNPACK_BUFFER, 0);
        glTexImage2D(GL_TEXTURE_2D, 0, GL_RGB32F, _delta_e_table_width,
            _delta_e_table_height, 0, GL_RGB, GL_FLOAT, nullptr);

        //============== Delta S =================
        ghoul::opengl::TextureUnit deltaSRayleighTableTextureUnit;
        deltaSRayleighTableTextureUnit.activate();
        glGenTextures(1, &_deltaSRayleighTableTexture);
        glBindTexture(GL_TEXTURE_3D, _deltaSRayleighTableTexture);
        glTexParameteri(GL_TEXTURE_3D, GL_TEXTURE_MIN_FILTER, GL_LINEAR);
        glTexParameteri(GL_TEXTURE_3D, GL_TEXTURE_MAG_FILTER, GL_LINEAR);
        glTexParameteri(GL_TEXTURE_3D, GL_TEXTURE_WRAP_S, GL_CLAMP_TO_EDGE);
        glTexParameteri(GL_TEXTURE_3D, GL_TEXTURE_WRAP_T, GL_CLAMP_TO_EDGE);
        glTexParameteri(GL_TEXTURE_3D, GL_TEXTURE_WRAP_R, GL_CLAMP_TO_EDGE);
        glBindBuffer(GL_PIXEL_UNPACK_BUFFER, 0);
        glTexImage3D(GL_TEXTURE_3D, 0, GL_RGB32F, _mu_s_samples * _nu_samples,
            _mu_samples, _r_samples, 0, GL_RGB, GL_FLOAT, nullptr);

        ghoul::opengl::TextureUnit deltaSMieTableTextureUnit;
        deltaSMieTableTextureUnit.activate();
        glGenTextures(1, &_deltaSMieTableTexture);
        glBindTexture(GL_TEXTURE_3D, _deltaSMieTableTexture);
        glTexParameteri(GL_TEXTURE_3D, GL_TEXTURE_MIN_FILTER, GL_LINEAR);
        glTexParameteri(GL_TEXTURE_3D, GL_TEXTURE_MAG_FILTER, GL_LINEAR);
        glTexParameteri(GL_TEXTURE_3D, GL_TEXTURE_WRAP_S, GL_CLAMP_TO_EDGE);
        glTexParameteri(GL_TEXTURE_3D, GL_TEXTURE_WRAP_T, GL_CLAMP_TO_EDGE);
        glTexParameteri(GL_TEXTURE_3D, GL_TEXTURE_WRAP_R, GL_CLAMP_TO_EDGE);
        glBindBuffer(GL_PIXEL_UNPACK_BUFFER, 0);
        glTexImage3D(GL_TEXTURE_3D, 0, GL_RGB32F, _mu_s_samples * _nu_samples,
            _mu_samples, _r_samples, 0, GL_RGB, GL_FLOAT, nullptr);

        //============== Delta J (Radiance Scattered) =================
        ghoul::opengl::TextureUnit deltaJTableTextureUnit;
        deltaJTableTextureUnit.activate();
        glGenTextures(1, &_deltaJTableTexture);
        glBindTexture(GL_TEXTURE_3D, _deltaJTableTexture);
        glTexParameteri(GL_TEXTURE_3D, GL_TEXTURE_MIN_FILTER, GL_LINEAR);
        glTexParameteri(GL_TEXTURE_3D, GL_TEXTURE_MAG_FILTER, GL_LINEAR);
        glTexParameteri(GL_TEXTURE_3D, GL_TEXTURE_WRAP_S, GL_CLAMP_TO_EDGE);
        glTexParameteri(GL_TEXTURE_3D, GL_TEXTURE_WRAP_T, GL_CLAMP_TO_EDGE);
        glTexParameteri(GL_TEXTURE_3D, GL_TEXTURE_WRAP_R, GL_CLAMP_TO_EDGE);
        glBindBuffer(GL_PIXEL_UNPACK_BUFFER, 0);
        glTexImage3D(GL_TEXTURE_3D, 0, GL_RGB32F, _mu_s_samples * _nu_samples,
            _mu_samples, _r_samples, 0, GL_RGB, GL_FLOAT, nullptr);

    }

    void AtmosphereDeferredcaster::deleteComputationTextures() {
        // Cleaning up
        glDeleteTextures(1, &_transmittanceTableTexture);
        glDeleteTextures(1, &_irradianceTableTexture);
        glDeleteTextures(1, &_inScatteringTableTexture);
        glDeleteTextures(1, &_deltaETableTexture);
        glDeleteTextures(1, &_deltaSRayleighTableTexture);
        glDeleteTextures(1, &_deltaSMieTableTexture);
        glDeleteTextures(1, &_deltaJTableTexture);
    }

    void AtmosphereDeferredcaster::deleteUnusedComputationTextures() {
        glDeleteTextures(1, &_deltaETableTexture);
        glDeleteTextures(1, &_deltaSRayleighTableTexture);
        glDeleteTextures(1, &_deltaSMieTableTexture);
        glDeleteTextures(1, &_deltaJTableTexture);
    }

    void AtmosphereDeferredcaster::executeCalculations(GLuint quadCalcVAO,
        GLenum drawBuffers[1],
        GLsizei vertexSize)
    {
        ghoul::opengl::TextureUnit transmittanceTableTextureUnit;
        ghoul::opengl::TextureUnit irradianceTableTextureUnit;
        ghoul::opengl::TextureUnit inScatteringTableTextureUnit;
        ghoul::opengl::TextureUnit deltaETableTextureUnit;
        ghoul::opengl::TextureUnit deltaSRayleighTableTextureUnit;
        ghoul::opengl::TextureUnit deltaSMieTableTextureUnit;
        ghoul::opengl::TextureUnit deltaJTableTextureUnit;

        // Saving current OpenGL state
        GLboolean blendEnabled = glIsEnabled(GL_BLEND);
        GLenum blendEquationRGB;
        GLenum blendEquationAlpha;
        GLenum blendDestAlpha;
        GLenum blendDestRGB;
        GLenum blendSrcAlpha;
        GLenum blendSrcRGB;

        if (blendEnabled) {
            glDisable(GL_BLEND);
        }
        glGetIntegerv(GL_BLEND_EQUATION_RGB, &blendEquationRGB);
        glGetIntegerv(GL_BLEND_EQUATION_ALPHA, &blendEquationAlpha);
        glGetIntegerv(GL_BLEND_DST_ALPHA, &blendDestAlpha);
        glGetIntegerv(GL_BLEND_DST_RGB, &blendDestRGB);
        glGetIntegerv(GL_BLEND_SRC_ALPHA, &blendSrcAlpha);
        glGetIntegerv(GL_BLEND_SRC_RGB, &blendSrcRGB);

        // ===========================================================
        // See Precomputed Atmosphere Scattering from Bruneton et al. paper, algorithm 4.1:
        // ===========================================================
        glFramebufferTexture(
            GL_FRAMEBUFFER,
            GL_COLOR_ATTACHMENT0,
            _transmittanceTableTexture,
            0
        );
        checkFrameBufferState("_transmittanceTableTexture");
        glViewport(0, 0, _transmittance_table_width, _transmittance_table_height);
        _transmittanceProgramObject->activate();
        loadAtmosphereDataIntoShaderProgram(_transmittanceProgramObject);
        //glClear(GL_COLOR_BUFFER_BIT);
        static const float black[] = { 0.0f, 0.0f, 0.0f, 0.0f };
        glClearBufferfv(GL_COLOR, 0, black);
        renderQuadForCalc(quadCalcVAO, vertexSize);
        if (_saveCalculationTextures) {
            saveTextureToPPMFile(
                GL_COLOR_ATTACHMENT0,
                std::string("transmittance_texture.ppm"),
                _transmittance_table_width,
                _transmittance_table_height
            );
        }
        _transmittanceProgramObject->deactivate();

        // line 2 in algorithm 4.1
        glFramebufferTexture(GL_FRAMEBUFFER, GL_COLOR_ATTACHMENT0, _deltaETableTexture, 0);
        checkFrameBufferState("_deltaETableTexture");
        glViewport(0, 0, _delta_e_table_width, _delta_e_table_height);
        _irradianceProgramObject->activate();
        transmittanceTableTextureUnit.activate();
        glBindTexture(GL_TEXTURE_2D, _transmittanceTableTexture);
        _irradianceProgramObject->setUniform(
            "transmittanceTexture",
            transmittanceTableTextureUnit
        );
        loadAtmosphereDataIntoShaderProgram(_irradianceProgramObject);
        glClear(GL_COLOR_BUFFER_BIT);
        renderQuadForCalc(quadCalcVAO, vertexSize);
        if (_saveCalculationTextures) {
            saveTextureToPPMFile(
                GL_COLOR_ATTACHMENT0,
                std::string("deltaE_table_texture.ppm"),
                _delta_e_table_width,
                _delta_e_table_height
            );
        }
        _irradianceProgramObject->deactivate();

        // line 3 in algorithm 4.1
        glFramebufferTexture(
            GL_FRAMEBUFFER,
            GL_COLOR_ATTACHMENT0,
            _deltaSRayleighTableTexture,
            0
        );
        glFramebufferTexture(
            GL_FRAMEBUFFER,
            GL_COLOR_ATTACHMENT1,
            _deltaSMieTableTexture,
            0
        );
        GLenum colorBuffers[2] = { GL_COLOR_ATTACHMENT0, GL_COLOR_ATTACHMENT1 };
        glDrawBuffers(2, colorBuffers);
        checkFrameBufferState("_deltaSRay and _deltaSMie TableTexture");
        glViewport(0, 0, _mu_s_samples * _nu_samples, _mu_samples);
        _inScatteringProgramObject->activate();
        transmittanceTableTextureUnit.activate();
        glBindTexture(GL_TEXTURE_2D, _transmittanceTableTexture);
        _inScatteringProgramObject->setUniform(
            "transmittanceTexture",
            transmittanceTableTextureUnit
        );
        loadAtmosphereDataIntoShaderProgram(_inScatteringProgramObject);
        glClear(GL_COLOR_BUFFER_BIT);
        for (int layer = 0; layer < static_cast<int>(_r_samples); ++layer) {
            step3DTexture(_inScatteringProgramObject, layer);
            renderQuadForCalc(quadCalcVAO, vertexSize);
        }
        if (_saveCalculationTextures) {
            saveTextureToPPMFile(
                GL_COLOR_ATTACHMENT0,
                std::string("deltaS_rayleigh_texture.ppm"),
                _mu_s_samples * _nu_samples,
                _mu_samples
            );
            saveTextureToPPMFile(
                GL_COLOR_ATTACHMENT1,
                std::string("deltaS_mie_texture.ppm"),
                _mu_s_samples * _nu_samples,
                _mu_samples
            );
        }
        glFramebufferTexture2D(GL_FRAMEBUFFER, GL_COLOR_ATTACHMENT1, GL_TEXTURE_2D, 0, 0);
        glDrawBuffers(1, drawBuffers);

        _inScatteringProgramObject->deactivate();

        // line 4 in algorithm 4.1
        glFramebufferTexture(
            GL_FRAMEBUFFER,
            GL_COLOR_ATTACHMENT0,
            _irradianceTableTexture,
            0
        );
        checkFrameBufferState("_irradianceTableTexture");
        glDrawBuffer(GL_COLOR_ATTACHMENT0);

        glViewport(0, 0, _delta_e_table_width, _delta_e_table_height);
        _deltaEProgramObject->activate();
        //_deltaEProgramObject->setUniform("line", 4);
        deltaETableTextureUnit.activate();
        glBindTexture(GL_TEXTURE_2D, _deltaETableTexture);
        _deltaEProgramObject->setUniform("deltaETexture", deltaETableTextureUnit);
        loadAtmosphereDataIntoShaderProgram(_deltaEProgramObject);
        glClear(GL_COLOR_BUFFER_BIT);
        renderQuadForCalc(quadCalcVAO, vertexSize);
        if (_saveCalculationTextures) {
            saveTextureToPPMFile(GL_COLOR_ATTACHMENT0, std::string("irradiance_texture.ppm"),
                _delta_e_table_width, _delta_e_table_height);
        }
        _deltaEProgramObject->deactivate();

        // line 5 in algorithm 4.1
        glFramebufferTexture(
            GL_FRAMEBUFFER,
            GL_COLOR_ATTACHMENT0,
            _inScatteringTableTexture,
            0
        );
        checkFrameBufferState("_inScatteringTableTexture");
        glViewport(0, 0, _mu_s_samples * _nu_samples, _mu_samples);
        _deltaSProgramObject->activate();
        deltaSRayleighTableTextureUnit.activate();
        glBindTexture(GL_TEXTURE_3D, _deltaSRayleighTableTexture);
        deltaSMieTableTextureUnit.activate();
        glBindTexture(GL_TEXTURE_3D, _deltaSMieTableTexture);
        _deltaSProgramObject->setUniform("deltaSRTexture", deltaSRayleighTableTextureUnit);
        _deltaSProgramObject->setUniform("deltaSMTexture", deltaSMieTableTextureUnit);
        loadAtmosphereDataIntoShaderProgram(_deltaSProgramObject);
        glClear(GL_COLOR_BUFFER_BIT);
        for (int layer = 0; layer < static_cast<int>(_r_samples); ++layer) {
            step3DTexture(_deltaSProgramObject, layer, false);
            renderQuadForCalc(quadCalcVAO, vertexSize);
        }
        if (_saveCalculationTextures) {
            saveTextureToPPMFile(GL_COLOR_ATTACHMENT0, std::string("S_texture.ppm"),
                _mu_s_samples * _nu_samples, _mu_samples);
        }
        _deltaSProgramObject->deactivate();

        // loop in line 6 in algorithm 4.1
        for (int scatteringOrder = 2; scatteringOrder <= 4; ++scatteringOrder) {
            // line 7 in algorithm 4.1
            glFramebufferTexture(
                GL_FRAMEBUFFER,
                GL_COLOR_ATTACHMENT0,
                _deltaJTableTexture,
                0
            );
            checkFrameBufferState("_deltaJTableTexture");
            glViewport(0, 0, _mu_s_samples * _nu_samples, _mu_samples);
            _deltaJProgramObject->activate();
            if (scatteringOrder == 2) {
                _deltaJProgramObject->setUniform("firstIteraction", 1);
            }
            else {
                _deltaJProgramObject->setUniform("firstIteraction", 0);
            }
            transmittanceTableTextureUnit.activate();
            glBindTexture(GL_TEXTURE_2D, _transmittanceTableTexture);
            _deltaJProgramObject->setUniform(
                "transmittanceTexture",
                transmittanceTableTextureUnit
            );
            deltaETableTextureUnit.activate();
            glBindTexture(GL_TEXTURE_2D, _deltaETableTexture);
            _deltaJProgramObject->setUniform("deltaETexture", deltaETableTextureUnit);
            deltaSRayleighTableTextureUnit.activate();
            glBindTexture(GL_TEXTURE_3D, _deltaSRayleighTableTexture);
            _deltaJProgramObject->setUniform(
                "deltaSRTexture",
                deltaSRayleighTableTextureUnit
            );
            deltaSMieTableTextureUnit.activate();
            glBindTexture(GL_TEXTURE_3D, _deltaSMieTableTexture);
            _deltaJProgramObject->setUniform("deltaSMTexture", deltaSMieTableTextureUnit);
            loadAtmosphereDataIntoShaderProgram(_deltaJProgramObject);
            for (int layer = 0; layer < static_cast<int>(_r_samples); ++layer) {
                step3DTexture(_deltaJProgramObject, layer);
                renderQuadForCalc(quadCalcVAO, vertexSize);
            }
            std::stringstream sst;
            if (_saveCalculationTextures) {
                sst << "deltaJ_texture-scattering_order-" << scatteringOrder << ".ppm";
                saveTextureToPPMFile(GL_COLOR_ATTACHMENT0, sst.str(),
                    _mu_s_samples * _nu_samples, _mu_samples);
            }
            _deltaJProgramObject->deactivate();

            // line 8 in algorithm 4.1
            glFramebufferTexture(
                GL_FRAMEBUFFER,
                GL_COLOR_ATTACHMENT0,
                _deltaETableTexture,
                0
            );
            checkFrameBufferState("_deltaETableTexture");
            glViewport(0, 0, _delta_e_table_width, _delta_e_table_height);
            _irradianceSupTermsProgramObject->activate();
            if (scatteringOrder == 2) {
                _irradianceSupTermsProgramObject->setUniform(
                    "firstIteraction",
                    static_cast<int>(1)
                );
            }
            else {
                _irradianceSupTermsProgramObject->setUniform(
                    "firstIteraction",
                    static_cast<int>(0)
                );
            }
            transmittanceTableTextureUnit.activate();
            glBindTexture(GL_TEXTURE_2D, _transmittanceTableTexture);
            _irradianceSupTermsProgramObject->setUniform(
                "transmittanceTexture",
                transmittanceTableTextureUnit
            );
            deltaSRayleighTableTextureUnit.activate();
            glBindTexture(GL_TEXTURE_3D, _deltaSRayleighTableTexture);
            _irradianceSupTermsProgramObject->setUniform(
                "deltaSRTexture",
                deltaSRayleighTableTextureUnit
            );
            deltaSMieTableTextureUnit.activate();
            glBindTexture(GL_TEXTURE_3D, _deltaSMieTableTexture);
            _irradianceSupTermsProgramObject->setUniform(
                "deltaSMTexture",
                deltaSMieTableTextureUnit
            );
            loadAtmosphereDataIntoShaderProgram(_irradianceSupTermsProgramObject);
            renderQuadForCalc(quadCalcVAO, vertexSize);
            if (_saveCalculationTextures) {
                sst.str(std::string());
                sst << "deltaE_texture-scattering_order-" << scatteringOrder << ".ppm";
                saveTextureToPPMFile(GL_COLOR_ATTACHMENT0, sst.str(),
                    _delta_e_table_width, _delta_e_table_height);
            }
            _irradianceSupTermsProgramObject->deactivate();

            // line 9 in algorithm 4.1
            glFramebufferTexture(
                GL_FRAMEBUFFER,
                GL_COLOR_ATTACHMENT0,
                _deltaSRayleighTableTexture,
                0
            );
            checkFrameBufferState("_deltaSRayleighTableTexture");
            glViewport(0, 0, _mu_s_samples * _nu_samples, _mu_samples);
            _inScatteringSupTermsProgramObject->activate();
            transmittanceTableTextureUnit.activate();
            glBindTexture(GL_TEXTURE_2D, _transmittanceTableTexture);
            _inScatteringSupTermsProgramObject->setUniform(
                "transmittanceTexture",
                transmittanceTableTextureUnit
            );
            deltaJTableTextureUnit.activate();
            glBindTexture(GL_TEXTURE_3D, _deltaJTableTexture);
            _inScatteringSupTermsProgramObject->setUniform(
                "deltaJTexture",
                deltaJTableTextureUnit
            );
            loadAtmosphereDataIntoShaderProgram(_inScatteringSupTermsProgramObject);
            for (int layer = 0; layer < static_cast<int>(_r_samples); ++layer) {
                step3DTexture(_inScatteringSupTermsProgramObject, layer);
                renderQuadForCalc(quadCalcVAO, vertexSize);
            }
            if (_saveCalculationTextures) {
                sst.str(std::string());
                sst << "deltaS_texture-scattering_order-" << scatteringOrder << ".ppm";
                saveTextureToPPMFile(
                    GL_COLOR_ATTACHMENT0,
                    sst.str(),
                    _mu_s_samples * _nu_samples,
                    _mu_samples
                );
            }
            _inScatteringSupTermsProgramObject->deactivate();

            glEnable(GL_BLEND);
            glBlendEquationSeparate(GL_FUNC_ADD, GL_FUNC_ADD);
            glBlendFuncSeparate(GL_ONE, GL_ONE, GL_ONE, GL_ONE);

            // line 10 in algorithm 4.1
            glFramebufferTexture(
                GL_FRAMEBUFFER,
                GL_COLOR_ATTACHMENT0,
                _irradianceTableTexture,
                0
            );
            checkFrameBufferState("_irradianceTableTexture");
            glViewport(0, 0, _delta_e_table_width, _delta_e_table_height);
            _irradianceFinalProgramObject->activate();
            deltaETableTextureUnit.activate();
            glBindTexture(GL_TEXTURE_2D, _deltaETableTexture);
            _irradianceFinalProgramObject->setUniform(
                "deltaETexture",
                deltaETableTextureUnit
            );
            loadAtmosphereDataIntoShaderProgram(_irradianceFinalProgramObject);
            renderQuadForCalc(quadCalcVAO, vertexSize);
            if (_saveCalculationTextures) {
                sst.str(std::string());
                sst << "irradianceTable_order-" << scatteringOrder << ".ppm";
                saveTextureToPPMFile(GL_COLOR_ATTACHMENT0, sst.str(),
                    _delta_e_table_width, _delta_e_table_height);
            }
            _irradianceFinalProgramObject->deactivate();

            // line 11 in algorithm 4.1
            glFramebufferTexture(
                GL_FRAMEBUFFER,
                GL_COLOR_ATTACHMENT0,
                _inScatteringTableTexture,
                0
            );
            checkFrameBufferState("_inScatteringTableTexture");
            glViewport(0, 0, _mu_s_samples * _nu_samples, _mu_samples);
            _deltaSSupTermsProgramObject->activate();
            deltaSRayleighTableTextureUnit.activate();
            glBindTexture(GL_TEXTURE_3D, _deltaSRayleighTableTexture);
            _deltaSSupTermsProgramObject->setUniform(
                "deltaSTexture",
                deltaSRayleighTableTextureUnit
            );
            loadAtmosphereDataIntoShaderProgram(_deltaSSupTermsProgramObject);
            for (int layer = 0; layer < static_cast<int>(_r_samples); ++layer) {
                step3DTexture(_deltaSSupTermsProgramObject, layer, false);
                renderQuadForCalc(quadCalcVAO, vertexSize);
            }
            if (_saveCalculationTextures) {
                sst.str(std::string());
                sst << "inscatteringTable_order-" << scatteringOrder << ".ppm";
                saveTextureToPPMFile(GL_COLOR_ATTACHMENT0, sst.str(),
                    _mu_s_samples * _nu_samples, _mu_samples);
            }
            _deltaSSupTermsProgramObject->deactivate();

            glDisable(GL_BLEND);
        }

        // Restores OpenGL blending state
        if (blendEnabled)
            glEnable(GL_BLEND);

        glBlendEquationSeparate(blendEquationRGB, blendEquationAlpha);
        glBlendFuncSeparate(blendSrcRGB, blendDestRGB, blendSrcAlpha, blendDestAlpha);
    }

    void AtmosphereDeferredcaster::preCalculateAtmosphereParam() {
        //==========================================================
        //========= Load Shader Programs for Calculations ==========
        //==========================================================
        loadComputationPrograms();

        //==========================================================
        //============ Create Textures for Calculations ============
        //==========================================================
        createComputationTextures();

        // Saves current FBO first
        GLint defaultFBO;
        glGetIntegerv(GL_FRAMEBUFFER_BINDING, &defaultFBO);

        GLint m_viewport[4];
        glGetIntegerv(GL_VIEWPORT, m_viewport);

        // Creates the FBO for the calculations
        GLuint calcFBO;
        glGenFramebuffers(1, &calcFBO);
        glBindFramebuffer(GL_FRAMEBUFFER, calcFBO);
        GLenum drawBuffers[1] = { GL_COLOR_ATTACHMENT0 };
        glDrawBuffers(1, drawBuffers);

        // Prepare for rendering/calculations
        GLuint quadCalcVAO;
        GLuint quadCalcVBO;
        createRenderQuad(&quadCalcVAO, &quadCalcVBO, 1.0f);

        // Starting Calculations...
        LDEBUG("Starting precalculations for scattering effects...");

        //==========================================================
        //=================== Execute Calculations =================
        //==========================================================
        executeCalculations(quadCalcVAO, drawBuffers, 6);

        deleteUnusedComputationTextures();

        // Restores system state
        glBindFramebuffer(GL_FRAMEBUFFER, defaultFBO);
        glViewport(
            m_viewport[0],
            m_viewport[1],
            m_viewport[2],
            m_viewport[3]
        );
        glDeleteBuffers(1, &quadCalcVBO);
        glDeleteVertexArrays(1, &quadCalcVAO);
        glDeleteFramebuffers(1, &calcFBO);

        LDEBUG("Ended precalculations for Atmosphere effects...");
    }

    void AtmosphereDeferredcaster::resetAtmosphereTextures() {}

    void AtmosphereDeferredcaster::createRenderQuad(GLuint* vao, GLuint* vbo, GLfloat size) {
        glGenVertexArrays(1, vao);
        glGenBuffers(1, vbo);
        glBindVertexArray(*vao);
        glBindBuffer(GL_ARRAY_BUFFER, *vbo);

        const GLfloat vertex_data[] = {
            //      x      y     z     w
            -size, -size, 0.0f, 1.0f,
            size,    size, 0.0f, 1.0f,
            -size,  size, 0.0f, 1.0f,
            -size, -size, 0.0f, 1.0f,
            size, -size, 0.0f, 1.0f,
            size,    size, 0.0f, 1.0f
        };

        glBufferData(GL_ARRAY_BUFFER, sizeof(vertex_data), vertex_data, GL_STATIC_DRAW);
        glVertexAttribPointer(
            0,
            4,
            GL_FLOAT,
            GL_FALSE,
            sizeof(GLfloat) * 4,
            reinterpret_cast<GLvoid*>(0)
        );
        glEnableVertexAttribArray(0);

        glBindVertexArray(0);
    }

    void AtmosphereDeferredcaster::loadAtmosphereDataIntoShaderProgram(
        std::unique_ptr<ghoul::opengl::ProgramObject>& shaderProg)
    {
        shaderProg->setUniform("Rg", _atmospherePlanetRadius);
        shaderProg->setUniform("Rt", _atmosphereRadius);
        shaderProg->setUniform("AverageGroundReflectance", _planetAverageGroundReflectance);
        shaderProg->setUniform("groundRadianceEmittion", _planetGroundRadianceEmittion);
        shaderProg->setUniform("HR", _rayleighHeightScale);
        shaderProg->setUniform("betaRayleigh", _rayleighScatteringCoeff);
        shaderProg->setUniform("HM", _mieHeightScale);
        shaderProg->setUniform("betaMieScattering", _mieScatteringCoeff);
        shaderProg->setUniform("betaMieExtinction", _mieExtinctionCoeff);
        shaderProg->setUniform("mieG", _miePhaseConstant);
        shaderProg->setUniform("sunRadiance", _sunRadianceIntensity);
        shaderProg->setUniform(
            "TRANSMITTANCE_W",
            static_cast<int>(_transmittance_table_width)
        );
        shaderProg->setUniform(
            "TRANSMITTANCE_H",
            static_cast<int>(_transmittance_table_height)
        );
        shaderProg->setUniform("SKY_W", static_cast<int>(_irradiance_table_width));
        shaderProg->setUniform("SKY_H", static_cast<int>(_irradiance_table_height));
        shaderProg->setUniform("OTHER_TEXTURES_W", static_cast<int>(_delta_e_table_width));
        shaderProg->setUniform("OTHER_TEXTURES_H", static_cast<int>(_delta_e_table_height));
        shaderProg->setUniform("SAMPLES_R", static_cast<int>(_r_samples));
        shaderProg->setUniform("SAMPLES_MU", static_cast<int>(_mu_samples));
        shaderProg->setUniform("SAMPLES_MU_S", static_cast<int>(_mu_s_samples));
        shaderProg->setUniform("SAMPLES_NU", static_cast<int>(_nu_samples));
        shaderProg->setUniform("ozoneLayerEnabled", _ozoneEnabled);
        shaderProg->setUniform("HO", _ozoneHeightScale);
        shaderProg->setUniform("betaOzoneExtinction", _ozoneExtinctionCoeff);
    }

    void AtmosphereDeferredcaster::checkFrameBufferState(
        const std::string& codePosition) const
    {
        if (glCheckFramebufferStatus(GL_DRAW_FRAMEBUFFER) != GL_FRAMEBUFFER_COMPLETE) {
            LERROR("Framework not built. " + codePosition);
            GLenum fbErr = glCheckFramebufferStatus(GL_FRAMEBUFFER);
            switch (fbErr) {
            case GL_FRAMEBUFFER_UNDEFINED:
                LERROR("Indefined framebuffer.");
                break;
            case GL_FRAMEBUFFER_INCOMPLETE_ATTACHMENT:
                LERROR("Incomplete, missing attachement.");
                break;
            case GL_FRAMEBUFFER_INCOMPLETE_MISSING_ATTACHMENT:
                LERROR("Framebuffer doesn't have at least one image attached to it.");
                break;
            case GL_FRAMEBUFFER_INCOMPLETE_DRAW_BUFFER:
                LERROR("Returned if the value of GL_FRAMEBUFFER_ATTACHMENT_OBJECT_TYPE is "
                    "GL_NONE for any color attachment point(s) named by GL_DRAW_BUFFERi.");
                break;
            case GL_FRAMEBUFFER_INCOMPLETE_READ_BUFFER:
                LERROR("Returned if GL_READ_BUFFER is not GL_NONE and the value of "
                    "GL_FRAMEBUFFER_ATTACHMENT_OBJECT_TYPE is GL_NONE for the color attachment "
                    "point named by GL_READ_BUFFER.");
                break;
            case GL_FRAMEBUFFER_UNSUPPORTED:
                LERROR("Returned if the combination of internal formats of the attached "
                    "images violates an implementation - dependent set of restrictions.");
                break;
            case GL_FRAMEBUFFER_INCOMPLETE_MULTISAMPLE:
                LERROR("Returned if the value of GL_RENDERBUFFE_r_samples is not the same "
                    "for all attached renderbuffers; if the value of GL_TEXTURE_SAMPLES is "
                    "the not same for all attached textures; or , if the attached images are "
                    "a mix of renderbuffers and textures, the value of "
                    "GL_RENDERBUFFE_r_samples does not match the value of "
                    "GL_TEXTURE_SAMPLES.");
                LERROR("Returned if the value of GL_TEXTURE_FIXED_SAMPLE_LOCATIONS is not "
                    "the same for all attached textures; or , if the attached images are a "
                    "mix of renderbuffers and textures, the value of "
                    "GL_TEXTURE_FIXED_SAMPLE_LOCATIONS is not GL_TRUE for all attached "
                    "textures.");
                break;
            case GL_FRAMEBUFFER_INCOMPLETE_LAYER_TARGETS:
                LERROR("Returned if any framebuffer attachment is layered, and any populated "
                    "attachment is not layered, or if all populated color attachments are "
                    "not from textures of the same target.");
                break;
            default:
                LDEBUG("No error found checking framebuffer: " + codePosition);
                break;
            }
        }
    }

    void AtmosphereDeferredcaster::renderQuadForCalc(GLuint vao, GLsizei numberOfVertices) {
        glBindVertexArray(vao);
        glDrawArrays(GL_TRIANGLES, 0, numberOfVertices);
        glBindVertexArray(0);
    }

    void AtmosphereDeferredcaster::step3DTexture(
        std::unique_ptr<ghoul::opengl::ProgramObject>& shaderProg,
        int layer, bool doCalc)
    {
        // See OpenGL redbook 8th Edition page 556 for Layered Rendering
        if (doCalc) {
            float earth2 = _atmospherePlanetRadius * _atmospherePlanetRadius;
            float atm2 = _atmosphereRadius * _atmosphereRadius;
            float diff = atm2 - earth2;
            float ri = static_cast<float>(layer) / static_cast<float>(_r_samples - 1);
            float ri_2 = ri * ri;
            float epsilon =
                (layer == 0) ?
                0.01f :
                (layer == (static_cast<int>(_r_samples) - 1)) ? -0.001f : 0.0f;
            float r = sqrtf(earth2 + ri_2 * diff) + epsilon;
            float dminG = r - _atmospherePlanetRadius;
            float dminT = _atmosphereRadius - r;
            float dh = sqrtf(r * r - earth2);
            float dH = dh + sqrtf(diff);

            shaderProg->setUniform("r", r);
            shaderProg->setUniform("dhdH", dminT, dH, dminG, dh);
        }

        shaderProg->setUniform("layer", static_cast<int>(layer));
    }

    void AtmosphereDeferredcaster::saveTextureToPPMFile(GLenum color_buffer_attachment,
        const std::string& fileName,
        int width, int height) const
    {
        std::fstream ppmFile;

        ppmFile.open(fileName.c_str(), std::fstream::out);
        if (ppmFile.is_open()) {
            unsigned char * pixels = new unsigned char[width*height * 3];
            for (int t = 0; t < width*height * 3; ++t)
                pixels[t] = 255;

            if (color_buffer_attachment != GL_DEPTH_ATTACHMENT) {
                glReadBuffer(color_buffer_attachment);
                glReadPixels(0, 0, width, height, GL_RGB, GL_UNSIGNED_BYTE, pixels);

            }
            else {
                glReadPixels(
                    0,
                    0,
                    width,
                    height,
                    GL_DEPTH_COMPONENT,
                    GL_UNSIGNED_BYTE,
                    pixels
                );
            }

            ppmFile << "P3" << std::endl;
            ppmFile << width << " " << height << std::endl;
            ppmFile << "255" << std::endl;

            std::cout << "\n\nFILE\n\n";
            int k = 0;
            for (int i = 0; i < width; i++) {
                for (int j = 0; j < height; j++) {
                    ppmFile << static_cast<unsigned int>(pixels[k]) << " "
                        << static_cast<unsigned int>(pixels[k + 1]) << " "
                        << static_cast<unsigned int>(pixels[k + 2]) << " ";
                    k += 3;
                }
                ppmFile << std::endl;
            }
            delete[] pixels;

            ppmFile.close();
        }
    }

    bool AtmosphereDeferredcaster::isAtmosphereInFrustum(const double* MVMatrix,
        const glm::dvec3& position,
        double radius) const
    {

        // Frustum Planes
        glm::dvec3 col1(MVMatrix[0], MVMatrix[4], MVMatrix[8]);
        glm::dvec3 col2(MVMatrix[1], MVMatrix[5], MVMatrix[9]);
        glm::dvec3 col3(MVMatrix[2], MVMatrix[6], MVMatrix[10]);
        glm::dvec3 col4(MVMatrix[3], MVMatrix[7], MVMatrix[11]);

        glm::dvec3 leftNormal = col4 + col1;
        glm::dvec3 rightNormal = col4 - col1;
        glm::dvec3 bottomNormal = col4 + col2;
        glm::dvec3 topNormal = col4 - col2;
        glm::dvec3 nearNormal = col3 + col4;
        glm::dvec3 farNormal = col4 - col3;

        // Plane Distances
        double leftDistance = MVMatrix[15] + MVMatrix[12];
        double rightDistance = MVMatrix[15] - MVMatrix[12];
        double bottomDistance = MVMatrix[15] + MVMatrix[13];
        double topDistance = MVMatrix[15] - MVMatrix[13];
        double nearDistance = MVMatrix[15] + MVMatrix[14];
        double farDistance = MVMatrix[15] - MVMatrix[14];

        // Normalize Planes
        double invMag = 1.0 / glm::length(leftNormal);
        leftNormal *= invMag;
        leftDistance *= invMag;

        invMag = 1.0 / glm::length(rightNormal);
        rightNormal *= invMag;
        rightDistance *= invMag;

        invMag = 1.0 / glm::length(bottomNormal);
        bottomNormal *= invMag;
        bottomDistance *= invMag;

        invMag = 1.0 / glm::length(topNormal);
        topNormal *= invMag;
        topDistance *= invMag;

        invMag = 1.0 / glm::length(nearNormal);
        nearNormal *= invMag;
        nearDistance *= invMag;

        invMag = 1.0 / glm::length(farNormal);
        farNormal *= invMag;
        farDistance *= invMag;

        if ((glm::dot(leftNormal, position) + leftDistance) < -radius) {
            return false;
        }
        else if ((glm::dot(rightNormal, position) + rightDistance) < -radius) {
            return false;
        }
        else if ((glm::dot(bottomNormal, position) + bottomDistance) < -radius) {
            return false;
        }
        else if ((glm::dot(topNormal, position) + topDistance) < -radius) {
            return false;
        }
        else if ((glm::dot(nearNormal, position) + nearDistance) < -radius) {
            return false;
        }
        // The far plane testing is disabled because the atm has no depth.
        /*else if ((glm::dot(farNormal, position) + farDistance) < -radius) {
        return false;
        }*/

        return true;
    }

} // namespace openspace<|MERGE_RESOLUTION|>--- conflicted
+++ resolved
@@ -89,13 +89,8 @@
 
 
 namespace {
-<<<<<<< HEAD
     const char* _loggerCat = "AtmosphereDeferredcaster";
     const char* GlslDeferredcastPath =
-=======
-    constexpr const char* _loggerCat             = "AtmosphereDeferredcaster";
-    constexpr const char* GlslDeferredcastPath   =
->>>>>>> a1e1c384
         "${MODULES}/atmosphere/shaders/atmosphere_deferred_fs.glsl";
     constexpr const char* GlslDeferredcastFSPath =
         "${MODULES}/atmosphere/shaders/atmosphere_deferred_fs.glsl";
@@ -296,66 +291,11 @@
                 );
                 glm::dvec4 sunPosObj = glm::dvec4(0.0);
 
-<<<<<<< HEAD
                 // Sun following camera position
                 if (_sunFollowingCameraEnabled) {
                     sunPosObj = inverseModelMatrix * glm::dvec4(
                         renderData.camera.eyePositionVec3(),
                         1.0
-=======
-            // Sun Position in Object Space
-            const double l = glm::length(glm::dvec3(sunPosObj));
-            program.setUniform(
-                _uniformCache2.sunDirectionObj,
-                l > 0.0 ?
-                glm::normalize(glm::dvec3(sunPosObj)) :
-                glm::dvec3(0.0)
-            );
-
-            // Shadow calculations..
-            if (!_shadowConfArray.empty()) {
-                std::vector<ShadowRenderingStruct> shadowDataArray;
-                shadowDataArray.reserve(_shadowConfArray.size());
-
-                for (const auto & shadowConf : _shadowConfArray) {
-                    // TO REMEMBER: all distances and lengths in world coordinates are in
-                    // meters!!! We need to move this to view space...
-                    // Getting source and caster:
-                    glm::dvec3 sourcePos = SpiceManager::ref().targetPosition(
-                        shadowConf.source.first,
-                        "SUN", "GALACTIC",
-                        {},
-                        _time,
-                        lt
-                    );
-                    sourcePos *= KM_TO_M; // converting to meters
-                    glm::dvec3 casterPos = SpiceManager::ref().targetPosition(
-                        shadowConf.caster.first,
-                        "SUN", "GALACTIC",
-                        {},
-                        _time,
-                        lt
-                    );
-                    casterPos *= KM_TO_M; // converting to meters
-
-                    // First we determine if the caster is shadowing the current planet
-                    // (all calculations in World Coordinates):
-                    glm::dvec3 planetCasterVec = casterPos - renderData.position.dvec3();
-                    glm::dvec3 sourceCasterVec = casterPos - sourcePos;
-                    double sc_length = glm::length(sourceCasterVec);
-                    glm::dvec3 planetCaster_proj = (
-                        glm::dot(planetCasterVec, sourceCasterVec) /
-                        (sc_length*sc_length)) * sourceCasterVec;
-                    double d_test = glm::length(planetCasterVec - planetCaster_proj);
-                    double xp_test = shadowConf.caster.second *
-                        sc_length / (shadowConf.source.second + shadowConf.caster.second);
-                    double rp_test = shadowConf.caster.second *
-                        (glm::length(planetCaster_proj) + xp_test) / xp_test;
-
-                    double casterDistSun = glm::length(casterPos - sunPosWorld);
-                    double planetDistSun = glm::length(
-                        renderData.position.dvec3() - sunPosWorld
->>>>>>> a1e1c384
                     );
                 }
                 else {
