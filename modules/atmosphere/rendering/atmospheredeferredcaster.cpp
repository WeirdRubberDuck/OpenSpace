/*****************************************************************************************
*                                                                                       *
* OpenSpace                                                                             *
*                                                                                       *
* Copyright (c) 2014-2018                                                               *
*                                                                                       *
* Permission is hereby granted, free of charge, to any person obtaining a copy of this  *
* software and associated documentation files (the "Software"), to deal in the Software *
* without restriction, including without limitation the rights to use, copy, modify,    *
* merge, publish, distribute, sublicense, and/or sell copies of the Software, and to    *
* permit persons to whom the Software is furnished to do so, subject to the following   *
* conditions:                                                                           *
*                                                                                       *
* The above copyright notice and this permission notice shall be included in all copies *
* or substantial portions of the Software.                                              *
*                                                                                       *
* THE SOFTWARE IS PROVIDED "AS IS", WITHOUT WARRANTY OF ANY KIND, EXPRESS OR IMPLIED,   *
* INCLUDING BUT NOT LIMITED TO THE WARRANTIES OF MERCHANTABILITY, FITNESS FOR A         *
* PARTICULAR PURPOSE AND NONINFRINGEMENT. IN NO EVENT SHALL THE AUTHORS OR COPYRIGHT    *
* HOLDERS BE LIABLE FOR ANY CLAIM, DAMAGES OR OTHER LIABILITY, WHETHER IN AN ACTION OF  *
* CONTRACT, TORT OR OTHERWISE, ARISING FROM, OUT OF OR IN CONNECTION WITH THE SOFTWARE  *
* OR THE USE OR OTHER DEALINGS IN THE SOFTWARE.                                         *
****************************************************************************************/

/***************************************************************************************
* Modified part of the code (4D texture mechanism) from Eric Bruneton is used in the
* following code.
****************************************************************************************/

/**
* Precomputed Atmospheric Scattering
* Copyright (c) 2008 INRIA
* All rights reserved.
*
* Redistribution and use in source and binary forms, with or without
* modification, are permitted provided that the following conditions
* are met:
* 1. Redistributions of source code must retain the above copyright
*    notice, this list of conditions and the following disclaimer.
* 2. Redistributions in binary form must reproduce the above copyright
*    notice, this list of conditions and the following disclaimer in the
*    documentation and/or other materials provided with the distribution.
* 3. Neither the name of the copyright holders nor the names of its
*    contributors may be used to endorse or promote products derived from
*    this software without specific prior written permission.
*
* THIS SOFTWARE IS PROVIDED BY THE COPYRIGHT HOLDERS AND CONTRIBUTORS "AS IS"
* AND ANY EXPRESS OR IMPLIED WARRANTIES, INCLUDING, BUT NOT LIMITED TO, THE
* IMPLIED WARRANTIES OF MERCHANTABILITY AND FITNESS FOR A PARTICULAR PURPOSE
* ARE DISCLAIMED. IN NO EVENT SHALL THE COPYRIGHT OWNER OR CONTRIBUTORS BE
* LIABLE FOR ANY DIRECT, INDIRECT, INCIDENTAL, SPECIAL, EXEMPLARY, OR
* CONSEQUENTIAL DAMAGES (INCLUDING, BUT NOT LIMITED TO, PROCUREMENT OF
* SUBSTITUTE GOODS OR SERVICES; LOSS OF USE, DATA, OR PROFITS; OR BUSINESS
* INTERRUPTION) HOWEVER CAUSED AND ON ANY THEORY OF LIABILITY, WHETHER IN
* CONTRACT, STRICT LIABILITY, OR TORT (INCLUDING NEGLIGENCE OR OTHERWISE)
* ARISING IN ANY WAY OUT OF THE USE OF THIS SOFTWARE, EVEN IF ADVISED OF
* THE POSSIBILITY OF SUCH DAMAGE.

*/

#include <modules/atmosphere/rendering/atmospheredeferredcaster.h>
#include <modules/atmosphere/rendering/renderableatmosphere.h>

#include <ghoul/glm.h>
#include <ghoul/opengl/ghoul_gl.h>
#include <ghoul/opengl/texture.h>
#include <ghoul/opengl/textureunit.h>
#include <ghoul/opengl/programobject.h>
#include <ghoul/filesystem/filesystem.h>
#include <openspace/engine/openspaceengine.h>
#include <openspace/util/powerscaledcoordinate.h>
#include <openspace/util/updatestructures.h>
#include <openspace/util/spicemanager.h>
#include <openspace/rendering/renderable.h>
#include <openspace/rendering/renderengine.h>
#include <openspace/rendering/renderer.h>
#include <glm/gtx/string_cast.hpp>
#include <glm/gtc/matrix_transform.hpp>
#include <glm/gtx/transform.hpp>
#include <glm/gtx/vector_angle.hpp>
#include <glm/gtc/quaternion.hpp>

#include <sstream>
#include <fstream>

#ifdef WIN32
#define _USE_MATH_DEFINES
#endif // WIN32
#include <math.h>


namespace {
const char* _loggerCat = "AtmosphereDeferredcaster";
const char* GlslDeferredcastPath =
"${MODULES}/atmosphere/shaders/atmosphere_deferred_fs.glsl";
const char* GlslDeferredcastFSPath =
"${MODULES}/atmosphere/shaders/atmosphere_deferred_fs.glsl";
const char* GlslDeferredcastVsPath =
"${MODULES}/atmosphere/shaders/atmosphere_deferred_vs.glsl";

const float ATM_EPS = 2.0;
const double KM_TO_M = 1000.0;
} // namespace

namespace openspace {

AtmosphereDeferredcaster::AtmosphereDeferredcaster()
    : _transmittanceProgramObject(nullptr)
    , _irradianceProgramObject(nullptr)
    , _irradianceSupTermsProgramObject(nullptr)
    , _irradianceFinalProgramObject(nullptr)
    , _inScatteringProgramObject(nullptr)
    , _inScatteringSupTermsProgramObject(nullptr)
    , _deltaEProgramObject(nullptr)
    , _deltaSProgramObject(nullptr)
    , _deltaSSupTermsProgramObject(nullptr)
    , _deltaJProgramObject(nullptr)
    , _atmosphereProgramObject(nullptr)
    , _transmittanceTableTexture(0)
    , _irradianceTableTexture(0)
    , _inScatteringTableTexture(0)
    , _deltaETableTexture(0)
    , _deltaSRayleighTableTexture(0)
    , _deltaSMieTableTexture(0)
    , _deltaJTableTexture(0)
    , _atmosphereTexture(0)
    , _atmosphereCalculated(false)
    , _ozoneEnabled(false)
    , _sunFollowingCameraEnabled(false)
    , _atmosphereRadius(0.f)
    , _atmospherePlanetRadius(0.f)
    , _planetAverageGroundReflectance(0.f)
    , _planetGroundRadianceEmittion(0.f)
    , _rayleighHeightScale(0.f)
    , _ozoneHeightScale(0.f)
    , _mieHeightScale(0.f)
    , _miePhaseConstant(0.f)
    , _sunRadianceIntensity(50.0f)
    , _rayleighScatteringCoeff(glm::vec3(0.f))
    , _ozoneExtinctionCoeff(glm::vec3(0.f))
    , _mieScatteringCoeff(glm::vec3(0.f))
    , _mieExtinctionCoeff(glm::vec3(0.f))
    , _ellipsoidRadii(glm::dvec3(0.0))
    , _transmittance_table_width(256)
    , _transmittance_table_height(64)
    , _irradiance_table_width(64)
    , _irradiance_table_height(16)
    , _delta_e_table_width(64)
    , _delta_e_table_height(16)
    , _r_samples(32)
    , _mu_samples(128)
    , _mu_s_samples(32)
    , _nu_samples(8)
    , _hardShadowsEnabled(false)
    , _calculationTextureScale(1.0)
    , _saveCalculationTextures(false)
{}

void AtmosphereDeferredcaster::initialize() {
    if (!_atmosphereCalculated) {
        preCalculateAtmosphereParam();
    }
}

void AtmosphereDeferredcaster::update(const UpdateData&) {};

void AtmosphereDeferredcaster::initializeCachedVariables(ghoul::opengl::ProgramObject&) {}

void AtmosphereDeferredcaster::deinitialize() {
    _transmittanceProgramObject = nullptr;
    _irradianceProgramObject = nullptr;
    _irradianceSupTermsProgramObject = nullptr;
    _inScatteringProgramObject = nullptr;
    _inScatteringSupTermsProgramObject = nullptr;
    _deltaEProgramObject = nullptr;
    _deltaSProgramObject = nullptr;
    _deltaSSupTermsProgramObject = nullptr;
    _deltaJProgramObject = nullptr;

    glDeleteTextures(1, &_transmittanceTableTexture);
    glDeleteTextures(1, &_irradianceTableTexture);
    glDeleteTextures(1, &_inScatteringTableTexture);
    glDeleteTextures(1, &_deltaETableTexture);
    glDeleteTextures(1, &_deltaSRayleighTableTexture);
    glDeleteTextures(1, &_deltaSMieTableTexture);
    glDeleteTextures(1, &_deltaJTableTexture);
    glDeleteTextures(1, &_atmosphereTexture);
}

void AtmosphereDeferredcaster::preRaycast(const RenderData& renderData,
    const DeferredcastData&,
    ghoul::opengl::ProgramObject& program)
{
    // Atmosphere Frustum Culling
    glm::dvec3 tPlanetPosWorld = glm::dvec3(
        _modelTransform * glm::dvec4(0.0, 0.0, 0.0, 1.0)
    );

    double distance = glm::distance(tPlanetPosWorld, renderData.camera.eyePositionVec3());
    if (distance > DISTANCE_CULLING) {
        program.setUniform("cullAtmosphere", 1);
    }
    else {
        glm::dmat4 MV = glm::dmat4(
            renderData.camera.sgctInternal.projectionMatrix()
        ) * renderData.camera.combinedViewMatrix();

        if (!isAtmosphereInFrustum(
            glm::value_ptr(MV),
            tPlanetPosWorld,
            (_atmosphereRadius + ATM_EPS)*KM_TO_M)
            )
        {
            program.setUniform("cullAtmosphere", 1);
        }
        else {
            program.setUniform("cullAtmosphere", 0);
            program.setUniform("Rg", _atmospherePlanetRadius);
            program.setUniform("Rt", _atmosphereRadius);
            program.setUniform(
                "AverageGroundReflectance",
                _planetAverageGroundReflectance
            );
            program.setUniform("groundRadianceEmittion", _planetGroundRadianceEmittion);
            program.setUniform("HR", _rayleighHeightScale);
            program.setUniform("betaRayleigh", _rayleighScatteringCoeff);
            program.setUniform("HM", _mieHeightScale);
            program.setUniform("betaMieScattering", _mieScatteringCoeff);
            program.setUniform("betaMieExtinction", _mieExtinctionCoeff);
            program.setUniform("mieG", _miePhaseConstant);
            program.setUniform("sunRadiance", _sunRadianceIntensity);
            program.setUniform("ozoneLayerEnabled", _ozoneEnabled);
            program.setUniform("HO", _ozoneHeightScale);
            program.setUniform("betaOzoneExtinction", _ozoneExtinctionCoeff);

            program.setUniform("TRANSMITTANCE_W", _transmittance_table_width);
            program.setUniform("TRANSMITTANCE_H", _transmittance_table_height);
            program.setUniform("SKY_W", _irradiance_table_width);
            program.setUniform("SKY_H", _irradiance_table_height);
            program.setUniform("OTHER_TEXTURES_W", _delta_e_table_width);
            program.setUniform("OTHER_TEXTURES_H", _delta_e_table_height);
            program.setUniform("SAMPLES_R", _r_samples);
            program.setUniform("SAMPLES_MU", _mu_samples);
            program.setUniform("SAMPLES_MU_S", _mu_s_samples);
            program.setUniform("SAMPLES_NU", _nu_samples);

            program.setUniform("ModelTransformMatrix", _modelTransform);

            // Object Space
            glm::dmat4 inverseModelMatrix = glm::inverse(_modelTransform);
<<<<<<< HEAD
            program.setUniform(_uniformCache2.dInverseModelTransformMatrix, inverseModelMatrix);
            program.setUniform(_uniformCache2.dModelTransformMatrix, _modelTransform);
=======
            program.setUniform("dInverseModelTransformMatrix", inverseModelMatrix);
            program.setUniform("dModelTransformMatrix", _modelTransform);

            // The following scale comes from PSC transformations.
            glm::dmat4 dfScaleCamTransf = glm::scale(glm::dvec3(1.0));
            program.setUniform(
                "dInverseScaleTransformMatrix",
                glm::inverse(dfScaleCamTransf)
            );

            program.setUniform(
                "dCamScaleTransform",
                renderData.camera.viewScaleMatrix()
            );

            // World to Eye Space in OS
            program.setUniform(
                "dInverseCamScaleTransform",
                glm::inverse(renderData.camera.viewScaleMatrix())
            );

            program.setUniform(
                "dInverseCamRotTransform",
                glm::mat4_cast(
                    static_cast<glm::dquat>(renderData.camera.rotationQuaternion())
                )
            );
>>>>>>> 75835861

            // Eye Space in OS to Eye Space in SGCT
            glm::dmat4 dOsEye2SGCTEye = glm::dmat4(renderData.camera.viewMatrix());
            glm::dmat4 dSgctEye2OSEye = glm::inverse(dOsEye2SGCTEye);
            program.setUniform("dSgctEyeToOSEyeTranform", dSgctEye2OSEye);

            // Eye Space in SGCT to Projection (Clip) Space in SGCT
<<<<<<< HEAD
            glm::dmat4 dInverseProjection = glm::inverse(
                glm::dmat4(renderData.camera.projectionMatrix()));

            glm::dmat4 dInverseSGCTEyeToTmpRotTransformMatrix = glm::mat4_cast(
                static_cast<glm::dquat>(renderData.camera.rotationQuaternion())
            ) * glm::inverse(renderData.camera.viewScaleMatrix()) * dSgctEye2OSEye;
            
            
            glm::dmat4 dInverseProjectionToTmpRotTransformMatrix = 
                dInverseSGCTEyeToTmpRotTransformMatrix * dInverseProjection;
            
            double *mSource = (double*)glm::value_ptr(dInverseProjectionToTmpRotTransformMatrix);
            mSource[12] += renderData.camera.positionVec3().x;
            mSource[13] += renderData.camera.positionVec3().y;
            mSource[14] += renderData.camera.positionVec3().z;
            mSource[15] = 1.0;

            glm::dmat4 inverseWholeMatrixPipeline = inverseModelMatrix *
                dInverseProjectionToTmpRotTransformMatrix;
            program.setUniform(_uniformCache2.dInverseSgctProjectionToModelTransformMatrix,
                inverseWholeMatrixPipeline);

            program.setUniform(_uniformCache2.dInverseSGCTEyeToTmpRotTransformMatrix, 
                dInverseSGCTEyeToTmpRotTransformMatrix);

            program.setUniform(_uniformCache2.dCampos, renderData.camera.eyePositionVec3());

            glm::dvec4 camPosObjCoords = inverseModelMatrix * glm::dvec4(renderData.camera.positionVec3(), 1.0);
            program.setUniform(_uniformCache2.dCamPosObj, camPosObjCoords);
=======
            glm::dmat4 dSgctEye2Clip = glm::dmat4(renderData.camera.projectionMatrix());
            glm::dmat4 dInverseProjection = glm::inverse(dSgctEye2Clip);

            program.setUniform("dInverseSgctProjectionMatrix", dInverseProjection);

            program.setUniform("dObjpos", glm::dvec4(renderData.position.dvec3(), 1.0));

            glm::dvec3 campos = renderData.camera.eyePositionVec3();
            program.setUniform("dCampos", campos);

            glm::dvec3 camRigPos = renderData.camera.positionVec3();
            program.setUniform("dCamRigPos", camRigPos);
>>>>>>> 75835861

            double lt;
            glm::dvec3 sunPosWorld = SpiceManager::ref().targetPosition(
                "SUN",
                "SUN",
                "GALACTIC",
                {},
                _time,
                lt
            );
            glm::dvec4 sunPosObj = glm::dvec4(0.0);

            // Sun following camera position
            if (_sunFollowingCameraEnabled) {
                sunPosObj = inverseModelMatrix * glm::dvec4(
                    renderData.camera.eyePositionVec3(),
                    1.0
                );
            }
            else {
                sunPosObj = inverseModelMatrix *
                    glm::dvec4(sunPosWorld - renderData.modelTransform.translation, 1.0);
            }

            // Sun Position in Object Space
            program.setUniform("sunDirectionObj", glm::normalize(glm::dvec3(sunPosObj)));

            program.setUniform("ellipsoidRadii", _ellipsoidRadii);

            // Shadow calculations..
            if (!_shadowConfArray.empty()) {
                std::vector<ShadowRenderingStruct> shadowDataArray;
                shadowDataArray.reserve(_shadowConfArray.size());

                for (const auto & shadowConf : _shadowConfArray) {
                    // TO REMEMBER: all distances and lengths in world coordinates are in
                    // meters!!! We need to move this to view space...
                    // Getting source and caster:
                    glm::dvec3 sourcePos = SpiceManager::ref().targetPosition(
                        shadowConf.source.first,
                        "SUN", "GALACTIC",
                        {},
                        _time,
                        lt
                    );
                    sourcePos *= KM_TO_M; // converting to meters
                    glm::dvec3 casterPos = SpiceManager::ref().targetPosition(
                        shadowConf.caster.first,
                        "SUN", "GALACTIC",
                        {},
                        _time,
                        lt
                    );
                    casterPos *= KM_TO_M; // converting to meters

                                          // First we determine if the caster is shadowing the current planet
                                          // (all calculations in World Coordinates):
                    glm::dvec3 planetCasterVec = casterPos - renderData.position.dvec3();
                    glm::dvec3 sourceCasterVec = casterPos - sourcePos;
                    double sc_length = glm::length(sourceCasterVec);
                    glm::dvec3 planetCaster_proj = (
                        glm::dot(planetCasterVec, sourceCasterVec) /
                        (sc_length*sc_length)) * sourceCasterVec;
                    double d_test = glm::length(planetCasterVec - planetCaster_proj);
                    double xp_test = shadowConf.caster.second *
                        sc_length / (shadowConf.source.second + shadowConf.caster.second);
                    double rp_test = shadowConf.caster.second *
                        (glm::length(planetCaster_proj) + xp_test) / xp_test;

                    double casterDistSun = glm::length(casterPos - sunPosWorld);
                    double planetDistSun = glm::length(
                        renderData.position.dvec3() - sunPosWorld
                    );

                    ShadowRenderingStruct shadowData;
                    shadowData.isShadowing = false;

                    if (((d_test - rp_test) < (_atmospherePlanetRadius * KM_TO_M)) &&
                        //if (((d_test - rp_test) < (_atmosphereRadius * KM_TO_M)) &&
                        (casterDistSun < planetDistSun)) {
                        // The current caster is shadowing the current planet
                        shadowData.isShadowing = true;
                        shadowData.rs = shadowConf.source.second;
                        shadowData.rc = shadowConf.caster.second;
                        shadowData.sourceCasterVec = glm::normalize(sourceCasterVec);
                        shadowData.xp = xp_test;
                        shadowData.xu = shadowData.rc * sc_length /
                            (shadowData.rs - shadowData.rc);
                        shadowData.casterPositionVec = casterPos;
                    }
                    shadowDataArray.push_back(shadowData);
                }

                const std::string uniformVarName("shadowDataArray[");
                unsigned int counter = 0;
                for (const auto & sd : shadowDataArray) {
                    std::stringstream ss;
                    ss << uniformVarName << counter << "].isShadowing";
                    program.setUniform(ss.str(), sd.isShadowing);
                    if (sd.isShadowing) {
                        ss.str(std::string());
                        ss << uniformVarName << counter << "].xp";
                        program.setUniform(ss.str(), sd.xp);
                        ss.str(std::string());
                        ss << uniformVarName << counter << "].xu";
                        program.setUniform(ss.str(), sd.xu);
                        /*ss.str(std::string());
                        ss << uniformVarName << counter << "].rs";
                        program.setUniform(ss.str(), sd.rs);*/
                        ss.str(std::string());
                        ss << uniformVarName << counter << "].rc";
                        program.setUniform(ss.str(), sd.rc);
                        ss.str(std::string());
                        ss << uniformVarName << counter << "].sourceCasterVec";
                        program.setUniform(ss.str(), sd.sourceCasterVec);
                        ss.str(std::string());
                        ss << uniformVarName << counter << "].casterPositionVec";
                        program.setUniform(ss.str(), sd.casterPositionVec);
                    }
                    counter++;
                }
                program.setUniform("hardShadows", _hardShadowsEnabled);
            }
        }
    }
    _transmittanceTableTextureUnit.activate();
    glBindTexture(GL_TEXTURE_2D, _transmittanceTableTexture);
    program.setUniform("transmittanceTexture", _transmittanceTableTextureUnit);

    _irradianceTableTextureUnit.activate();
    glBindTexture(GL_TEXTURE_2D, _irradianceTableTexture);
    program.setUniform("irradianceTexture", _irradianceTableTextureUnit);

    _inScatteringTableTextureUnit.activate();
    glBindTexture(GL_TEXTURE_3D, _inScatteringTableTexture);
    program.setUniform("inscatterTexture", _inScatteringTableTextureUnit);
}

void AtmosphereDeferredcaster::postRaycast(const RenderData&,
    const DeferredcastData&,
    ghoul::opengl::ProgramObject&)
{
    // Deactivate the texture units
    _transmittanceTableTextureUnit.deactivate();
    _irradianceTableTextureUnit.deactivate();
    _inScatteringTableTextureUnit.deactivate();
}

std::string AtmosphereDeferredcaster::deferredcastPath() const {
    return GlslDeferredcastPath;
}

std::string AtmosphereDeferredcaster::deferredcastFSPath() const {
    return GlslDeferredcastFSPath;
}

std::string AtmosphereDeferredcaster::deferredcastVSPath() const {
    return GlslDeferredcastVsPath;
}

std::string AtmosphereDeferredcaster::helperPath() const {
    return ""; // no helper file
}

void AtmosphereDeferredcaster::setModelTransform(const glm::dmat4& transform) {
    _modelTransform = transform;
}

void AtmosphereDeferredcaster::setTime(double time) {
    _time = time;
}

void AtmosphereDeferredcaster::setAtmosphereRadius(float atmRadius) {
    _atmosphereRadius = atmRadius;
}

void AtmosphereDeferredcaster::setPlanetRadius(float planetRadius) {
    _atmospherePlanetRadius = planetRadius;
}

void AtmosphereDeferredcaster::setPlanetAverageGroundReflectance(
    float averageGReflectance)
{
    _planetAverageGroundReflectance = averageGReflectance;
}

void AtmosphereDeferredcaster::setPlanetGroundRadianceEmittion(
    float groundRadianceEmittion)
{
    _planetGroundRadianceEmittion = groundRadianceEmittion;
}

void AtmosphereDeferredcaster::setRayleighHeightScale(float rayleighHeightScale) {
    _rayleighHeightScale = rayleighHeightScale;
}

void AtmosphereDeferredcaster::enableOzone(bool enable) {
    _ozoneEnabled = enable;
}

void AtmosphereDeferredcaster::setOzoneHeightScale(float ozoneHeightScale) {
    _ozoneHeightScale = ozoneHeightScale;
}


void AtmosphereDeferredcaster::setMieHeightScale(float mieHeightScale) {
    _mieHeightScale = mieHeightScale;
}

void AtmosphereDeferredcaster::setMiePhaseConstant(float miePhaseConstant) {
    _miePhaseConstant = miePhaseConstant;
}

void AtmosphereDeferredcaster::setSunRadianceIntensity(float sunRadiance) {
    _sunRadianceIntensity = sunRadiance;
}

void AtmosphereDeferredcaster::setRayleighScatteringCoefficients(
    const glm::vec3& rayScattCoeff)
{
    _rayleighScatteringCoeff = rayScattCoeff;
}

void AtmosphereDeferredcaster::setOzoneExtinctionCoefficients(
    const glm::vec3& ozoneExtCoeff)
{
    _ozoneExtinctionCoeff = ozoneExtCoeff;
}

void AtmosphereDeferredcaster::setMieScatteringCoefficients(
    const glm::vec3& mieScattCoeff)
{
    _mieScatteringCoeff = mieScattCoeff;
}

void AtmosphereDeferredcaster::setMieExtinctionCoefficients(const glm::vec3& mieExtCoeff)
{
    _mieExtinctionCoeff = mieExtCoeff;
}

void AtmosphereDeferredcaster::setEllipsoidRadii(const glm::dvec3& radii) {
    _ellipsoidRadii = radii;
}

void AtmosphereDeferredcaster::setHardShadows(bool enabled) {
    _hardShadowsEnabled = enabled;
}

void AtmosphereDeferredcaster::setShadowConfigArray(
    const std::vector<ShadowConfiguration>& shadowConfigArray)
{
    _shadowConfArray = shadowConfigArray;
}

void AtmosphereDeferredcaster::enableSunFollowing(bool enable) {
    _sunFollowingCameraEnabled = enable;
}

void AtmosphereDeferredcaster::setPrecalculationTextureScale(
    float preCalculatedTexturesScale)
{
    _calculationTextureScale = preCalculatedTexturesScale;
    _transmittance_table_width *= static_cast<unsigned int>(_calculationTextureScale);
    _transmittance_table_height *= static_cast<unsigned int>(_calculationTextureScale);
    _irradiance_table_width *= static_cast<unsigned int>(_calculationTextureScale);
    _irradiance_table_height *= static_cast<unsigned int>(_calculationTextureScale);
    _delta_e_table_width *= static_cast<unsigned int>(_calculationTextureScale);
    _delta_e_table_height *= static_cast<unsigned int>(_calculationTextureScale);
    _r_samples *= static_cast<unsigned int>(_calculationTextureScale);
    _mu_samples *= static_cast<unsigned int>(_calculationTextureScale);
    _mu_s_samples *= static_cast<unsigned int>(_calculationTextureScale);
    _nu_samples *= static_cast<unsigned int>(_calculationTextureScale);
}

void AtmosphereDeferredcaster::enablePrecalculationTexturesSaving() {
    _saveCalculationTextures = true;
}

void AtmosphereDeferredcaster::loadComputationPrograms() {
    //============== Transmittance T =================
    if (!_transmittanceProgramObject) {
        _transmittanceProgramObject = ghoul::opengl::ProgramObject::Build(
            "transmittanceCalcProgram",
            absPath("${MODULE_ATMOSPHERE}/shaders/transmittance_calc_vs.glsl"),
            absPath("${MODULE_ATMOSPHERE}/shaders/transmittance_calc_fs.glsl"));
    }
    using IgnoreError = ghoul::opengl::ProgramObject::IgnoreError;
    _transmittanceProgramObject->setIgnoreSubroutineUniformLocationError(
        IgnoreError::Yes
    );
    _transmittanceProgramObject->setIgnoreUniformLocationError(IgnoreError::Yes);

    //============== Irradiance E =================
    if (!_irradianceProgramObject) {
        _irradianceProgramObject = ghoul::opengl::ProgramObject::Build(
            "irradianceCalcProgram",
            absPath("${MODULE_ATMOSPHERE}/shaders/irradiance_calc_vs.glsl"),
            absPath("${MODULE_ATMOSPHERE}/shaders/irradiance_calc_fs.glsl"));
    }
    _irradianceProgramObject->setIgnoreSubroutineUniformLocationError(IgnoreError::Yes);
    _irradianceProgramObject->setIgnoreUniformLocationError(IgnoreError::Yes);

    if (!_irradianceSupTermsProgramObject) {
        _irradianceSupTermsProgramObject = ghoul::opengl::ProgramObject::Build(
            "irradianceSupTermsCalcProgram",
            absPath("${MODULE_ATMOSPHERE}/shaders/irradiance_sup_calc_vs.glsl"),
            absPath("${MODULE_ATMOSPHERE}/shaders/irradiance_sup_calc_fs.glsl"));
    }
    _irradianceSupTermsProgramObject->setIgnoreSubroutineUniformLocationError(
        IgnoreError::Yes
    );
    _irradianceSupTermsProgramObject->setIgnoreUniformLocationError(IgnoreError::Yes);

    //============== InScattering S =================
    if (!_inScatteringProgramObject) {
        _inScatteringProgramObject = ghoul::opengl::ProgramObject::Build(
            "inScatteringCalcProgram",
            absPath("${MODULE_ATMOSPHERE}/shaders/inScattering_calc_vs.glsl"),
            absPath("${MODULE_ATMOSPHERE}/shaders/inScattering_calc_fs.glsl"),
            absPath("${MODULE_ATMOSPHERE}/shaders/inScattering_calc_gs.glsl"));
    }
    _inScatteringProgramObject->setIgnoreSubroutineUniformLocationError(IgnoreError::Yes);
    _inScatteringProgramObject->setIgnoreUniformLocationError(IgnoreError::Yes);

    if (!_inScatteringSupTermsProgramObject) {
        _inScatteringSupTermsProgramObject = ghoul::opengl::ProgramObject::Build(
            "inScatteringSupTermsCalcProgram",
            absPath("${MODULE_ATMOSPHERE}/shaders/inScattering_sup_calc_vs.glsl"),
            absPath("${MODULE_ATMOSPHERE}/shaders/inScattering_sup_calc_fs.glsl"),
            absPath("${MODULE_ATMOSPHERE}/shaders/inScattering_sup_calc_gs.glsl"));
    }
    _inScatteringSupTermsProgramObject->setIgnoreSubroutineUniformLocationError(
        IgnoreError::Yes
    );
    _inScatteringSupTermsProgramObject->setIgnoreUniformLocationError(IgnoreError::Yes);

    //============== Delta E =================
    if (!_deltaEProgramObject) {
        _deltaEProgramObject = ghoul::opengl::ProgramObject::Build(
            "deltaECalcProgram",
            absPath("${MODULE_ATMOSPHERE}/shaders/deltaE_calc_vs.glsl"),
            absPath("${MODULE_ATMOSPHERE}/shaders/deltaE_calc_fs.glsl"));
    }
    _deltaEProgramObject->setIgnoreSubroutineUniformLocationError(IgnoreError::Yes);
    _deltaEProgramObject->setIgnoreUniformLocationError(IgnoreError::Yes);

    //============== Irradiance finel E =================
    if (!_irradianceFinalProgramObject) {
        _irradianceFinalProgramObject = ghoul::opengl::ProgramObject::Build(
            "irradianceEFinalProgram",
            absPath("${MODULE_ATMOSPHERE}/shaders/irradiance_final_vs.glsl"),
            absPath("${MODULE_ATMOSPHERE}/shaders/irradiance_final_fs.glsl"));
    }
    _irradianceFinalProgramObject->setIgnoreSubroutineUniformLocationError(
        IgnoreError::Yes
    );
    _irradianceFinalProgramObject->setIgnoreUniformLocationError(IgnoreError::Yes);

    //============== Delta S =================
    if (!_deltaSProgramObject) {
        _deltaSProgramObject = ghoul::opengl::ProgramObject::Build(
            "deltaSCalcProgram",
            absPath("${MODULE_ATMOSPHERE}/shaders/deltaS_calc_vs.glsl"),
            absPath("${MODULE_ATMOSPHERE}/shaders/deltaS_calc_fs.glsl"),
            absPath("${MODULE_ATMOSPHERE}/shaders/deltaS_calc_gs.glsl"));
    }
    _deltaSProgramObject->setIgnoreSubroutineUniformLocationError(IgnoreError::Yes);
    _deltaSProgramObject->setIgnoreUniformLocationError(IgnoreError::Yes);

    if (!_deltaSSupTermsProgramObject) {
        _deltaSSupTermsProgramObject = ghoul::opengl::ProgramObject::Build(
            "deltaSSUPTermsCalcProgram",
            absPath("${MODULE_ATMOSPHERE}/shaders/deltaS_sup_calc_vs.glsl"),
            absPath("${MODULE_ATMOSPHERE}/shaders/deltaS_sup_calc_fs.glsl"),
            absPath("${MODULE_ATMOSPHERE}/shaders/deltaS_sup_calc_gs.glsl"));
    }
    _deltaSSupTermsProgramObject->setIgnoreSubroutineUniformLocationError(
        IgnoreError::Yes
    );
    _deltaSSupTermsProgramObject->setIgnoreUniformLocationError(IgnoreError::Yes);

    //============== Delta J (Radiance Scattered) =================
    if (!_deltaJProgramObject) {
        _deltaJProgramObject = ghoul::opengl::ProgramObject::Build(
            "deltaJCalcProgram",
            absPath("${MODULE_ATMOSPHERE}/shaders/deltaJ_calc_vs.glsl"),
            absPath("${MODULE_ATMOSPHERE}/shaders/deltaJ_calc_fs.glsl"),
            absPath("${MODULE_ATMOSPHERE}/shaders/deltaJ_calc_gs.glsl"));
    }
    _deltaJProgramObject->setIgnoreSubroutineUniformLocationError(IgnoreError::Yes);
    _deltaJProgramObject->setIgnoreUniformLocationError(IgnoreError::Yes);
}

void AtmosphereDeferredcaster::unloadComputationPrograms() {
    _transmittanceProgramObject = nullptr;
    _irradianceProgramObject = nullptr;
    _irradianceSupTermsProgramObject = nullptr;
    _inScatteringProgramObject = nullptr;
    _inScatteringSupTermsProgramObject = nullptr;
    _deltaEProgramObject = nullptr;
    _irradianceFinalProgramObject = nullptr;
    _deltaSProgramObject = nullptr;
    _deltaSSupTermsProgramObject = nullptr;
    _deltaJProgramObject = nullptr;
}

void AtmosphereDeferredcaster::createComputationTextures() {
    if (!_atmosphereCalculated) {
        //============== Transmittance =================
        ghoul::opengl::TextureUnit transmittanceTableTextureUnit;
        transmittanceTableTextureUnit.activate();
        glGenTextures(1, &_transmittanceTableTexture);
        glBindTexture(GL_TEXTURE_2D, _transmittanceTableTexture);
        glTexParameteri(GL_TEXTURE_2D, GL_TEXTURE_MIN_FILTER, GL_LINEAR);
        glTexParameteri(GL_TEXTURE_2D, GL_TEXTURE_MAG_FILTER, GL_LINEAR);
        glTexParameteri(GL_TEXTURE_2D, GL_TEXTURE_WRAP_S, GL_CLAMP_TO_EDGE);
        glTexParameteri(GL_TEXTURE_2D, GL_TEXTURE_WRAP_T, GL_CLAMP_TO_EDGE);
        // Stopped using a buffer object for GL_PIXEL_UNPACK_BUFFER
        glBindBuffer(GL_PIXEL_UNPACK_BUFFER, 0);
        glTexImage2D(GL_TEXTURE_2D, 0, GL_RGB32F, _transmittance_table_width,
            _transmittance_table_height, 0, GL_RGB, GL_FLOAT, nullptr);

        //============== Irradiance =================
        ghoul::opengl::TextureUnit irradianceTableTextureUnit;
        irradianceTableTextureUnit.activate();
        glGenTextures(1, &_irradianceTableTexture);
        glBindTexture(GL_TEXTURE_2D, _irradianceTableTexture);
        glTexParameteri(GL_TEXTURE_2D, GL_TEXTURE_MIN_FILTER, GL_LINEAR);
        glTexParameteri(GL_TEXTURE_2D, GL_TEXTURE_MAG_FILTER, GL_LINEAR);
        glTexParameteri(GL_TEXTURE_2D, GL_TEXTURE_WRAP_S, GL_CLAMP_TO_EDGE);
        glTexParameteri(GL_TEXTURE_2D, GL_TEXTURE_WRAP_T, GL_CLAMP_TO_EDGE);
        glBindBuffer(GL_PIXEL_UNPACK_BUFFER, 0);
        glTexImage2D(GL_TEXTURE_2D, 0, GL_RGB32F, _irradiance_table_width,
            _irradiance_table_height, 0, GL_RGB, GL_FLOAT, nullptr);

        //============== InScattering =================
        ghoul::opengl::TextureUnit inScatteringTableTextureUnit;
        inScatteringTableTextureUnit.activate();
        glGenTextures(1, &_inScatteringTableTexture);
        glBindTexture(GL_TEXTURE_3D, _inScatteringTableTexture);
        glTexParameteri(GL_TEXTURE_3D, GL_TEXTURE_MIN_FILTER, GL_LINEAR);
        glTexParameteri(GL_TEXTURE_3D, GL_TEXTURE_MAG_FILTER, GL_LINEAR);
        glTexParameteri(GL_TEXTURE_3D, GL_TEXTURE_WRAP_S, GL_CLAMP_TO_EDGE);
        glTexParameteri(GL_TEXTURE_3D, GL_TEXTURE_WRAP_T, GL_CLAMP_TO_EDGE);
        glTexParameteri(GL_TEXTURE_3D, GL_TEXTURE_WRAP_R, GL_CLAMP_TO_EDGE);
        glBindBuffer(GL_PIXEL_UNPACK_BUFFER, 0);
        glTexImage3D(GL_TEXTURE_3D, 0, GL_RGBA32F, _mu_s_samples * _nu_samples,
            _mu_samples, _r_samples, 0, GL_RGB, GL_FLOAT, nullptr);
    }

    //============== Delta E =================
    ghoul::opengl::TextureUnit deltaETableTextureUnit;
    deltaETableTextureUnit.activate();
    glGenTextures(1, &_deltaETableTexture);
    glBindTexture(GL_TEXTURE_2D, _deltaETableTexture);
    glTexParameteri(GL_TEXTURE_2D, GL_TEXTURE_MIN_FILTER, GL_LINEAR);
    glTexParameteri(GL_TEXTURE_2D, GL_TEXTURE_MAG_FILTER, GL_LINEAR);
    glTexParameteri(GL_TEXTURE_2D, GL_TEXTURE_WRAP_S, GL_CLAMP_TO_EDGE);
    glTexParameteri(GL_TEXTURE_2D, GL_TEXTURE_WRAP_T, GL_CLAMP_TO_EDGE);
    glBindBuffer(GL_PIXEL_UNPACK_BUFFER, 0);
    glTexImage2D(GL_TEXTURE_2D, 0, GL_RGB32F, _delta_e_table_width,
        _delta_e_table_height, 0, GL_RGB, GL_FLOAT, nullptr);

    //============== Delta S =================
    ghoul::opengl::TextureUnit deltaSRayleighTableTextureUnit;
    deltaSRayleighTableTextureUnit.activate();
    glGenTextures(1, &_deltaSRayleighTableTexture);
    glBindTexture(GL_TEXTURE_3D, _deltaSRayleighTableTexture);
    glTexParameteri(GL_TEXTURE_3D, GL_TEXTURE_MIN_FILTER, GL_LINEAR);
    glTexParameteri(GL_TEXTURE_3D, GL_TEXTURE_MAG_FILTER, GL_LINEAR);
    glTexParameteri(GL_TEXTURE_3D, GL_TEXTURE_WRAP_S, GL_CLAMP_TO_EDGE);
    glTexParameteri(GL_TEXTURE_3D, GL_TEXTURE_WRAP_T, GL_CLAMP_TO_EDGE);
    glTexParameteri(GL_TEXTURE_3D, GL_TEXTURE_WRAP_R, GL_CLAMP_TO_EDGE);
    glBindBuffer(GL_PIXEL_UNPACK_BUFFER, 0);
    glTexImage3D(GL_TEXTURE_3D, 0, GL_RGB32F, _mu_s_samples * _nu_samples,
        _mu_samples, _r_samples, 0, GL_RGB, GL_FLOAT, nullptr);

    ghoul::opengl::TextureUnit deltaSMieTableTextureUnit;
    deltaSMieTableTextureUnit.activate();
    glGenTextures(1, &_deltaSMieTableTexture);
    glBindTexture(GL_TEXTURE_3D, _deltaSMieTableTexture);
    glTexParameteri(GL_TEXTURE_3D, GL_TEXTURE_MIN_FILTER, GL_LINEAR);
    glTexParameteri(GL_TEXTURE_3D, GL_TEXTURE_MAG_FILTER, GL_LINEAR);
    glTexParameteri(GL_TEXTURE_3D, GL_TEXTURE_WRAP_S, GL_CLAMP_TO_EDGE);
    glTexParameteri(GL_TEXTURE_3D, GL_TEXTURE_WRAP_T, GL_CLAMP_TO_EDGE);
    glTexParameteri(GL_TEXTURE_3D, GL_TEXTURE_WRAP_R, GL_CLAMP_TO_EDGE);
    glBindBuffer(GL_PIXEL_UNPACK_BUFFER, 0);
    glTexImage3D(GL_TEXTURE_3D, 0, GL_RGB32F, _mu_s_samples * _nu_samples,
        _mu_samples, _r_samples, 0, GL_RGB, GL_FLOAT, nullptr);

    //============== Delta J (Radiance Scattered) =================
    ghoul::opengl::TextureUnit deltaJTableTextureUnit;
    deltaJTableTextureUnit.activate();
    glGenTextures(1, &_deltaJTableTexture);
    glBindTexture(GL_TEXTURE_3D, _deltaJTableTexture);
    glTexParameteri(GL_TEXTURE_3D, GL_TEXTURE_MIN_FILTER, GL_LINEAR);
    glTexParameteri(GL_TEXTURE_3D, GL_TEXTURE_MAG_FILTER, GL_LINEAR);
    glTexParameteri(GL_TEXTURE_3D, GL_TEXTURE_WRAP_S, GL_CLAMP_TO_EDGE);
    glTexParameteri(GL_TEXTURE_3D, GL_TEXTURE_WRAP_T, GL_CLAMP_TO_EDGE);
    glTexParameteri(GL_TEXTURE_3D, GL_TEXTURE_WRAP_R, GL_CLAMP_TO_EDGE);
    glBindBuffer(GL_PIXEL_UNPACK_BUFFER, 0);
    glTexImage3D(GL_TEXTURE_3D, 0, GL_RGB32F, _mu_s_samples * _nu_samples,
        _mu_samples, _r_samples, 0, GL_RGB, GL_FLOAT, nullptr);

}

void AtmosphereDeferredcaster::deleteComputationTextures() {
    // Cleaning up
    glDeleteTextures(1, &_transmittanceTableTexture);
    glDeleteTextures(1, &_irradianceTableTexture);
    glDeleteTextures(1, &_inScatteringTableTexture);
    glDeleteTextures(1, &_deltaETableTexture);
    glDeleteTextures(1, &_deltaSRayleighTableTexture);
    glDeleteTextures(1, &_deltaSMieTableTexture);
    glDeleteTextures(1, &_deltaJTableTexture);
}

void AtmosphereDeferredcaster::deleteUnusedComputationTextures() {
    glDeleteTextures(1, &_deltaETableTexture);
    glDeleteTextures(1, &_deltaSRayleighTableTexture);
    glDeleteTextures(1, &_deltaSMieTableTexture);
    glDeleteTextures(1, &_deltaJTableTexture);
}

void AtmosphereDeferredcaster::executeCalculations(GLuint quadCalcVAO,
    GLenum drawBuffers[1],
    GLsizei vertexSize)
{
    ghoul::opengl::TextureUnit transmittanceTableTextureUnit;
    ghoul::opengl::TextureUnit irradianceTableTextureUnit;
    ghoul::opengl::TextureUnit inScatteringTableTextureUnit;
    ghoul::opengl::TextureUnit deltaETableTextureUnit;
    ghoul::opengl::TextureUnit deltaSRayleighTableTextureUnit;
    ghoul::opengl::TextureUnit deltaSMieTableTextureUnit;
    ghoul::opengl::TextureUnit deltaJTableTextureUnit;

    // Saving current OpenGL state
    GLboolean blendEnabled = glIsEnabled(GL_BLEND);
    GLenum blendEquationRGB;
    GLenum blendEquationAlpha;
    GLenum blendDestAlpha;
    GLenum blendDestRGB;
    GLenum blendSrcAlpha;
    GLenum blendSrcRGB;

    if (blendEnabled) {
        glDisable(GL_BLEND);
    }
    glGetIntegerv(GL_BLEND_EQUATION_RGB, &blendEquationRGB);
    glGetIntegerv(GL_BLEND_EQUATION_ALPHA, &blendEquationAlpha);
    glGetIntegerv(GL_BLEND_DST_ALPHA, &blendDestAlpha);
    glGetIntegerv(GL_BLEND_DST_RGB, &blendDestRGB);
    glGetIntegerv(GL_BLEND_SRC_ALPHA, &blendSrcAlpha);
    glGetIntegerv(GL_BLEND_SRC_RGB, &blendSrcRGB);

    // ===========================================================
    // See Precomputed Atmosphere Scattering from Bruneton et al. paper, algorithm 4.1:
    // ===========================================================
    glFramebufferTexture(
        GL_FRAMEBUFFER,
        GL_COLOR_ATTACHMENT0,
        _transmittanceTableTexture,
        0
    );
    checkFrameBufferState("_transmittanceTableTexture");
    glViewport(0, 0, _transmittance_table_width, _transmittance_table_height);
    _transmittanceProgramObject->activate();
    loadAtmosphereDataIntoShaderProgram(_transmittanceProgramObject);
    //glClear(GL_COLOR_BUFFER_BIT);
    static const float black[] = { 0.0f, 0.0f, 0.0f, 0.0f };
    glClearBufferfv(GL_COLOR, 0, black);
    renderQuadForCalc(quadCalcVAO, vertexSize);
    if (_saveCalculationTextures) {
        saveTextureToPPMFile(
            GL_COLOR_ATTACHMENT0,
            std::string("transmittance_texture.ppm"),
            _transmittance_table_width,
            _transmittance_table_height
        );
    }
    _transmittanceProgramObject->deactivate();

    // line 2 in algorithm 4.1
    glFramebufferTexture(GL_FRAMEBUFFER, GL_COLOR_ATTACHMENT0, _deltaETableTexture, 0);
    checkFrameBufferState("_deltaETableTexture");
    glViewport(0, 0, _delta_e_table_width, _delta_e_table_height);
    _irradianceProgramObject->activate();
    transmittanceTableTextureUnit.activate();
    glBindTexture(GL_TEXTURE_2D, _transmittanceTableTexture);
    _irradianceProgramObject->setUniform(
        "transmittanceTexture",
        transmittanceTableTextureUnit
    );
    loadAtmosphereDataIntoShaderProgram(_irradianceProgramObject);
    glClear(GL_COLOR_BUFFER_BIT);
    renderQuadForCalc(quadCalcVAO, vertexSize);
    if (_saveCalculationTextures) {
        saveTextureToPPMFile(
            GL_COLOR_ATTACHMENT0,
            std::string("deltaE_table_texture.ppm"),
            _delta_e_table_width,
            _delta_e_table_height
        );
    }
    _irradianceProgramObject->deactivate();

    // line 3 in algorithm 4.1
    glFramebufferTexture(
        GL_FRAMEBUFFER,
        GL_COLOR_ATTACHMENT0,
        _deltaSRayleighTableTexture,
        0
    );
    glFramebufferTexture(
        GL_FRAMEBUFFER,
        GL_COLOR_ATTACHMENT1,
        _deltaSMieTableTexture,
        0
    );
    GLenum colorBuffers[2] = { GL_COLOR_ATTACHMENT0, GL_COLOR_ATTACHMENT1 };
    glDrawBuffers(2, colorBuffers);
    checkFrameBufferState("_deltaSRay and _deltaSMie TableTexture");
    glViewport(0, 0, _mu_s_samples * _nu_samples, _mu_samples);
    _inScatteringProgramObject->activate();
    transmittanceTableTextureUnit.activate();
    glBindTexture(GL_TEXTURE_2D, _transmittanceTableTexture);
    _inScatteringProgramObject->setUniform(
        "transmittanceTexture",
        transmittanceTableTextureUnit
    );
    loadAtmosphereDataIntoShaderProgram(_inScatteringProgramObject);
    glClear(GL_COLOR_BUFFER_BIT);
    for (int layer = 0; layer < static_cast<int>(_r_samples); ++layer) {
        step3DTexture(_inScatteringProgramObject, layer);
        renderQuadForCalc(quadCalcVAO, vertexSize);
    }
    if (_saveCalculationTextures) {
        saveTextureToPPMFile(
            GL_COLOR_ATTACHMENT0,
            std::string("deltaS_rayleigh_texture.ppm"),
            _mu_s_samples * _nu_samples,
            _mu_samples
        );
        saveTextureToPPMFile(
            GL_COLOR_ATTACHMENT1,
            std::string("deltaS_mie_texture.ppm"),
            _mu_s_samples * _nu_samples,
            _mu_samples
        );
    }
    glFramebufferTexture2D(GL_FRAMEBUFFER, GL_COLOR_ATTACHMENT1, GL_TEXTURE_2D, 0, 0);
    glDrawBuffers(1, drawBuffers);

    _inScatteringProgramObject->deactivate();

    // line 4 in algorithm 4.1
    glFramebufferTexture(
        GL_FRAMEBUFFER,
        GL_COLOR_ATTACHMENT0,
        _irradianceTableTexture,
        0
    );
    checkFrameBufferState("_irradianceTableTexture");
    glDrawBuffer(GL_COLOR_ATTACHMENT0);

    glViewport(0, 0, _delta_e_table_width, _delta_e_table_height);
    _deltaEProgramObject->activate();
    //_deltaEProgramObject->setUniform("line", 4);
    deltaETableTextureUnit.activate();
    glBindTexture(GL_TEXTURE_2D, _deltaETableTexture);
    _deltaEProgramObject->setUniform("deltaETexture", deltaETableTextureUnit);
    loadAtmosphereDataIntoShaderProgram(_deltaEProgramObject);
    glClear(GL_COLOR_BUFFER_BIT);
    renderQuadForCalc(quadCalcVAO, vertexSize);
    if (_saveCalculationTextures) {
        saveTextureToPPMFile(GL_COLOR_ATTACHMENT0, std::string("irradiance_texture.ppm"),
            _delta_e_table_width, _delta_e_table_height);
    }
    _deltaEProgramObject->deactivate();

    // line 5 in algorithm 4.1
    glFramebufferTexture(
        GL_FRAMEBUFFER,
        GL_COLOR_ATTACHMENT0,
        _inScatteringTableTexture,
        0
    );
    checkFrameBufferState("_inScatteringTableTexture");
    glViewport(0, 0, _mu_s_samples * _nu_samples, _mu_samples);
    _deltaSProgramObject->activate();
    deltaSRayleighTableTextureUnit.activate();
    glBindTexture(GL_TEXTURE_3D, _deltaSRayleighTableTexture);
    deltaSMieTableTextureUnit.activate();
    glBindTexture(GL_TEXTURE_3D, _deltaSMieTableTexture);
    _deltaSProgramObject->setUniform("deltaSRTexture", deltaSRayleighTableTextureUnit);
    _deltaSProgramObject->setUniform("deltaSMTexture", deltaSMieTableTextureUnit);
    loadAtmosphereDataIntoShaderProgram(_deltaSProgramObject);
    glClear(GL_COLOR_BUFFER_BIT);
    for (int layer = 0; layer < static_cast<int>(_r_samples); ++layer) {
        step3DTexture(_deltaSProgramObject, layer, false);
        renderQuadForCalc(quadCalcVAO, vertexSize);
    }
    if (_saveCalculationTextures) {
        saveTextureToPPMFile(GL_COLOR_ATTACHMENT0, std::string("S_texture.ppm"),
            _mu_s_samples * _nu_samples, _mu_samples);
    }
    _deltaSProgramObject->deactivate();

    // loop in line 6 in algorithm 4.1
    for (int scatteringOrder = 2; scatteringOrder <= 4; ++scatteringOrder) {
        // line 7 in algorithm 4.1
        glFramebufferTexture(
            GL_FRAMEBUFFER,
            GL_COLOR_ATTACHMENT0,
            _deltaJTableTexture,
            0
        );
        checkFrameBufferState("_deltaJTableTexture");
        glViewport(0, 0, _mu_s_samples * _nu_samples, _mu_samples);
        _deltaJProgramObject->activate();
        if (scatteringOrder == 2) {
            _deltaJProgramObject->setUniform("firstIteraction", 1);
        }
        else {
            _deltaJProgramObject->setUniform("firstIteraction", 0);
        }
        transmittanceTableTextureUnit.activate();
        glBindTexture(GL_TEXTURE_2D, _transmittanceTableTexture);
        _deltaJProgramObject->setUniform(
            "transmittanceTexture",
            transmittanceTableTextureUnit
        );
        deltaETableTextureUnit.activate();
        glBindTexture(GL_TEXTURE_2D, _deltaETableTexture);
        _deltaJProgramObject->setUniform("deltaETexture", deltaETableTextureUnit);
        deltaSRayleighTableTextureUnit.activate();
        glBindTexture(GL_TEXTURE_3D, _deltaSRayleighTableTexture);
        _deltaJProgramObject->setUniform(
            "deltaSRTexture",
            deltaSRayleighTableTextureUnit
        );
        deltaSMieTableTextureUnit.activate();
        glBindTexture(GL_TEXTURE_3D, _deltaSMieTableTexture);
        _deltaJProgramObject->setUniform("deltaSMTexture", deltaSMieTableTextureUnit);
        loadAtmosphereDataIntoShaderProgram(_deltaJProgramObject);
        for (int layer = 0; layer < static_cast<int>(_r_samples); ++layer) {
            step3DTexture(_deltaJProgramObject, layer);
            renderQuadForCalc(quadCalcVAO, vertexSize);
        }
        std::stringstream sst;
        if (_saveCalculationTextures) {
            sst << "deltaJ_texture-scattering_order-" << scatteringOrder << ".ppm";
            saveTextureToPPMFile(GL_COLOR_ATTACHMENT0, sst.str(),
                _mu_s_samples * _nu_samples, _mu_samples);
        }
        _deltaJProgramObject->deactivate();

        // line 8 in algorithm 4.1
        glFramebufferTexture(
            GL_FRAMEBUFFER,
            GL_COLOR_ATTACHMENT0,
            _deltaETableTexture,
            0
        );
        checkFrameBufferState("_deltaETableTexture");
        glViewport(0, 0, _delta_e_table_width, _delta_e_table_height);
        _irradianceSupTermsProgramObject->activate();
        if (scatteringOrder == 2) {
            _irradianceSupTermsProgramObject->setUniform(
                "firstIteraction",
                static_cast<int>(1)
            );
        }
        else {
            _irradianceSupTermsProgramObject->setUniform(
                "firstIteraction",
                static_cast<int>(0)
            );
        }
        transmittanceTableTextureUnit.activate();
        glBindTexture(GL_TEXTURE_2D, _transmittanceTableTexture);
        _irradianceSupTermsProgramObject->setUniform(
            "transmittanceTexture",
            transmittanceTableTextureUnit
        );
        deltaSRayleighTableTextureUnit.activate();
        glBindTexture(GL_TEXTURE_3D, _deltaSRayleighTableTexture);
        _irradianceSupTermsProgramObject->setUniform(
            "deltaSRTexture",
            deltaSRayleighTableTextureUnit
        );
        deltaSMieTableTextureUnit.activate();
        glBindTexture(GL_TEXTURE_3D, _deltaSMieTableTexture);
        _irradianceSupTermsProgramObject->setUniform(
            "deltaSMTexture",
            deltaSMieTableTextureUnit
        );
        loadAtmosphereDataIntoShaderProgram(_irradianceSupTermsProgramObject);
        renderQuadForCalc(quadCalcVAO, vertexSize);
        if (_saveCalculationTextures) {
            sst.str(std::string());
            sst << "deltaE_texture-scattering_order-" << scatteringOrder << ".ppm";
            saveTextureToPPMFile(GL_COLOR_ATTACHMENT0, sst.str(),
                _delta_e_table_width, _delta_e_table_height);
        }
        _irradianceSupTermsProgramObject->deactivate();

        // line 9 in algorithm 4.1
        glFramebufferTexture(
            GL_FRAMEBUFFER,
            GL_COLOR_ATTACHMENT0,
            _deltaSRayleighTableTexture,
            0
        );
        checkFrameBufferState("_deltaSRayleighTableTexture");
        glViewport(0, 0, _mu_s_samples * _nu_samples, _mu_samples);
        _inScatteringSupTermsProgramObject->activate();
        transmittanceTableTextureUnit.activate();
        glBindTexture(GL_TEXTURE_2D, _transmittanceTableTexture);
        _inScatteringSupTermsProgramObject->setUniform(
            "transmittanceTexture",
            transmittanceTableTextureUnit
        );
        deltaJTableTextureUnit.activate();
        glBindTexture(GL_TEXTURE_3D, _deltaJTableTexture);
        _inScatteringSupTermsProgramObject->setUniform(
            "deltaJTexture",
            deltaJTableTextureUnit
        );
        loadAtmosphereDataIntoShaderProgram(_inScatteringSupTermsProgramObject);
        for (int layer = 0; layer < static_cast<int>(_r_samples); ++layer) {
            step3DTexture(_inScatteringSupTermsProgramObject, layer);
            renderQuadForCalc(quadCalcVAO, vertexSize);
        }
        if (_saveCalculationTextures) {
            sst.str(std::string());
            sst << "deltaS_texture-scattering_order-" << scatteringOrder << ".ppm";
            saveTextureToPPMFile(
                GL_COLOR_ATTACHMENT0,
                sst.str(),
                _mu_s_samples * _nu_samples,
                _mu_samples
            );
        }
        _inScatteringSupTermsProgramObject->deactivate();

        glEnable(GL_BLEND);
        glBlendEquationSeparate(GL_FUNC_ADD, GL_FUNC_ADD);
        glBlendFuncSeparate(GL_ONE, GL_ONE, GL_ONE, GL_ONE);

        // line 10 in algorithm 4.1
        glFramebufferTexture(
            GL_FRAMEBUFFER,
            GL_COLOR_ATTACHMENT0,
            _irradianceTableTexture,
            0
        );
        checkFrameBufferState("_irradianceTableTexture");
        glViewport(0, 0, _delta_e_table_width, _delta_e_table_height);
        _irradianceFinalProgramObject->activate();
        deltaETableTextureUnit.activate();
        glBindTexture(GL_TEXTURE_2D, _deltaETableTexture);
        _irradianceFinalProgramObject->setUniform(
            "deltaETexture",
            deltaETableTextureUnit
        );
        loadAtmosphereDataIntoShaderProgram(_irradianceFinalProgramObject);
        renderQuadForCalc(quadCalcVAO, vertexSize);
        if (_saveCalculationTextures) {
            sst.str(std::string());
            sst << "irradianceTable_order-" << scatteringOrder << ".ppm";
            saveTextureToPPMFile(GL_COLOR_ATTACHMENT0, sst.str(),
                _delta_e_table_width, _delta_e_table_height);
        }
        _irradianceFinalProgramObject->deactivate();

        // line 11 in algorithm 4.1
        glFramebufferTexture(
            GL_FRAMEBUFFER,
            GL_COLOR_ATTACHMENT0,
            _inScatteringTableTexture,
            0
        );
        checkFrameBufferState("_inScatteringTableTexture");
        glViewport(0, 0, _mu_s_samples * _nu_samples, _mu_samples);
        _deltaSSupTermsProgramObject->activate();
        deltaSRayleighTableTextureUnit.activate();
        glBindTexture(GL_TEXTURE_3D, _deltaSRayleighTableTexture);
        _deltaSSupTermsProgramObject->setUniform(
            "deltaSTexture",
            deltaSRayleighTableTextureUnit
        );
        loadAtmosphereDataIntoShaderProgram(_deltaSSupTermsProgramObject);
        for (int layer = 0; layer < static_cast<int>(_r_samples); ++layer) {
            step3DTexture(_deltaSSupTermsProgramObject, layer, false);
            renderQuadForCalc(quadCalcVAO, vertexSize);
        }
        if (_saveCalculationTextures) {
            sst.str(std::string());
            sst << "inscatteringTable_order-" << scatteringOrder << ".ppm";
            saveTextureToPPMFile(GL_COLOR_ATTACHMENT0, sst.str(),
                _mu_s_samples * _nu_samples, _mu_samples);
        }
        _deltaSSupTermsProgramObject->deactivate();

        glDisable(GL_BLEND);
    }

    // Restores OpenGL blending state
    if (blendEnabled)
        glEnable(GL_BLEND);

    glBlendEquationSeparate(blendEquationRGB, blendEquationAlpha);
    glBlendFuncSeparate(blendSrcRGB, blendDestRGB, blendSrcAlpha, blendDestAlpha);
}

void AtmosphereDeferredcaster::preCalculateAtmosphereParam() {
    //==========================================================
    //========= Load Shader Programs for Calculations ==========
    //==========================================================
    loadComputationPrograms();

    //==========================================================
    //============ Create Textures for Calculations ============
    //==========================================================
    createComputationTextures();

    // Saves current FBO first
    GLint defaultFBO;
    glGetIntegerv(GL_FRAMEBUFFER_BINDING, &defaultFBO);

    GLint m_viewport[4];
    glGetIntegerv(GL_VIEWPORT, m_viewport);

    // Creates the FBO for the calculations
    GLuint calcFBO;
    glGenFramebuffers(1, &calcFBO);
    glBindFramebuffer(GL_FRAMEBUFFER, calcFBO);
    GLenum drawBuffers[1] = { GL_COLOR_ATTACHMENT0 };
    glDrawBuffers(1, drawBuffers);

    // Prepare for rendering/calculations
    GLuint quadCalcVAO;
    GLuint quadCalcVBO;
    createRenderQuad(&quadCalcVAO, &quadCalcVBO, 1.0f);

    // Starting Calculations...
    LDEBUG("Starting precalculations for scattering effects...");

    //==========================================================
    //=================== Execute Calculations =================
    //==========================================================
    executeCalculations(quadCalcVAO, drawBuffers, 6);

    deleteUnusedComputationTextures();

    // Restores system state
    glBindFramebuffer(GL_FRAMEBUFFER, defaultFBO);
    glViewport(
        m_viewport[0],
        m_viewport[1],
        m_viewport[2],
        m_viewport[3]
    );
    glDeleteBuffers(1, &quadCalcVBO);
    glDeleteVertexArrays(1, &quadCalcVAO);
    glDeleteFramebuffers(1, &calcFBO);

    LDEBUG("Ended precalculations for Atmosphere effects...");
}

void AtmosphereDeferredcaster::resetAtmosphereTextures() {}

void AtmosphereDeferredcaster::createRenderQuad(GLuint* vao, GLuint* vbo, GLfloat size) {
    glGenVertexArrays(1, vao);
    glGenBuffers(1, vbo);
    glBindVertexArray(*vao);
    glBindBuffer(GL_ARRAY_BUFFER, *vbo);

    const GLfloat vertex_data[] = {
        //      x      y     z     w
        -size, -size, 0.0f, 1.0f,
        size,    size, 0.0f, 1.0f,
        -size,  size, 0.0f, 1.0f,
        -size, -size, 0.0f, 1.0f,
        size, -size, 0.0f, 1.0f,
        size,    size, 0.0f, 1.0f
    };

    glBufferData(GL_ARRAY_BUFFER, sizeof(vertex_data), vertex_data, GL_STATIC_DRAW);
    glVertexAttribPointer(
        0,
        4,
        GL_FLOAT,
        GL_FALSE,
        sizeof(GLfloat) * 4,
        reinterpret_cast<GLvoid*>(0)
    );
    glEnableVertexAttribArray(0);

    glBindVertexArray(0);
}

void AtmosphereDeferredcaster::loadAtmosphereDataIntoShaderProgram(
    std::unique_ptr<ghoul::opengl::ProgramObject>& shaderProg)
{
    shaderProg->setUniform("Rg", _atmospherePlanetRadius);
    shaderProg->setUniform("Rt", _atmosphereRadius);
    shaderProg->setUniform("AverageGroundReflectance", _planetAverageGroundReflectance);
    shaderProg->setUniform("groundRadianceEmittion", _planetGroundRadianceEmittion);
    shaderProg->setUniform("HR", _rayleighHeightScale);
    shaderProg->setUniform("betaRayleigh", _rayleighScatteringCoeff);
    shaderProg->setUniform("HM", _mieHeightScale);
    shaderProg->setUniform("betaMieScattering", _mieScatteringCoeff);
    shaderProg->setUniform("betaMieExtinction", _mieExtinctionCoeff);
    shaderProg->setUniform("mieG", _miePhaseConstant);
    shaderProg->setUniform("sunRadiance", _sunRadianceIntensity);
    shaderProg->setUniform(
        "TRANSMITTANCE_W",
        static_cast<int>(_transmittance_table_width)
    );
    shaderProg->setUniform(
        "TRANSMITTANCE_H",
        static_cast<int>(_transmittance_table_height)
    );
    shaderProg->setUniform("SKY_W", static_cast<int>(_irradiance_table_width));
    shaderProg->setUniform("SKY_H", static_cast<int>(_irradiance_table_height));
    shaderProg->setUniform("OTHER_TEXTURES_W", static_cast<int>(_delta_e_table_width));
    shaderProg->setUniform("OTHER_TEXTURES_H", static_cast<int>(_delta_e_table_height));
    shaderProg->setUniform("SAMPLES_R", static_cast<int>(_r_samples));
    shaderProg->setUniform("SAMPLES_MU", static_cast<int>(_mu_samples));
    shaderProg->setUniform("SAMPLES_MU_S", static_cast<int>(_mu_s_samples));
    shaderProg->setUniform("SAMPLES_NU", static_cast<int>(_nu_samples));
    shaderProg->setUniform("ozoneLayerEnabled", _ozoneEnabled);
    shaderProg->setUniform("HO", _ozoneHeightScale);
    shaderProg->setUniform("betaOzoneExtinction", _ozoneExtinctionCoeff);
}

void AtmosphereDeferredcaster::checkFrameBufferState(
    const std::string& codePosition) const
{
    if (glCheckFramebufferStatus(GL_DRAW_FRAMEBUFFER) != GL_FRAMEBUFFER_COMPLETE) {
        LERROR("Framework not built. " + codePosition);
        GLenum fbErr = glCheckFramebufferStatus(GL_FRAMEBUFFER);
        switch (fbErr) {
        case GL_FRAMEBUFFER_UNDEFINED:
            LERROR("Indefined framebuffer.");
            break;
        case GL_FRAMEBUFFER_INCOMPLETE_ATTACHMENT:
            LERROR("Incomplete, missing attachement.");
            break;
        case GL_FRAMEBUFFER_INCOMPLETE_MISSING_ATTACHMENT:
            LERROR("Framebuffer doesn't have at least one image attached to it.");
            break;
        case GL_FRAMEBUFFER_INCOMPLETE_DRAW_BUFFER:
            LERROR("Returned if the value of GL_FRAMEBUFFER_ATTACHMENT_OBJECT_TYPE is "
                "GL_NONE for any color attachment point(s) named by GL_DRAW_BUFFERi.");
            break;
        case GL_FRAMEBUFFER_INCOMPLETE_READ_BUFFER:
            LERROR("Returned if GL_READ_BUFFER is not GL_NONE and the value of "
                "GL_FRAMEBUFFER_ATTACHMENT_OBJECT_TYPE is GL_NONE for the color attachment "
                "point named by GL_READ_BUFFER.");
            break;
        case GL_FRAMEBUFFER_UNSUPPORTED:
            LERROR("Returned if the combination of internal formats of the attached "
                "images violates an implementation - dependent set of restrictions.");
            break;
        case GL_FRAMEBUFFER_INCOMPLETE_MULTISAMPLE:
            LERROR("Returned if the value of GL_RENDERBUFFE_r_samples is not the same "
                "for all attached renderbuffers; if the value of GL_TEXTURE_SAMPLES is "
                "the not same for all attached textures; or , if the attached images are "
                "a mix of renderbuffers and textures, the value of "
                "GL_RENDERBUFFE_r_samples does not match the value of "
                "GL_TEXTURE_SAMPLES.");
            LERROR("Returned if the value of GL_TEXTURE_FIXED_SAMPLE_LOCATIONS is not "
                "the same for all attached textures; or , if the attached images are a "
                "mix of renderbuffers and textures, the value of "
                "GL_TEXTURE_FIXED_SAMPLE_LOCATIONS is not GL_TRUE for all attached "
                "textures.");
            break;
        case GL_FRAMEBUFFER_INCOMPLETE_LAYER_TARGETS:
            LERROR("Returned if any framebuffer attachment is layered, and any populated "
                "attachment is not layered, or if all populated color attachments are "
                "not from textures of the same target.");
            break;
        default:
            LDEBUG("No error found checking framebuffer: " + codePosition);
            break;
        }
    }
}

void AtmosphereDeferredcaster::renderQuadForCalc(GLuint vao, GLsizei numberOfVertices) {
    glBindVertexArray(vao);
    glDrawArrays(GL_TRIANGLES, 0, numberOfVertices);
    glBindVertexArray(0);
}

void AtmosphereDeferredcaster::step3DTexture(
    std::unique_ptr<ghoul::opengl::ProgramObject>& shaderProg,
    int layer, bool doCalc)
{
    // See OpenGL redbook 8th Edition page 556 for Layered Rendering
    if (doCalc) {
        float earth2 = _atmospherePlanetRadius * _atmospherePlanetRadius;
        float atm2 = _atmosphereRadius * _atmosphereRadius;
        float diff = atm2 - earth2;
        float ri = static_cast<float>(layer) / static_cast<float>(_r_samples - 1);
        float ri_2 = ri * ri;
        float epsilon =
            (layer == 0) ?
            0.01f :
            (layer == (static_cast<int>(_r_samples) - 1)) ? -0.001f : 0.0f;
        float r = sqrtf(earth2 + ri_2 * diff) + epsilon;
        float dminG = r - _atmospherePlanetRadius;
        float dminT = _atmosphereRadius - r;
        float dh = sqrtf(r * r - earth2);
        float dH = dh + sqrtf(diff);

        shaderProg->setUniform("r", r);
        shaderProg->setUniform("dhdH", dminT, dH, dminG, dh);
    }

    shaderProg->setUniform("layer", static_cast<int>(layer));
}

void AtmosphereDeferredcaster::saveTextureToPPMFile(GLenum color_buffer_attachment,
    const std::string& fileName,
    int width, int height) const
{
    std::fstream ppmFile;

    ppmFile.open(fileName.c_str(), std::fstream::out);
    if (ppmFile.is_open()) {
        unsigned char * pixels = new unsigned char[width*height * 3];
        for (int t = 0; t < width*height * 3; ++t)
            pixels[t] = 255;

        if (color_buffer_attachment != GL_DEPTH_ATTACHMENT) {
            glReadBuffer(color_buffer_attachment);
            glReadPixels(0, 0, width, height, GL_RGB, GL_UNSIGNED_BYTE, pixels);

        }
        else {
            glReadPixels(
                0,
                0,
                width,
                height,
                GL_DEPTH_COMPONENT,
                GL_UNSIGNED_BYTE,
                pixels
            );
        }

        ppmFile << "P3" << std::endl;
        ppmFile << width << " " << height << std::endl;
        ppmFile << "255" << std::endl;

        std::cout << "\n\nFILE\n\n";
        int k = 0;
        for (int i = 0; i < width; i++) {
            for (int j = 0; j < height; j++) {
                ppmFile << static_cast<unsigned int>(pixels[k]) << " "
                    << static_cast<unsigned int>(pixels[k + 1]) << " "
                    << static_cast<unsigned int>(pixels[k + 2]) << " ";
                k += 3;
            }
            ppmFile << std::endl;
        }
        delete[] pixels;

        ppmFile.close();
    }
}

bool AtmosphereDeferredcaster::isAtmosphereInFrustum(const double* MVMatrix,
    const glm::dvec3& position,
    double radius) const
{

    // Frustum Planes
    glm::dvec3 col1(MVMatrix[0], MVMatrix[4], MVMatrix[8]);
    glm::dvec3 col2(MVMatrix[1], MVMatrix[5], MVMatrix[9]);
    glm::dvec3 col3(MVMatrix[2], MVMatrix[6], MVMatrix[10]);
    glm::dvec3 col4(MVMatrix[3], MVMatrix[7], MVMatrix[11]);

    glm::dvec3 leftNormal = col4 + col1;
    glm::dvec3 rightNormal = col4 - col1;
    glm::dvec3 bottomNormal = col4 + col2;
    glm::dvec3 topNormal = col4 - col2;
    glm::dvec3 nearNormal = col3 + col4;
    glm::dvec3 farNormal = col4 - col3;

    // Plane Distances
    double leftDistance = MVMatrix[15] + MVMatrix[12];
    double rightDistance = MVMatrix[15] - MVMatrix[12];
    double bottomDistance = MVMatrix[15] + MVMatrix[13];
    double topDistance = MVMatrix[15] - MVMatrix[13];
    double nearDistance = MVMatrix[15] + MVMatrix[14];
    double farDistance = MVMatrix[15] - MVMatrix[14];

    // Normalize Planes
    double invMag = 1.0 / glm::length(leftNormal);
    leftNormal *= invMag;
    leftDistance *= invMag;

    invMag = 1.0 / glm::length(rightNormal);
    rightNormal *= invMag;
    rightDistance *= invMag;

    invMag = 1.0 / glm::length(bottomNormal);
    bottomNormal *= invMag;
    bottomDistance *= invMag;

    invMag = 1.0 / glm::length(topNormal);
    topNormal *= invMag;
    topDistance *= invMag;

    invMag = 1.0 / glm::length(nearNormal);
    nearNormal *= invMag;
    nearDistance *= invMag;

    invMag = 1.0 / glm::length(farNormal);
    farNormal *= invMag;
    farDistance *= invMag;

    if ((glm::dot(leftNormal, position) + leftDistance) < -radius) {
        return false;
    }
    else if ((glm::dot(rightNormal, position) + rightDistance) < -radius) {
        return false;
    }
    else if ((glm::dot(bottomNormal, position) + bottomDistance) < -radius) {
        return false;
    }
    else if ((glm::dot(topNormal, position) + topDistance) < -radius) {
        return false;
    }
    else if ((glm::dot(nearNormal, position) + nearDistance) < -radius) {
        return false;
    }
    // The far plane testing is disabled because the atm has no depth.
    /*else if ((glm::dot(farNormal, position) + farDistance) < -radius) {
    return false;
    }*/

    return true;
}

} // namespace openspace<|MERGE_RESOLUTION|>--- conflicted
+++ resolved
@@ -248,10 +248,6 @@
 
             // Object Space
             glm::dmat4 inverseModelMatrix = glm::inverse(_modelTransform);
-<<<<<<< HEAD
-            program.setUniform(_uniformCache2.dInverseModelTransformMatrix, inverseModelMatrix);
-            program.setUniform(_uniformCache2.dModelTransformMatrix, _modelTransform);
-=======
             program.setUniform("dInverseModelTransformMatrix", inverseModelMatrix);
             program.setUniform("dModelTransformMatrix", _modelTransform);
 
@@ -279,7 +275,6 @@
                     static_cast<glm::dquat>(renderData.camera.rotationQuaternion())
                 )
             );
->>>>>>> 75835861
 
             // Eye Space in OS to Eye Space in SGCT
             glm::dmat4 dOsEye2SGCTEye = glm::dmat4(renderData.camera.viewMatrix());
@@ -287,37 +282,6 @@
             program.setUniform("dSgctEyeToOSEyeTranform", dSgctEye2OSEye);
 
             // Eye Space in SGCT to Projection (Clip) Space in SGCT
-<<<<<<< HEAD
-            glm::dmat4 dInverseProjection = glm::inverse(
-                glm::dmat4(renderData.camera.projectionMatrix()));
-
-            glm::dmat4 dInverseSGCTEyeToTmpRotTransformMatrix = glm::mat4_cast(
-                static_cast<glm::dquat>(renderData.camera.rotationQuaternion())
-            ) * glm::inverse(renderData.camera.viewScaleMatrix()) * dSgctEye2OSEye;
-            
-            
-            glm::dmat4 dInverseProjectionToTmpRotTransformMatrix = 
-                dInverseSGCTEyeToTmpRotTransformMatrix * dInverseProjection;
-            
-            double *mSource = (double*)glm::value_ptr(dInverseProjectionToTmpRotTransformMatrix);
-            mSource[12] += renderData.camera.positionVec3().x;
-            mSource[13] += renderData.camera.positionVec3().y;
-            mSource[14] += renderData.camera.positionVec3().z;
-            mSource[15] = 1.0;
-
-            glm::dmat4 inverseWholeMatrixPipeline = inverseModelMatrix *
-                dInverseProjectionToTmpRotTransformMatrix;
-            program.setUniform(_uniformCache2.dInverseSgctProjectionToModelTransformMatrix,
-                inverseWholeMatrixPipeline);
-
-            program.setUniform(_uniformCache2.dInverseSGCTEyeToTmpRotTransformMatrix, 
-                dInverseSGCTEyeToTmpRotTransformMatrix);
-
-            program.setUniform(_uniformCache2.dCampos, renderData.camera.eyePositionVec3());
-
-            glm::dvec4 camPosObjCoords = inverseModelMatrix * glm::dvec4(renderData.camera.positionVec3(), 1.0);
-            program.setUniform(_uniformCache2.dCamPosObj, camPosObjCoords);
-=======
             glm::dmat4 dSgctEye2Clip = glm::dmat4(renderData.camera.projectionMatrix());
             glm::dmat4 dInverseProjection = glm::inverse(dSgctEye2Clip);
 
@@ -330,7 +294,6 @@
 
             glm::dvec3 camRigPos = renderData.camera.positionVec3();
             program.setUniform("dCamRigPos", camRigPos);
->>>>>>> 75835861
 
             double lt;
             glm::dvec3 sunPosWorld = SpiceManager::ref().targetPosition(
