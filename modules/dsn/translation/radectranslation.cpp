--- conflicted
+++ resolved
@@ -124,14 +124,9 @@
     return worldposition;
 }
 
-<<<<<<< HEAD
-glm::dvec3 RadecTranslation::position(const UpdateData& data) const {
-    double endTime = 3600;
-=======
 glm::dvec3 RadecTranslation::position(const UpdateData& data) const{
     //double endTime = 3600;
     double endTime = 60;
->>>>>>> 71066fe7
 
     const bool isTimeInFileInterval = (data.time.j2000Seconds() >= radecManager._checkFileTime) &&
         (data.time.j2000Seconds() < radecManager._checkFileTime + endTime); //if true -> time is within file interval
