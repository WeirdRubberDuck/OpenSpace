--- conflicted
+++ resolved
@@ -56,14 +56,11 @@
 	std::unique_ptr<ghoul::opengl::ProgramObject> _shader;
 	std::unique_ptr<ghoul::opengl::Texture> _texture;
 
-<<<<<<< HEAD
 	float* _dataSlice;
 	glm::size3_t _dimensions;
-=======
 	glm::vec4 _pscOffset;
 	glm::vec4 _modelScale;
 	psc _parentPos; 
->>>>>>> d269eedf
 
 	GLuint _quad;
 	GLuint _vertexPositionBuffer;
