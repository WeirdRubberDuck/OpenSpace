--- conflicted
+++ resolved
@@ -87,8 +87,6 @@
     const char* GlslHeaderPath = "${MODULES}/multiresvolume/shaders/header.glsl";
     bool registeredGlslHelpers = false;
 
-<<<<<<< HEAD
-=======
     static const openspace::properties::Property::PropertyInfo StepSizeCoefficientInfo = {
         "StepSizeCoefficient",
         "Stepsize Coefficient",
@@ -167,7 +165,24 @@
         "" // @TODO Missing documentation
     };
 
->>>>>>> 0b063827
+    static const openspace::properties::Property::PropertyInfo ToleranceSpatialInfo = {
+        "spatialTolerance",
+        "Spatial Tolerance",
+        "" // @TODO Missing documentation
+    };
+
+    static const openspace::properties::Property::PropertyInfo ToleranceTemporalInfo = {
+        "temporalTolerance",
+        "Temporal Tolerance",
+        "" // @TODO Missing documentation
+    };
+
+    static const openspace::properties::Property::PropertyInfo HistogramBinsInfo = {
+        "histogramBins",
+        "Histogram Bins",
+        "" // @TODO Missing documentation
+    };
+
 } // namespace
 
 namespace openspace {
@@ -216,30 +231,11 @@
     , _errorHistogramManager(nullptr)
     , _histogramManager(nullptr)
     , _localErrorHistogramManager(nullptr)
-<<<<<<< HEAD
-    , _stepSizeCoefficient("stepSizeCoefficient", "Stepsize Coefficient", 1.f, 0.01f, 10.f)
-    , _currentTime("currentTime", "Current Time", 0, 0, 0)
-    , _memoryBudget("memoryBudget", "Memory Budget", 0, 0, 0)
-    , _streamingBudget("streamingBudget", "Streaming Budget", 0, 0, 0)
-    , _histogramBins("histogramBins", "Histogram Bins", 0, 0, 0, 1)
-    , _useGlobalTime("useGlobalTime", "Global Time", false)
-    , _loop("loop", "Loop", false)
-    , _selectorName("selector", "Brick Selector")
-    , _gatheringStats(false)
-    , _statsToFile("printStats", "Print Stats", false)
-    , _statsToFileName("printStatsFileName", "Stats Filename")
-    , _scalingExponent("scalingExponent", "Scaling Exponent", 1, -10, 20)
-    , _scaling("scaling", "Scaling", glm::vec3(1.f), glm::vec3(0.f), glm::vec3(10.f))
-    , _translation("translation", "Translation", glm::vec3(0.f), glm::vec3(0.f), glm::vec3(10.f))
-    , _rotation("rotation", "Euler rotation", glm::vec3(0.f), glm::vec3(0.f), glm::vec3(6.28f))
-    , _toleranceSpatial("spatialTolerance", "Spatial Tolerance", 1.f, 0.f, 2.f)
-    , _toleranceTemporal("temporalTolerance", "Temporal Tolerance", 1.f, 0.f, 2.f)
-    , _tspType(RenderableMultiresVolume::TSP_DEFAULT)
-=======
-    , _stepSizeCoefficient(StepSizeCoefficientInfo, 1.f, 0.01f, 10.f) 
+    , _stepSizeCoefficient(StepSizeCoefficientInfo, 1.f, 0.01f, 10.f)
     , _currentTime(CurrentTimeInfo, 0, 0, 0)
     , _memoryBudget(MemoryBudgetInfo, 0, 0, 0)
     , _streamingBudget(StreamingBudgetInfo, 0, 0, 0)
+    , _histogramBins(HistogramBinsInfo, 0, 0, 0, 1)
     , _useGlobalTime(UseGlobalTimeInfo, false)
     , _loop(LoopInfo, false)
     , _selectorName(SelectorNameInfo)
@@ -249,8 +245,10 @@
     , _scalingExponent(ScalingExponentInfo, 1, -10, 20)
     , _scaling(ScalingInfo, glm::vec3(1.f), glm::vec3(0.f), glm::vec3(10.f))
     , _translation(TranslationInfo, glm::vec3(0.f), glm::vec3(0.f), glm::vec3(10.f))
-    , _rotation(RotationInfo, glm::vec3(0.f, 0.f, 0.f), glm::vec3(0.f), glm::vec3(6.28f))
->>>>>>> 0b063827
+    , _rotation(RotationInfo, glm::vec3(0.f), glm::vec3(0.f), glm::vec3(6.28f))
+    , _toleranceSpatial(ToleranceSpatialInfo, 1.f, 0.f, 2.f)
+    , _toleranceTemporal(ToleranceTemporalInfo, 1.f, 0.f, 2.f)
+    , _tspType(RenderableMultiresVolume::TSP_DEFAULT)
 {
     std::string name;
 
@@ -455,18 +453,11 @@
     unsigned int maxInitialBudget = 2048;
     int initialBudget = std::min(maxInitialBudget, maxNumBricks);
 
-<<<<<<< HEAD
     unsigned int histoBins = 50,
         histoBinsMin = 2,
         histoBinsMax = maxInitialBudget,
         histoBinsStep = 1;
 
-    _currentTime = properties::IntProperty("currentTime", "Current Time", 0, 0, _tsp->header().numTimesteps_ - 1);
-    _memoryBudget = properties::IntProperty("memoryBudget", "Memory Budget", initialBudget, 0, maxNumBricks);
-    _streamingBudget = properties::IntProperty("streamingBudget", "Streaming Budget", initialBudget, 0, maxNumBricks);
-    _histogramBins = properties::IntProperty("histogramBins", "Histogram Bins", histoBins, histoBinsMin, histoBinsMax, histoBinsStep);
-
-=======
     _currentTime = properties::IntProperty(
         CurrentTimeInfo,
         0,
@@ -485,7 +476,7 @@
         0,
         maxNumBricks
     );
->>>>>>> 0b063827
+
     addProperty(_currentTime);
     addProperty(_memoryBudget);
     addProperty(_streamingBudget);
@@ -531,8 +522,6 @@
 bool RenderableMultiresVolume::isReady() const {
     return true;
 }
-
-<<<<<<< HEAD
 
 bool RenderableMultiresVolume::initializeShenSelector() {
     bool success = true;
@@ -545,8 +534,6 @@
     return success;
 }
 
-=======
->>>>>>> 0b063827
 bool RenderableMultiresVolume::initializeSelector() {
     int nHistograms = _histogramBins;
     bool success = true;
