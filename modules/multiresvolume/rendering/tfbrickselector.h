﻿/*****************************************************************************************
 *                                                                                       *
 * OpenSpace                                                                             *
 *                                                                                       *
 * Copyright (c) 2014-2018                                                               *
 *                                                                                       *
 * Permission is hereby granted, free of charge, to any person obtaining a copy of this  *
 * software and associated documentation files (the "Software"), to deal in the Software *
 * without restriction, including without limitation the rights to use, copy, modify,    *
 * merge, publish, distribute, sublicense, and/or sell copies of the Software, and to    *
 * permit persons to whom the Software is furnished to do so, subject to the following   *
 * conditions:                                                                           *
 *                                                                                       *
 * The above copyright notice and this permission notice shall be included in all copies *
 * or substantial portions of the Software.                                              *
 *                                                                                       *
 * THE SOFTWARE IS PROVIDED "AS IS", WITHOUT WARRANTY OF ANY KIND, EXPRESS OR IMPLIED,   *
 * INCLUDING BUT NOT LIMITED TO THE WARRANTIES OF MERCHANTABILITY, FITNESS FOR A         *
 * PARTICULAR PURPOSE AND NONINFRINGEMENT. IN NO EVENT SHALL THE AUTHORS OR COPYRIGHT    *
 * HOLDERS BE LIABLE FOR ANY CLAIM, DAMAGES OR OTHER LIABILITY, WHETHER IN AN ACTION OF  *
 * CONTRACT, TORT OR OTHERWISE, ARISING FROM, OUT OF OR IN CONNECTION WITH THE SOFTWARE  *
 * OR THE USE OR OTHER DEALINGS IN THE SOFTWARE.                                         *
 ****************************************************************************************/

#ifndef __OPENSPACE_MODULE_MULTIRESVOLUME___TFBRICKSELECTOR___H__
#define __OPENSPACE_MODULE_MULTIRESVOLUME___TFBRICKSELECTOR___H__

#include <modules/multiresvolume/rendering/tspbrickselector.h>

#include <vector>

namespace openspace {

class ErrorHistogramManager;

class TfBrickSelector : public TSPBrickSelector {
public:
    TfBrickSelector(std::shared_ptr<TSP> tsp, ErrorHistogramManager* hm,
                    TransferFunction* tf, int memoryBudget, int streamingBudget);
    ~TfBrickSelector();

    virtual bool initialize();

    virtual void selectBricks(int timestep, std::vector<int>& bricks);
    virtual bool calculateBrickErrors();

protected:
    ErrorHistogramManager* _histogramManager;
    std::vector<float> _brickErrors;
<<<<<<< HEAD

=======
>>>>>>> 1fbb6c3e
    virtual float spatialSplitPoints(unsigned int brickIndex);
    virtual float temporalSplitPoints(unsigned int brickIndex);
    virtual float splitPoints(unsigned int brickIndex, BrickSelection::SplitType& splitType);
};

} // namespace openspace

#endif // __OPENSPACE_MODULE_MULTIRESVOLUME___TFBRICKSELECTOR___H__<|MERGE_RESOLUTION|>--- conflicted
+++ resolved
@@ -47,10 +47,6 @@
 protected:
     ErrorHistogramManager* _histogramManager;
     std::vector<float> _brickErrors;
-<<<<<<< HEAD
-
-=======
->>>>>>> 1fbb6c3e
     virtual float spatialSplitPoints(unsigned int brickIndex);
     virtual float temporalSplitPoints(unsigned int brickIndex);
     virtual float splitPoints(unsigned int brickIndex, BrickSelection::SplitType& splitType);
