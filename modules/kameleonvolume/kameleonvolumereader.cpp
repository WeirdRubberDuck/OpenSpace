/*****************************************************************************************
 *                                                                                       *
 * OpenSpace                                                                             *
 *                                                                                       *
 * Copyright (c) 2014-2018                                                               *
 *                                                                                       *
 * Permission is hereby granted, free of charge, to any person obtaining a copy of this  *
 * software and associated documentation files (the "Software"), to deal in the Software *
 * without restriction, including without limitation the rights to use, copy, modify,    *
 * merge, publish, distribute, sublicense, and/or sell copies of the Software, and to    *
 * permit persons to whom the Software is furnished to do so, subject to the following   *
 * conditions:                                                                           *
 *                                                                                       *
 * The above copyright notice and this permission notice shall be included in all copies *
 * or substantial portions of the Software.                                              *
 *                                                                                       *
 * THE SOFTWARE IS PROVIDED "AS IS", WITHOUT WARRANTY OF ANY KIND, EXPRESS OR IMPLIED,   *
 * INCLUDING BUT NOT LIMITED TO THE WARRANTIES OF MERCHANTABILITY, FITNESS FOR A         *
 * PARTICULAR PURPOSE AND NONINFRINGEMENT. IN NO EVENT SHALL THE AUTHORS OR COPYRIGHT    *
 * HOLDERS BE LIABLE FOR ANY CLAIM, DAMAGES OR OTHER LIABILITY, WHETHER IN AN ACTION OF  *
 * CONTRACT, TORT OR OTHERWISE, ARISING FROM, OUT OF OR IN CONNECTION WITH THE SOFTWARE  *
 * OR THE USE OR OTHER DEALINGS IN THE SOFTWARE.                                         *
 ****************************************************************************************/

#include <math.h>
#include <modules/kameleonvolume/kameleonvolumereader.h>

#include <modules/kameleon/include/kameleonwrapper.h>
#include <modules/volume/rawvolume.h>
#include <ghoul/fmt.h>
#include <ghoul/filesystem/file.h>
#include <ghoul/filesystem/filesystem.h>
#include <ghoul/logging/logmanager.h>
#include <ghoul/misc/dictionary.h>

#ifdef WIN32
#pragma warning (push)
#pragma warning (disable : 4619) // #pragma warning: there is no warning number '4619'
#pragma warning (disable : 4675) // #pragma warning: there is no warning number '4675'
#pragma warning (disable : 4800) // #pragma warning: there is no warning number '4800'
#endif // WIN32

#include <ccmc/Model.h>
#include <ccmc/BATSRUS.h>
#include <ccmc/ENLIL.h>
#include <ccmc/CCMCTime.h>
#include <ccmc/Attribute.h>
#include <ccmc/Interpolator.h>

#ifdef WIN32
#pragma warning (pop)
#endif // WIN32

namespace {
    constexpr const char* _loggerCat = "KameleonVolumeReader";

    template <typename T>
    T globalAttribute(ccmc::Model&, const std::string&) {
        static_assert(sizeof(T) == 0);
    }

    template <>
    std::string globalAttribute(ccmc::Model& model, const std::string& attribute) {
        return model.getGlobalAttribute(attribute).getAttributeString();
    }

    template <>
    float globalAttribute(ccmc::Model& model, const std::string& attribute) {
        return model.getGlobalAttribute(attribute).getAttributeFloat();
    }


} // namespace

namespace openspace::kameleonvolume {

<<<<<<< HEAD
KameleonVolumeReader::KameleonVolumeReader(const std::string& path) : _path(std::move(path)) {
    if (!FileSys.fileExists(path)) {
        throw ghoul::FileNotFoundError(path);
=======
KameleonVolumeReader::KameleonVolumeReader(std::string path) : _path(std::move(path)) {
    if (!FileSys.fileExists(_path)) {
        throw ghoul::FileNotFoundError(_path);
>>>>>>> a91eeb11
    }

    long status = _kameleon.open(_path);
    if (status != ccmc::FileReader::OK) {
        LERROR(fmt::format("Failed to open file '{}' with Kameleon", _path));
        throw ghoul::RuntimeError("Failed to open file: " + _path + " with Kameleon");
    }

    // Possibly use a kameleon interpolator instead of a model interpolator?
    _interpolator = std::unique_ptr<ccmc::Interpolator>(
        _kameleon.model->createNewInterpolator()
    );
}

std::unique_ptr<volume::RawVolume<float>> KameleonVolumeReader::readFloatVolume(
                                                            const glm::uvec3 & dimensions,
                                                              const std::string& variable,
                                                        const glm::vec3& lowerDomainBound,
                                                  const glm::vec3& upperDomainBound) const
{
    float min, max;
    std::vector<std::string> emptyVec;
    return readFloatVolume(
        dimensions,
        variable,
        lowerDomainBound,
        upperDomainBound,
        emptyVec,
        min,
        max,
        false,
        -1.0
    );
}

std::unique_ptr<volume::RawVolume<float>> KameleonVolumeReader::readFloatVolume(
                                                            const glm::uvec3 & dimensions,
                                                            const std::string & variable,
                                                            const glm::vec3 & lowerBound,
                                                            const glm::vec3 & upperBound,
                                                            const std::vector<std::string> & variableVector,
                                                            float& minValue,
                                                            float& maxValue,
                                                            bool factorRSquared,
                                                            float innerRadialLimit) const
{
    minValue = std::numeric_limits<float>::max();
    maxValue = -std::numeric_limits<float>::max();

    std::unique_ptr<volume::RawVolume<float>> volume =
        std::make_unique<volume::RawVolume<float>>(dimensions);

    const glm::vec3 dims = volume->dimensions();
    const glm::vec3 diff = upperBound - lowerBound;

    auto interpolate = [this](const std::string& var, const glm::vec3& coords) {
        return _interpolator->interpolate(var, coords[0], coords[1], coords[2]);
    };

    auto sample = [&variable, &interpolate](glm::vec3 volumeCoords) {
        return interpolate(variable, volumeCoords);
    };

    auto sampleVectorVariablesLength = [&variableVector, &interpolate](glm::vec3 volumeCoords) {
        float x = interpolate(variableVector[0], volumeCoords);
        float y = interpolate(variableVector[1], volumeCoords);
        float z = interpolate(variableVector[2], volumeCoords);
        return sqrt(x*x + y*y + z*z);
    };

    float* data = volume->data();

    size_t progressUpdateStep = volume->nCells() / 10;

    for (size_t index = 0; index < volume->nCells(); ++index) {
        const glm::vec3 coords = volume->indexToCoords(index);
        const glm::vec3 coordsZeroToOne = coords / dims;
        const glm::vec3 volumeCoords = lowerBound + diff * coordsZeroToOne;

        // Radius is within custom limit of exclusion, skip value
        if (volumeCoords.x < innerRadialLimit) {
            // std::cout << "Skipping radius " << volumeCoords.x << std::endl;
            continue;
        }

        float value = !variable.empty() ? sample(volumeCoords) : sampleVectorVariablesLength(volumeCoords);

        // Multiply value by the squared first coordinate
        // (radial distance for spherical coords)
        if (factorRSquared) {
            value *= volumeCoords.x * volumeCoords.x;
        }

        if (value < minValue) {
            minValue = value;
        }
        if (value > maxValue) {
            maxValue = value;
        }

        data[index] = value;

        if (_readerCallback != nullptr && index % progressUpdateStep == 0) {
            (*_readerCallback)((float) index / volume->nCells());
        }
    }

    return volume;
}

std::vector<std::string> KameleonVolumeReader::variableNames() const {
    std::vector<std::string> variableNames;
    const int nVariables = _kameleon.model->getNumberOfVariables();
    for (int i = 0; i < nVariables; ++i) {
        variableNames.push_back(_kameleon.model->getVariableName(i));
    }
    return variableNames;
}

std::vector<std::string> KameleonVolumeReader::variableAttributeNames() const {
    return _kameleon.model->getVariableAttributeNames();
}

std::vector<std::string> KameleonVolumeReader::globalAttributeNames() const {
    std::vector<std::string> attributeNames;
    const int nAttributes = _kameleon.model->getNumberOfGlobalAttributes();
    for (int i = 0; i < nAttributes; ++i) {
        attributeNames.push_back(_kameleon.model->getGlobalAttributeName(i));
    }
    return attributeNames;
}

std::array<std::string, 3> KameleonVolumeReader::gridVariableNames() const {
    return openspace::gridVariables(_kameleon.model);
}

void KameleonVolumeReader::addAttributeToDictionary(ghoul::Dictionary& dictionary,
                                                    const std::string& key,
                                                    ccmc::Attribute& attr)
{
    ccmc::Attribute::AttributeType type = attr.getAttributeType();
    switch (type) {
        case ccmc::Attribute::AttributeType::FLOAT:
            dictionary.setValue<float>(key, attr.getAttributeFloat());
            return;
        case ccmc::Attribute::AttributeType::INT:
            dictionary.setValue<int>(key, attr.getAttributeInt());
            return;
        case ccmc::Attribute::AttributeType::STRING:
            dictionary.setValue<std::string>(key, attr.getAttributeString());
            return;
    }
}

ghoul::Dictionary KameleonVolumeReader::readMetaData() const {
    ghoul::Dictionary globalAttributesDictionary;
    for (const std::string& attributeName : globalAttributeNames()) {
        ccmc::Attribute attribute = _kameleon.model->getGlobalAttribute(attributeName);
        addAttributeToDictionary(globalAttributesDictionary, attributeName, attribute);
    }

    ghoul::Dictionary variableDictionary;
    std::vector<std::string> varAttrNames = variableAttributeNames();
    for (const std::string& variableName : variableNames()) {
        ghoul::Dictionary variableAttributesDictionary;
        for (const std::string& attributeName : varAttrNames) {
            ccmc::Attribute attribute = _kameleon.model->getVariableAttribute(
                variableName,
                attributeName
            );
            addAttributeToDictionary(
                variableAttributesDictionary,
                attributeName,
                attribute
            );
        }
        variableDictionary.setValue(variableName, variableAttributesDictionary);
    }

    return {
        { "globalAttributes", std::move(globalAttributesDictionary) },
        { "variableAttributes", std::move(variableDictionary) }
    };
}

std::string KameleonVolumeReader::simulationStart() const {
    std::string startTime;
    if (_kameleon.model->doesAttributeExist("start_time")) {
        startTime = globalAttribute<std::string>(*_kameleon.model, "start_time");
    } else if (_kameleon.model->doesAttributeExist("tim_rundate_cal")) {
        startTime = globalAttribute<std::string>(*_kameleon.model, "tim_rundate_cal");
        size_t numChars = startTime.length();
        if (numChars < 19) {
            // Fall through to add the required characters
            switch (numChars) {
                case 10 : // YYYY-MM-DD        => YYYY-MM-DDTHH
                    startTime += "T00";
                    [[fallthrough]];
                case 13 : // YYYY-MM-DDTHH     => YYYY-MM-DDTHH:
                    startTime += ":";
                    [[fallthrough]];
                case 14 : // YYYY-MM-DDTHH:    => YYYY-MM-DDTHH:MM
                    startTime += "00";
                    [[fallthrough]];
                case 16 : // YYYY-MM-DDTHH:MM  => YYYY-MM-DDTHH:MM:
                    startTime += ":";
                    [[fallthrough]];
                case 17 : // YYYY-MM-DDTHH:MM: => YYYY-MM-DDTHH:MM:SS
                    startTime += "00";
                    break;
                default :
                    break;
            }
        }
    } else if (_kameleon.model->doesAttributeExist("tim_obsdate_cal")) {
        startTime = globalAttribute<std::string>(*_kameleon.model, "tim_obsdate_cal");
    } else if (_kameleon.model->doesAttributeExist("tim_crstart_cal")) {
        startTime = globalAttribute<std::string>(*_kameleon.model, "tim_crstart_cal");
    }

    if (startTime.length() == 19) {
        startTime += ".000Z";
    }

    return startTime;
}

float KameleonVolumeReader::elapsedTime() const {
    if (_kameleon.model->doesAttributeExist("elapsed_time_in_seconds")) {
        return globalAttribute<float>(*_kameleon.model, "elapsed_time_in_seconds");
    } else if (_kameleon.model->doesAttributeExist("time_physical_time")) {
        return globalAttribute<float>(*_kameleon.model, "time_physical_time");
    }
    return 0.f;
}

std::string KameleonVolumeReader::simulationEnd() const {
    return globalAttribute<std::string>(*_kameleon.model, "end_time");
}

std::string KameleonVolumeReader::getVisUnit(const std::string& variable) const {
    return _kameleon.model->getNativeUnit(variable);
}

std::string KameleonVolumeReader::time() const {
    double start =
        ccmc::Time(simulationStart()).getEpoch();
    // std::cout << "time = " + std::to_string(start) << std::endl;

    // Get elapsed time in seconds and convert to milliseconds.
    double elapsed = elapsedTime() * 1000;
    return ccmc::Time(start + elapsed).toString();
}

double KameleonVolumeReader::minValue(const std::string & variable) const {
    ccmc::Model& m = *_kameleon.model;
    return m.getVariableAttribute(variable, "actual_min").getAttributeFloat();
}

double KameleonVolumeReader::maxValue(const std::string & variable) const {
    ccmc::Model& m = *_kameleon.model;
    return m.getVariableAttribute(variable, "actual_max").getAttributeFloat();
}

void KameleonVolumeReader::setReaderCallback(callback_t& cb) {
    _readerCallback = &cb;
};

} // namespace openspace::kameleonvolume
<|MERGE_RESOLUTION|>--- conflicted
+++ resolved
@@ -74,15 +74,9 @@
 
 namespace openspace::kameleonvolume {
 
-<<<<<<< HEAD
-KameleonVolumeReader::KameleonVolumeReader(const std::string& path) : _path(std::move(path)) {
-    if (!FileSys.fileExists(path)) {
-        throw ghoul::FileNotFoundError(path);
-=======
 KameleonVolumeReader::KameleonVolumeReader(std::string path) : _path(std::move(path)) {
     if (!FileSys.fileExists(_path)) {
         throw ghoul::FileNotFoundError(_path);
->>>>>>> a91eeb11
     }
 
     long status = _kameleon.open(_path);
