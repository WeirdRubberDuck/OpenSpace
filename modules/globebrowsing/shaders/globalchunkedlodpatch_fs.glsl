--- conflicted
+++ resolved
@@ -45,11 +45,7 @@
 	//frag.color = frag.color * 0.9 + 0.2*vec4(samplePos, 0, 1);
 
 	// Border overlay
-<<<<<<< HEAD
-	frag.color = frag.color + borderOverlay(fs_uv, vec3(0.5, 0.5, 0.5), 0.02);
-=======
-	//frag.color = frag.color + patchBorderOverlay(fs_uv, vec3(0.5, 0.5, 0.5), 0.02);
->>>>>>> edf08d2b
+	frag.color = frag.color + patchBorderOverlay(fs_uv, vec3(0.5, 0.5, 0.5), 0.02);
 
 	frag.depth = fs_position.w;
 
