/*****************************************************************************************
 *                                                                                       *
 * OpenSpace                                                                             *
 *                                                                                       *
 * Copyright (c) 2014 - 2017                                                             *
 *                                                                                       *
 * Permission is hereby granted, free of charge, to any person obtaining a copy of this  *
 * software and associated documentation files (the "Software"), to deal in the Software *
 * without restriction, including without limitation the rights to use, copy, modify,    *
 * merge, publish, distribute, sublicense, and/or sell copies of the Software, and to    *
 * permit persons to whom the Software is furnished to do so, subject to the following   *
 * conditions:                                                                           *
 *                                                                                       *
 * The above copyright notice and this permission notice shall be included in all copies *
 * or substantial portions of the Software.                                              *
 *                                                                                       *
 * THE SOFTWARE IS PROVIDED "AS IS", WITHOUT WARRANTY OF ANY KIND, EXPRESS OR IMPLIED,   *
 * INCLUDING BUT NOT LIMITED TO THE WARRANTIES OF MERCHANTABILITY, FITNESS FOR A         *
 * PARTICULAR PURPOSE AND NONINFRINGEMENT. IN NO EVENT SHALL THE AUTHORS OR COPYRIGHT    *
 * HOLDERS BE LIABLE FOR ANY CLAIM, DAMAGES OR OTHER LIABILITY, WHETHER IN AN ACTION OF  *
 * CONTRACT, TORT OR OTHERWISE, ARISING FROM, OUT OF OR IN CONNECTION WITH THE SOFTWARE  *
 * OR THE USE OR OTHER DEALINGS IN THE SOFTWARE.                                         *
 ****************************************************************************************/

#ifndef TEXTURETILEMAPPING_HGLSL
#define TEXTURETILEMAPPING_HGLSL

#include <${MODULE_GLOBEBROWSING}/shaders/tile.hglsl>
#include <${MODULE_GLOBEBROWSING}/shaders/blending.hglsl>
#include <${MODULE_GLOBEBROWSING}/shaders/globeshading.hglsl>

// First layer type from LayerShaderManager is height map
#define NUMLAYERS_HEIGHTMAP #{lastLayerIndexHeightLayers} + 1
#define USE_HEIGHTMAP #{useHeightLayers}
#define HEIGHTMAP_BLENDING_ENABLED #{blendHeightLayers}

// Second layer type from LayerShaderManager is color texture
#define NUMLAYERS_COLORTEXTURE #{lastLayerIndexColorLayers} + 1
#define USE_COLORTEXTURE #{useColorLayers}
#define COLORTEXTURE_BLENDING_ENABLED #{blendColorLayers}

 // Third layer type from LayerShaderManager is water mask
#define NUMLAYERS_WATERMASK #{lastLayerIndexWaterMasks} + 1
#define USE_WATERMASK #{useWaterMasks}
#define WATERMASK_BLENDING_ENABLED #{blendWaterMasks}

// Fourth layer type from LayerShaderManager is night texture
#define NUMLAYERS_NIGHTTEXTURE #{lastLayerIndexNightLayers} + 1
#define USE_NIGHTTEXTURE #{useNightLayers}
#define NIGHTTEXTURE_BLENDING_ENABLED #{blendNightLayers}

// Fifth layer type from LayerShaderManager is overlay
#define NUMLAYERS_OVERLAY #{lastLayerIndexOverlays} + 1
#define USE_OVERLAY #{useOverlays}
#define OVERLAY_BLENDING_ENABLED #{blendOverlays}

// Global constants
#define CHUNK_DEFAULT_HEIGHT #{defaultHeight}

// Other key value pairs used for settings
#define USE_ATMOSPHERE #{useAtmosphere}
#define USE_ACCURATE_NORMALS #{useAccurateNormals}
#define PERFORM_SHADING #{performShading}
#define SHOW_CHUNK_EDGES #{showChunkEdges}
#define SHOW_HEIGHT_RESOLUTION #{showHeightResolution}
#define SHOW_HEIGHT_INTENSITIES #{showHeightIntensities}

float performLayerSettingsRGB(float currentValue, LayerSettings settings) {
    float newValue = currentValue;

    newValue = sign(newValue) * pow(abs(newValue), settings.gamma);
    newValue = newValue * settings.multiplier;
    newValue = newValue + settings.offset;

    return newValue;
}

vec4 performLayerSettingsRGB(vec4 currentValue, LayerSettings settings) {
    vec4 newValue = vec4(
        performLayerSettingsRGB(currentValue.r, settings),
        performLayerSettingsRGB(currentValue.g, settings),
        performLayerSettingsRGB(currentValue.b, settings),
        currentValue.a
    );

    return newValue;
}

float performLayerSettingsAlpha(float currentValue, LayerSettings settings) {
    return currentValue * settings.opacity;
}

vec4 performLayerSettingsAlpha(vec4 currentValue, LayerSettings settings) {
    return vec4(currentValue.rgb, performLayerSettingsAlpha(currentValue.a, settings));
}

float performLayerSettings(float currentValue, LayerSettings settings) {
    return performLayerSettingsAlpha(
        performLayerSettingsRGB(currentValue, settings),
        settings
    );
}

vec4 performLayerSettings(vec4 currentValue, LayerSettings settings) {
    return performLayerSettingsAlpha(
        performLayerSettingsRGB(currentValue, settings),
        settings
    );
}


#for id, layerGroup in layerGroups
#for i in 0..#{lastLayerIndex#{layerGroup}}

vec4 getSample#{layerGroup}#{i}(vec2 uv, LevelWeights levelWeights,
                            Layer #{layerGroup}[#{lastLayerIndex#{layerGroup}} + 1])
{
    vec4 color = vec4(0,0,0,1);
    
    // All tile layers are the same. Sample from texture
#if (#{#{layerGroup}#{i}LayerType} == 0) // DefaultTileLayer
    color = getTexVal(#{layerGroup}[#{i}].pile, levelWeights, uv, #{layerGroup}[#{i}].padding);
#elif (#{#{layerGroup}#{i}LayerType} == 1) // SingleImageTileLayer
    color = getTexVal(#{layerGroup}[#{i}].pile, levelWeights, uv, #{layerGroup}[#{i}].padding);
#elif (#{#{layerGroup}#{i}LayerType} == 2) // SizeReferenceTileLayer
    color = getTexVal(#{layerGroup}[#{i}].pile, levelWeights, uv, #{layerGroup}[#{i}].padding);
#elif (#{#{layerGroup}#{i}LayerType} == 3) // TemporalTileLayer
    color = getTexVal(#{layerGroup}[#{i}].pile, levelWeights, uv, #{layerGroup}[#{i}].padding);
#elif (#{#{layerGroup}#{i}LayerType} == 4) // TileIndexTileLayer
    color = getTexVal(#{layerGroup}[#{i}].pile, levelWeights, uv, #{layerGroup}[#{i}].padding);
#elif (#{#{layerGroup}#{i}LayerType} == 5) // ByIndexTileLayer
    color = getTexVal(#{layerGroup}[#{i}].pile, levelWeights, uv, #{layerGroup}[#{i}].padding);
#elif (#{#{layerGroup}#{i}LayerType} == 6) // ByLevelTileLayer
    color = getTexVal(#{layerGroup}[#{i}].pile, levelWeights, uv, #{layerGroup}[#{i}].padding);
#elif (#{#{layerGroup}#{i}LayerType} == 7) // SolidColor
    color.rgb = #{layerGroup}[#{i}].color;
#endif

    return color;
}

#endfor
#endfor

#for id, layerGroup in layerGroups
#for i in 0..#{lastLayerIndex#{layerGroup}}

vec4 blend#{layerGroup}#{i}(vec4 currentColor, vec4 newColor, float blendFactor) {
#if (#{#{layerGroup}#{i}BlendMode} == 0) // Default, Normal
    return blendNormal(currentColor, vec4(newColor.rgb, newColor.a * blendFactor)); 
#elif (#{#{layerGroup}#{i}BlendMode} == 1) // Multiply
    return blendMultiply(currentColor, newColor * blendFactor);
#elif (#{#{layerGroup}#{i}BlendMode} == 2) // Add
    return blendAdd(currentColor, newColor * blendFactor);
#elif (#{#{layerGroup}#{i}BlendMode} == 3) // Subtract
    return blendSubtract(currentColor, newColor * blendFactor);
#elif (#{#{layerGroup}#{i}BlendMode} == 4) // Color
    // Convert color to grayscale
    float gray = (newColor.r + newColor.g + newColor.b) / 3.0;
    
    vec3 hsvCurrent = rgb2hsv(currentColor.rgb);
    // Use gray from new color as value in hsv
    vec3 hsvNew = vec3(hsvCurrent.x, hsvCurrent.y, gray);
    vec3 rgbNew = hsv2rgb(hsvNew);

    vec4 color = blendNormal(currentColor, vec4(rgbNew, newColor.a * blendFactor));
    return color;
#endif
}

#endfor
#endfor


#for id, layerGroup in layerGroups
#for i in 0..#{lastLayerIndex#{layerGroup}}

vec4 performAdjustment#{layerGroup}#{i}(vec4 currentColor,
                                        LayerAdjustment adjustment)
{
#if (#{#{layerGroup}#{i}LayerAdjustmentType} == 0) // Default, None
    return currentColor;
#elif (#{#{layerGroup}#{i}LayerAdjustmentType} == 1) // ChromaKey
    if (distance(
        currentColor.rgb,
        adjustment.chromaKeyColor
        ) <= adjustment.chromaKeyTolerance)
    {
        return vec4(0.0);
    }
    else {
        return currentColor;
    }
#elif (#{#{layerGroup}#{i}LayerAdjustmentType} == 2) // TransferFunction
    return currentColor;
#else
    return currentColor;
#endif
}

#endfor
#endfor

float calculateUntransformedHeight(vec2 uv, LevelWeights levelWeights,
                                   Layer HeightLayers[NUMLAYERS_HEIGHTMAP])
{

    float height = 0;

    // The shader compiler will remove unused code when variables are multiplied by
    // a constant 0
#if !HEIGHTMAP_BLENDING_ENABLED
    levelWeights = getDefaultLevelWeights();
#endif // HEIGHTMAP_BLENDING_ENABLED
    
    #for i in 0..#{lastLayerIndexHeightLayers}
    {
        vec4 colorSample = getSampleHeightLayers#{i}(uv, levelWeights, HeightLayers);
        colorSample = performAdjustmentHeightLayers#{i}(colorSample, HeightLayers[#{i}].adjustment);
        height = colorSample.r;

        height = performLayerSettings(height, HeightLayers[#{i}].settings);
    }
    #endfor
    return height;
}

float calculateHeight(
    vec2 uv,
    LevelWeights levelWeights,
    Layer HeightLayers[NUMLAYERS_HEIGHTMAP]) {

    float height = 0;

    // The shader compiler will remove unused code when variables are multiplied by
    // a constant 0
#if !HEIGHTMAP_BLENDING_ENABLED
    levelWeights = getDefaultLevelWeights();
#endif // HEIGHTMAP_BLENDING_ENABLED

    
    #for i in 0..#{lastLayerIndexHeightLayers}
    {
        vec4 colorSample = getSampleHeightLayers#{i}(uv, levelWeights, HeightLayers);
        colorSample = performAdjustmentHeightLayers#{i}(colorSample, HeightLayers[#{i}].adjustment);
        float untransformedHeight = colorSample.r;

        float heightSample = getTransformedTexVal(HeightLayers[#{i}].depthTransform, untransformedHeight);
        if (heightSample > -100000) {
            heightSample = performLayerSettings(heightSample, HeightLayers[#{i}].settings);
            height = heightSample;
        }
    }
    #endfor
    return height;
}

vec4 calculateColor(vec4 currentColor, vec2 uv, LevelWeights levelWeights,
                    Layer ColorLayers[NUMLAYERS_COLORTEXTURE])
{
    vec4 color = currentColor;

    // The shader compiler will remove unused code when variables are multiplied by
    // a constant 0
#if !COLORTEXTURE_BLENDING_ENABLED
    levelWeights = getDefaultLevelWeights();
#endif // COLORTEXTURE_BLENDING_ENABLED

    #for i in 0..#{lastLayerIndexColorLayers}
    {
        vec4 colorSample = getSampleColorLayers#{i}(uv, levelWeights, ColorLayers);
        colorSample = performAdjustmentColorLayers#{i}(colorSample, ColorLayers[#{i}].adjustment);
        colorSample = performLayerSettings(colorSample, ColorLayers[#{i}].settings);

        color = blendColorLayers#{i}(color, colorSample, 1.0);
    }
    #endfor

    return color;   
}

float gridDots(vec2 uv, vec2 gridResolution){
    vec2 uvVertexSpace = fract((gridResolution) * uv) + 0.5;

    vec2 uvDotSpace = abs(2*(uvVertexSpace-0.5));
    return 1-length(1-uvDotSpace);
}

vec4 calculateDebugColor(vec2 uv, vec4 fragPos, vec2 vertexResolution) {
    vec2 uvVertexSpace = fract(vertexResolution * uv);
    vec3 colorUv = vec3(0.3 * uv.x, 0.3 * uv.y, 0);
    vec3 colorDistance = vec3(0, 0, min( 0.4 * log(fragPos.w) - 3.9, 1));
    vec3 colorVertex = (1.0 - length(uvVertexSpace)) * vec3(0.5);
    vec3 colorSum = colorUv + colorDistance + colorVertex;
    return vec4(0.5 * colorSum, 1);
}

float tileResolution(vec2 tileUV, ChunkTile chunkTile) {
    PixelPadding padding;
    padding.startOffset = ivec2(0);
    padding.sizeDifference = ivec2(0);

    vec2 heightResolution = textureSize(chunkTile.textureSampler, 0);
    vec2 uv = TileUVToTextureSamplePosition(chunkTile, tileUV, padding);
    return gridDots(uv, heightResolution);
}

vec4 calculateNight(vec4 currentColor, vec2 uv, LevelWeights levelWeights,
                    Layer NightLayers[NUMLAYERS_NIGHTTEXTURE], 
                    vec3 ellipsoidNormalCameraSpace,
                    vec3 lightDirectionCameraSpace)
{
    vec4 nightColor = vec4(0.0);
    vec4 color = currentColor;

    // The shader compiler will remove unused code when variables are multiplied by
    // a constant 0
#if !NIGHTTEXTURE_BLENDING_ENABLED
    levelWeights = getDefaultLevelWeights();
#endif // NIGHTTEXTURE_BLENDING_ENABLED

    vec3 n = normalize(ellipsoidNormalCameraSpace);
    vec3 l = lightDirectionCameraSpace;
    float cosineFactor = clamp(dot(l, normalize(n + 0.15 * l)) * 3 , 0, 1);
    
    #for i in 0..#{lastLayerIndexNightLayers}
    {
        vec4 colorSample = getSampleNightLayers#{i}(uv, levelWeights, NightLayers);
        colorSample = performAdjustmentNightLayers#{i}(colorSample, NightLayers[#{i}].adjustment);
        colorSample = performLayerSettings(colorSample, NightLayers[#{i}].settings);

        float adjustedAlpha = cosineFactor * colorSample.a;
        // Filter to night side
        vec4 newColor = vec4(cosineFactor * colorSample.xyz, adjustedAlpha);

        color = blendNightLayers#{i}(currentColor, newColor, adjustedAlpha);
    }
    #endfor

    return color;
}

vec4 calculateShadedColor(vec4 currentColor, vec3 ellipsoidNormalCameraSpace,
                          vec3 lightDirectionCameraSpace, vec3 viewDirectionCameraSpace,
                          float roughness)
{
    vec3 shadedColor = currentColor.rgb * 0.05;

    vec3 n = normalize(ellipsoidNormalCameraSpace);
    vec3 l = lightDirectionCameraSpace;
        
    float power = orenNayarDiffuse(
        -lightDirectionCameraSpace,
        viewDirectionCameraSpace, 
        ellipsoidNormalCameraSpace,
        roughness);

    power = max(smoothstep(0.0f, 0.1f, max(dot(-l, n), 0.0f)) * power, 0.0f);
    
    vec4 color = vec4(shadedColor + currentColor.rgb * power, currentColor.a);
    return color;
}

vec4 calculateOverlay(vec4 currentColor, vec2 uv, LevelWeights levelWeights,
                      Layer Overlays[NUMLAYERS_OVERLAY])
{
    vec4 color = currentColor;

    // The shader compiler will remove unused code when variables are multiplied by
    // a constant 0
#if !OVERLAY_BLENDING_ENABLED
    levelWeights = getDefaultLevelWeights();
#endif // OVERLAY_BLENDING_ENABLED

    #for i in 0..#{lastLayerIndexOverlays}
    {
        vec4 colorSample = getSampleOverlays#{i}(uv, levelWeights, Overlays);
        colorSample = performAdjustmentOverlays#{i}(colorSample, Overlays[#{i}].adjustment);

        colorSample = performLayerSettings(colorSample, Overlays[#{i}].settings);

        color = blendNormal(color, colorSample);
        color = blendOverlays#{i}(color, colorSample, 1.0);
    }
    #endfor

    return color;
}
<<<<<<< HEAD
// Get the Reflectance from Here (JCC)
vec4 calculateWater(
    const vec4 currentColor,
    const vec2 uv,
    LevelWeights levelWeights,
    const Layer WaterMasks[NUMLAYERS_WATERMASK],
    const vec3 ellipsoidNormalCameraSpace,
    const vec3 lightDirectionCameraSpace,
    const vec3 positionCameraSpace,
    out float reflectance) 
    {

    vec4 waterColor = vec4(0,0,0,0);
=======

vec4 calculateWater(vec4 currentColor, vec2 uv, LevelWeights levelWeights, 
                    Layer WaterMasks[NUMLAYERS_WATERMASK],
                    vec3 ellipsoidNormalCameraSpace,
                    vec3 lightDirectionCameraSpace, vec3 positionCameraSpace)
{
    vec4 waterColor = vec4(0.0);
>>>>>>> 904ea5b4

    // The shader compiler will remove unused code when variables are multiplied by
    // a constant 0
#if !WATERMASK_BLENDING_ENABLED
    levelWeights = getDefaultLevelWeights();
#endif // WATERMASK_BLENDING_ENABLED

    #for i in 0..#{lastLayerIndexWaterMasks}
    {
        vec4 colorSample = getSampleWaterMasks#{i}(uv, levelWeights, WaterMasks);
        colorSample = performAdjustmentWaterMasks#{i}(colorSample, WaterMasks[#{i}].adjustment);

        colorSample = performLayerSettingsAlpha(colorSample, WaterMasks[#{i}].settings);
        colorSample.a = performLayerSettingsRGB(colorSample.a, WaterMasks[#{i}].settings);

        waterColor = blendWaterMasks#{i}(waterColor, colorSample, 1.0);
    }
    #endfor

    vec3 directionToFragmentCameraSpace = normalize(positionCameraSpace - vec3(0, 0, 0));
    vec3 reflectionDirectionCameraSpace = reflect(lightDirectionCameraSpace, ellipsoidNormalCameraSpace);
    float cosineFactor = clamp(dot(-reflectionDirectionCameraSpace, directionToFragmentCameraSpace), 0, 1);
    cosineFactor = pow(cosineFactor, 100);

    vec3 specularColor = vec3(1, 1, 1);
    float specularIntensity = 0.4;

    vec3 specularTotal = specularColor * cosineFactor * specularIntensity * waterColor.a;

    reflectance = waterColor.a;
    //return blendNormal(currentColor, waterColor);
    //return currentColor + vec4(specularTotal, 1);
    return currentColor;
}

#endif // TEXTURETILEMAPPING_HGLSL<|MERGE_RESOLUTION|>--- conflicted
+++ resolved
@@ -386,29 +386,14 @@
 
     return color;
 }
-<<<<<<< HEAD
-// Get the Reflectance from Here (JCC)
-vec4 calculateWater(
-    const vec4 currentColor,
-    const vec2 uv,
-    LevelWeights levelWeights,
-    const Layer WaterMasks[NUMLAYERS_WATERMASK],
-    const vec3 ellipsoidNormalCameraSpace,
-    const vec3 lightDirectionCameraSpace,
-    const vec3 positionCameraSpace,
-    out float reflectance) 
-    {
-
-    vec4 waterColor = vec4(0,0,0,0);
-=======
 
 vec4 calculateWater(vec4 currentColor, vec2 uv, LevelWeights levelWeights, 
                     Layer WaterMasks[NUMLAYERS_WATERMASK],
                     vec3 ellipsoidNormalCameraSpace,
-                    vec3 lightDirectionCameraSpace, vec3 positionCameraSpace)
+                    vec3 lightDirectionCameraSpace, vec3 positionCameraSpace,
+                    out float reflectance)
 {
     vec4 waterColor = vec4(0.0);
->>>>>>> 904ea5b4
 
     // The shader compiler will remove unused code when variables are multiplied by
     // a constant 0
