--- conflicted
+++ resolved
@@ -25,27 +25,13 @@
 #ifndef __TILE_PROVIDER_H__
 #define __TILE_PROVIDER_H__
 
-<<<<<<< HEAD
 
-#include <openspace/engine/downloadmanager.h>
-#include <set>
-
-#include <ghoul/logging/logmanager.h>
-=======
->>>>>>> 1195ff96
 #include <ghoul/filesystem/filesystem.h> // absPath
 #include <ghoul/opengl/texture.h>
 #include <ghoul/misc/dictionary.h>
 
 #include <modules/globebrowsing/tile/tiledepthtransform.h>
-
-<<<<<<< HEAD
-#include <modules/globebrowsing/geometry/geodetic2.h>
-
-=======
 #include <modules/globebrowsing/tile/tile.h>
->>>>>>> 1195ff96
-
 #include <modules/globebrowsing/other/lrucache.h>
 
 
@@ -56,21 +42,7 @@
 
 namespace openspace {
     
-<<<<<<< HEAD
-class TilePreprocessData;
-
-    // TODO: Remove using directive in header file ---abock
     using namespace ghoul::opengl;
-
-
-    struct Tile {
-        std::shared_ptr<Texture> texture;
-        std::shared_ptr<TilePreprocessData> preprocessData;
-
-        enum class Status { Unavailable, OutOfRange, IOError, OK } status;
-=======
-    using namespace ghoul::opengl;
->>>>>>> 1195ff96
     
     class TileProvider {
     public:
