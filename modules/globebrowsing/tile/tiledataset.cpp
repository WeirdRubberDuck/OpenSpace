--- conflicted
+++ resolved
@@ -40,14 +40,9 @@
 #include <sstream>
 #include <algorithm>
 
-<<<<<<< HEAD
-
-
-=======
 #include <gdal_priv.h>
 #include <openspace/engine/openspaceengine.h>
 #include <openspace/engine/configurationmanager.h>
->>>>>>> c21bb3bb
 
 
 namespace {
@@ -58,13 +53,10 @@
 
 namespace openspace {
 
-<<<<<<< HEAD
-=======
     std::ostream& operator<<(std::ostream& os, const openspace::PixelRegion& pr) {
         return os << pr.start.x << ", " << pr.start.y << " with size " << pr.numPixels.x << ", " << pr.numPixels.y;
     }
 
->>>>>>> c21bb3bb
     //////////////////////////////////////////////////////////////////////////////////
     //                             Tile Data Layout                                 //
     //////////////////////////////////////////////////////////////////////////////////
@@ -73,15 +65,9 @@
 
     }
 
-<<<<<<< HEAD
-    TileDataLayout::TileDataLayout(GDALDataset* dataSet, GLuint _glType) {
-        // Assume all raster bands have the same data type
-        gdalType = _glType != 0 ? TileDataType::getGdalDataType(glType) : dataSet->GetRasterBand(1)->GetRasterDataType();
-=======
     TileDataLayout::TileDataLayout(GDALDataset* dataSet, GLuint preferredGlType) {
         // Assume all raster bands have the same data type
         gdalType = preferredGlType != 0 ? TileDataType::getGdalDataType(preferredGlType) : dataSet->GetRasterBand(1)->GetRasterDataType();
->>>>>>> c21bb3bb
         glType = TileDataType::getOpenGLDataType(gdalType);
         numRasters = dataSet->GetRasterCount();
         bytesPerDatum = TileDataType::numberOfBytes(gdalType);
@@ -90,29 +76,6 @@
     }
   
 
-<<<<<<< HEAD
-
-
-
-
-
-    //////////////////////////////////////////////////////////////////////////////////
-    //                               Tile Dataset                                   //
-    //////////////////////////////////////////////////////////////////////////////////
-
-    const glm::ivec2 TileDataset::tilePixelStartOffset = glm::ivec2(0, 0);
-    const glm::ivec2 TileDataset::tilePixelSizeDifference = glm::ivec2(0, 0);
-
-    const PixelRegion TileDataset::padding = PixelRegion(tilePixelStartOffset, tilePixelSizeDifference);
-
-
-    bool TileDataset::GdalHasBeenInitialized = false;
-
-    TileDataset::TileDataset(const std::string& gdalDatasetDesc, int minimumPixelSize,
-        bool doPreprocessing, GLuint dataType)
-        : _doPreprocessing(doPreprocessing)
-        , _maxLevel(-1)
-=======
 
     IODescription IODescription::cut(PixelRegion::Side side, int pos) {
         PixelRegion readPreCut = read.region;
@@ -166,7 +129,6 @@
     TileDataset::TileDataset(const std::string& gdalDatasetDesc, const Configuration& config)
         : _config(config)
         , hasBeenInitialized(false)
->>>>>>> c21bb3bb
     {
         
         _initData = { "",  gdalDatasetDesc, config.minimumTilePixelSize, config.dataType };
@@ -188,15 +150,7 @@
             initialize();
             hasBeenInitialized = true;
         }
-<<<<<<< HEAD
-        _dataLayout = TileDataLayout(_dataset, dataType);
-
-        _depthTransform = calculateTileDepthTransform();
-        _tileLevelDifference = calculateTileLevelDifference(_dataset, minimumPixelSize);
-        LDEBUG(gdalDatasetDesc << " - " << _tileLevelDifference);
-=======
-
->>>>>>> c21bb3bb
+
     }
 
     void TileDataset::initialize() {
@@ -212,121 +166,6 @@
         LDEBUG(_initData.gdalDatasetDesc << " - " << _cached._tileLevelDifference);
     }
 
-<<<<<<< HEAD
-    int TileDataset::calculateTileLevelDifference(GDALDataset* dataset, int minimumPixelSize) {
-        GDALRasterBand* firstBand = dataset->GetRasterBand(1);
-        GDALRasterBand* maxOverview;
-        int numOverviews = firstBand->GetOverviewCount();
-        int sizeLevel0;
-        if (numOverviews <= 0) { // No overviews. Use first band.
-            maxOverview = firstBand;
-        }
-        else { // Pick the highest overview.
-            maxOverview = firstBand->GetOverview(numOverviews - 1);
-        }
-        sizeLevel0 = maxOverview->GetXSize();
-        double diff = log2(minimumPixelSize) - log2(sizeLevel0);
-        return diff;
-    }
-
-
-
-    TileDepthTransform TileDataset::calculateTileDepthTransform() {
-        GDALRasterBand* firstBand = _dataset->GetRasterBand(1);
-        // Floating point types does not have a fix maximum or minimum value and
-        // can not be normalized when sampling a texture. Hence no rescaling is needed.
-        bool isFloat = (_dataLayout.gdalType == GDT_Float32 || _dataLayout.gdalType == GDT_Float64);
-        double maximumValue = isFloat ? 1.0 : TileDataType::getMaximumValue(_dataLayout.gdalType);
-
-        TileDepthTransform transform;
-        transform.depthOffset = firstBand->GetOffset();
-        transform.depthScale = firstBand->GetScale() * maximumValue;
-        return transform;
-    }
-
-    PixelCoordinate TileDataset::geodeticToPixel(GDALDataset* dataSet, const Geodetic2& geo) {
-
-        double padfTransform[6];
-        CPLErr err = dataSet->GetGeoTransform(padfTransform);
-
-        ghoul_assert(err != CE_Failure, "Failed to get transform");
-
-        Scalar Y = Angle<Scalar>::fromRadians(geo.lat).asDegrees();
-        Scalar X = Angle<Scalar>::fromRadians(geo.lon).asDegrees();
-
-        // convert from pixel and line to geodetic coordinates
-        // Xp = padfTransform[0] + P*padfTransform[1] + L*padfTransform[2];
-        // Yp = padfTransform[3] + P*padfTransform[4] + L*padfTransform[5];
-
-        // <=>
-        double* a = &(padfTransform[0]);
-        double* b = &(padfTransform[3]);
-
-        // Xp = a[0] + P*a[1] + L*a[2];
-        // Yp = b[0] + P*b[1] + L*b[2];
-
-        // <=>
-        double divisor = (a[2] * b[1] - a[1] * b[2]);
-        ghoul_assert(divisor != 0.0, "Division by zero!");
-        //ghoul_assert(a[2] != 0.0, "a2 must not be zero!");
-        double P = (a[0] * b[2] - a[2] * b[0] + a[2] * Y - b[2] * X) / divisor;
-        double L = (-a[0] * b[1] + a[1] * b[0] - a[1] * Y + b[1] * X) / divisor;
-        // ref: https://www.wolframalpha.com/input/?i=X+%3D+a0+%2B+a1P+%2B+a2L,+Y+%3D+b0+%2B+b1P+%2B+b2L,+solve+for+P+and+L
-
-        double Xp = a[0] + P*a[1] + L*a[2];
-        double Yp = b[0] + P*b[1] + L*b[2];
-
-        ghoul_assert(abs(X - Xp) < 1e-10, "inverse should yield X as before");
-        ghoul_assert(abs(Y - Yp) < 1e-10, "inverse should yield Y as before");
-
-        return PixelCoordinate(glm::round(P), glm::round(L));
-    }
-
-    PixelRegion TileDataset::gdalPixelRegion(const GeodeticPatch& geodeticPatch) const {
-        Geodetic2 nwCorner = geodeticPatch.getCorner(Quad::NORTH_WEST);
-        Geodetic2 swCorner = geodeticPatch.getCorner(Quad::SOUTH_EAST);
-        PixelCoordinate pixelStart = TileDataset::geodeticToPixel(_dataset, nwCorner);
-        PixelCoordinate pixelEnd = TileDataset::geodeticToPixel(_dataset, swCorner);
-        PixelRegion gdalRegion(pixelStart, pixelEnd- pixelStart);
-        return gdalRegion;
-    }
-
-    int TileDataset::gdalOverview(const PixelCoordinate& regionSizeOverviewZero) const {
-        GDALRasterBand* firstBand = _dataset->GetRasterBand(1);
-
-        int minNumPixels0 = glm::min(regionSizeOverviewZero.x, regionSizeOverviewZero.y);
-
-        int overviews = firstBand->GetOverviewCount();
-        GDALRasterBand* maxOverview = overviews ? firstBand->GetOverview(overviews - 1) : firstBand;
-        
-        int sizeLevel0 = maxOverview->GetXSize();
-        // The dataset itself may not have overviews but even if it does not, an overview
-        // for the data region can be calculated and possibly be used to sample greater
-        // Regions of the original dataset.
-        int ov = std::log2(minNumPixels0) - std::log2(sizeLevel0 + 1) - _tileLevelDifference;
-        ov = glm::clamp(ov, 0, overviews - 1);
-        
-        return ov;
-    }
-
-    int TileDataset::gdalOverview(const ChunkIndex& chunkIndex) const {
-        int overviews = _dataset->GetRasterBand(1)->GetOverviewCount();
-        int ov = overviews - (chunkIndex.level + _tileLevelDifference + 1);
-        return glm::clamp(ov, 0, overviews - 1);
-    }
-
-
-    int TileDataset::maxChunkLevel() {
-        if (_maxLevel < 0) {
-            int numOverviews = _dataset->GetRasterBand(1)->GetOverviewCount();
-            _maxLevel = -_tileLevelDifference;
-            if (numOverviews > 0) {
-                _maxLevel += numOverviews - 1;
-            }
-        }
-
-        return _maxLevel;
-=======
     void TileDataset::gdalEnsureInitialized() {
         if (!GdalHasBeenInitialized) {
             GDALAllRegister();
@@ -409,7 +248,6 @@
         
 
         return dataset;
->>>>>>> c21bb3bb
     }
 
 
@@ -417,60 +255,8 @@
         delete _dataset;
     }
 
-<<<<<<< HEAD
-    std::shared_ptr<TileIOResult> TileDataset::readTileData(ChunkIndex chunkIndex) {
-        //GdalDataRegion region(_dataset, chunkIndex, _tileLevelDifference);
-        PixelRegion region = gdalPixelRegion(chunkIndex);
-        int overview = gdalOverview(chunkIndex);
-        region.shrinkPow2(overview + 1);
-
-        size_t bytesPerLine = _dataLayout.bytesPerPixel * region.numPixels.x;
-        size_t totalNumBytes = bytesPerLine * region.numPixels.y;
-        char* imageData = new char[totalNumBytes];
-=======
->>>>>>> c21bb3bb
-
-
-<<<<<<< HEAD
-        // Read the data (each rasterband is a separate channel)
-        for (size_t i = 0; i < _dataLayout.numRasters; i++) {
-            char* dataDestination = imageData + (i * _dataLayout.bytesPerDatum);
-            
-            PixelRegion readRegion(region);
-
-            GDALRasterBand* rasterBand;
-            if (_dataset->GetRasterBand(i + 1)->GetOverviewCount() <= 0){
-                rasterBand = _dataset->GetRasterBand(i + 1);
-                int pixelSourceScale = pow(2, overview + 1);
-                readRegion.scale(pixelSourceScale);
-            }
-            else {
-                rasterBand = _dataset->GetRasterBand(i + 1)->GetOverview(overview);
-            }
-            
-            PixelRegion gdalPixelRegion; 
-            gdalPixelRegion.start = glm::ivec2(0);
-            gdalPixelRegion.numPixels = glm::ivec2(rasterBand->GetXSize(), rasterBand->GetYSize());
-
-            
-            readRegion.addPadding(padding);
-            readRegion.clampTo(gdalPixelRegion);
-
-
-            CPLErr err = rasterBand->RasterIO(
-                GF_Read,
-                readRegion.start.x,           // Begin read x
-                readRegion.start.y,           // Begin read y
-                readRegion.numPixels.x,            // width to read x
-                readRegion.numPixels.y,            // width to read y
-                dataDestination,               // Where to put data
-                region.numPixels.x,            // width to write x in destination
-                region.numPixels.y,            // width to write y in destination
-                _dataLayout.gdalType,		   // Type
-                _dataLayout.bytesPerPixel,	   // Pixel spacing
-                bytesPerLine);      // Line spacing
-=======
->>>>>>> c21bb3bb
+
+
 
     //////////////////////////////////////////////////////////////////////////////////
     //                              Public interface                                //
@@ -486,48 +272,17 @@
         result->imageData = readImageData(io, worstError);
         result->error = worstError;
         result->chunkIndex = chunkIndex;
-<<<<<<< HEAD
-        result->imageData = getImageDataFlippedY(region, _dataLayout, imageData);
-        result->dimensions = glm::uvec3(region.numPixels, 1);
-        result->nBytesImageData = _dataLayout.bytesPerPixel * region.numPixels.x * region.numPixels.y;
-        result->error = worstError;
-        if (_doPreprocessing) {
-            result->preprocessData = preprocess(imageData, region, _dataLayout);
-            int success;
-            auto gdalOverview = _dataset->GetRasterBand(1)->GetOverview(overview);
-            double missingDataValue = gdalOverview->GetNoDataValue(&success);
-            if (!success) {
-                missingDataValue = 32767; // missing data value
-            }
-            bool hasMissingData = false;
-            for (size_t c = 0; c < _dataLayout.numRasters; c++) {
-                hasMissingData |= result->preprocessData->maxValues[c] == missingDataValue;
-            }
-            bool onHighLevel = chunkIndex.level > 6;
-            if (hasMissingData && onHighLevel) {
-                result->error = CE_Fatal;
-            }
-=======
         result->dimensions = glm::uvec3(io.write.region.numPixels, 1);
         result->nBytesImageData = io.write.totalNumBytes;
         
         if (_config.doPreProcessing) {
             result->preprocessData = preprocess(result, io.write.region);
             result->error = std::max(result->error, postProcessErrorCheck(result, io));
->>>>>>> c21bb3bb
         }
 
         return result;
     }
 
-<<<<<<< HEAD
-    char* TileDataset::getImageDataFlippedY(const PixelRegion& region,
-        const TileDataLayout& dataLayout, const char* imageData) 
-    {
-        size_t bytesPerLine = dataLayout.bytesPerPixel * region.numPixels.x;
-        size_t totalNumBytes = bytesPerLine * region.numPixels.y;
-=======
->>>>>>> c21bb3bb
 
     std::shared_ptr<TileIOResult> TileDataset::defaultTileData() {
         ensureInitialized();
@@ -567,24 +322,12 @@
         return _depthTransform;
     }
 
-<<<<<<< HEAD
-    const TileDataLayout& TileDataset::getDataLayout() const {
-=======
     const TileDataLayout& TileDataset::getDataLayout() {
         ensureInitialized();
->>>>>>> c21bb3bb
         return _dataLayout;
     }
 
 
-<<<<<<< HEAD
-    std::shared_ptr<TilePreprocessData> TileDataset::preprocess(const char* imageData,
-        const PixelRegion& region, const TileDataLayout& dataLayout)
-    {
-        size_t bytesPerLine = dataLayout.bytesPerPixel * region.numPixels.x;
-        size_t totalNumBytes = bytesPerLine * region.numPixels.y;
-=======
->>>>>>> c21bb3bb
 
 
 
@@ -622,34 +365,6 @@
     }
 
 
-<<<<<<< HEAD
-        for (size_t y = 0; y < region.numPixels.y; y++) {
-            size_t yi_flipped = y * bytesPerLine;
-            size_t yi = (region.numPixels.y - 1 - y) * bytesPerLine;
-            size_t i = 0;
-            for (size_t x = 0; x < region.numPixels.x; x++) {
-                for (size_t c = 0; c < dataLayout.numRasters; c++) {
-
-                    float val = TileDataType::interpretFloat(dataLayout.gdalType, &(imageData[yi + i]));
-                    preprocessData->maxValues[c] = std::max(val, preprocessData->maxValues[c]);
-                    preprocessData->minValues[c] = std::min(val, preprocessData->minValues[c]);
-
-                    i += dataLayout.bytesPerDatum;
-                }
-            }
-        }
-        for (size_t c = 0; c < dataLayout.numRasters; c++) {
-            if (preprocessData->maxValues[c] > 8800.0f) {
-                //LDEBUG("Bad preprocess data: " << preprocessData->maxValues[c] << " at " << region.chunkIndex);
-            }
-        }
-
-        return std::shared_ptr<TilePreprocessData>(preprocessData);
-    }
-
-    
-
-=======
 
 
 
@@ -1081,7 +796,6 @@
         }
         return CE_None;
     }
->>>>>>> c21bb3bb
 
 
 }  // namespace openspace