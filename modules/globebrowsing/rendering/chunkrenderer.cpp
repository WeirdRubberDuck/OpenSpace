/*****************************************************************************************
 *                                                                                       *
 * OpenSpace                                                                             *
 *                                                                                       *
 * Copyright (c) 2014-2017                                                               *
 *                                                                                       *
 * Permission is hereby granted, free of charge, to any person obtaining a copy of this  *
 * software and associated documentation files (the "Software"), to deal in the Software *
 * without restriction, including without limitation the rights to use, copy, modify,    *
 * merge, publish, distribute, sublicense, and/or sell copies of the Software, and to    *
 * permit persons to whom the Software is furnished to do so, subject to the following   *
 * conditions:                                                                           *
 *                                                                                       *
 * The above copyright notice and this permission notice shall be included in all copies *
 * or substantial portions of the Software.                                              *
 *                                                                                       *
 * THE SOFTWARE IS PROVIDED "AS IS", WITHOUT WARRANTY OF ANY KIND, EXPRESS OR IMPLIED,   *
 * INCLUDING BUT NOT LIMITED TO THE WARRANTIES OF MERCHANTABILITY, FITNESS FOR A         *
 * PARTICULAR PURPOSE AND NONINFRINGEMENT. IN NO EVENT SHALL THE AUTHORS OR COPYRIGHT    *
 * HOLDERS BE LIABLE FOR ANY CLAIM, DAMAGES OR OTHER LIABILITY, WHETHER IN AN ACTION OF  *
 * CONTRACT, TORT OR OTHERWISE, ARISING FROM, OUT OF OR IN CONNECTION WITH THE SOFTWARE  *
 * OR THE USE OR OTHER DEALINGS IN THE SOFTWARE.                                         *
 ****************************************************************************************/

#include <modules/globebrowsing/rendering/chunkrenderer.h>

#include <modules/globebrowsing/chunk/chunk.h>
#include <modules/globebrowsing/globes/renderableglobe.h>
#include <modules/globebrowsing/meshes/grid.h>
#include <modules/globebrowsing/rendering/layershadermanager.h>
#include <modules/globebrowsing/rendering/gpu/gpulayermanager.h>
#include <modules/globebrowsing/rendering/layer/layergroup.h>
#include <modules/globebrowsing/tile/rawtiledatareader/rawtiledatareader.h>
#include <openspace/util/updatestructures.h>
#include <openspace/util/spicemanager.h>

namespace {
    const double KM_TO_M = 1000.0;
}

namespace openspace::globebrowsing {

ChunkRenderer::ChunkRenderer(std::shared_ptr<Grid> grid,
                             std::shared_ptr<LayerManager> layerManager)
    : _grid(grid)
    , _layerManager(layerManager)
{
    _globalLayerShaderManager = std::make_shared<LayerShaderManager>(
            "GlobalChunkedLodPatch",
            "${MODULE_GLOBEBROWSING}/shaders/globalchunkedlodpatch_vs.glsl",
            "${MODULE_GLOBEBROWSING}/shaders/globalchunkedlodpatch_fs.glsl");

    _localLayerShaderManager = std::make_shared<LayerShaderManager>(
            "LocalChunkedLodPatch",
            "${MODULE_GLOBEBROWSING}/shaders/localchunkedlodpatch_vs.glsl",
            "${MODULE_GLOBEBROWSING}/shaders/localchunkedlodpatch_fs.glsl");

    _globalGpuLayerManager = std::make_shared<GPULayerManager>();
    _localGpuLayerManager = std::make_shared<GPULayerManager>();
}

void ChunkRenderer::renderChunk(const Chunk& chunk, const RenderData& data) {
    // A little arbitrary with 10 but it works
    if (chunk.tileIndex().level <
        chunk.owner().debugProperties().modelSpaceRenderingCutoffLevel) {
        renderChunkGlobally(chunk, data);
    }
    else {
        renderChunkLocally(chunk, data);
    }
}

void ChunkRenderer::update() {
    // unused atm. Could be used for caching or precalculating
}

void ChunkRenderer::recompileShaders(const RenderableGlobe& globe) {
    LayerShaderManager::LayerShaderPreprocessingData preprocessingData =
        LayerShaderManager::LayerShaderPreprocessingData::get(globe);
    _globalLayerShaderManager->recompileShaderProgram(preprocessingData);
    _localLayerShaderManager->recompileShaderProgram(preprocessingData);
}

ghoul::opengl::ProgramObject* ChunkRenderer::getActivatedProgramWithTileData(
    std::shared_ptr<LayerShaderManager> layeredShaderManager,
    std::shared_ptr<GPULayerManager> gpuLayerManager,
    const Chunk& chunk)
{
    const TileIndex& tileIndex = chunk.tileIndex();

    // Now the shader program can be accessed
    ghoul::opengl::ProgramObject* programObject = layeredShaderManager->programObject();

    if (layeredShaderManager->updatedOnLastCall()) {
        gpuLayerManager->bind(programObject, *_layerManager);
    }

    // Activate the shader program
    programObject->activate();

    gpuLayerManager->setValue(programObject, *_layerManager, tileIndex);

    // The length of the skirts is proportional to its size
    // TODO: Skirt length should probably be proportional to the size reffered to by
    // the chunk's most high resolution height map.
    programObject->setUniform("skirtLength",
        glm::min(static_cast<float>(chunk.surfacePatch().halfSize().lat * 1000000),
            8700.0f));
    programObject->setUniform("xSegments", _grid->xSegments());

    if (chunk.owner().debugProperties().showHeightResolution) {
        programObject->setUniform("vertexResolution",
            glm::vec2(_grid->xSegments(), _grid->ySegments()));
    }

    return programObject;
}

void ChunkRenderer::calculateEclipseShadows(const Chunk& chunk, ghoul::opengl::ProgramObject* programObject,
    const RenderData& data) {
    // Shadow calculations..
    if (chunk.owner().ellipsoid().hasEclipseShadows()) {
        std::vector<RenderableGlobe::ShadowRenderingStruct> shadowDataArray;
        std::vector<Ellipsoid::ShadowConfiguration> shadowConfArray = chunk.owner().ellipsoid().shadowConfigurationArray();
        shadowDataArray.reserve(shadowConfArray.size());
        double lt;
        for (const auto & shadowConf : shadowConfArray) {
            // TO REMEMBER: all distances and lengths in world coordinates are in meters!!! We need to move this to view space...
            // Getting source and caster:
            glm::dvec3 sourcePos = SpiceManager::ref().targetPosition(shadowConf.source.first, "SUN", "GALACTIC", {}, 
                                                                      data.time.j2000Seconds(), lt);
            sourcePos *= KM_TO_M; // converting to meters
            glm::dvec3 casterPos = SpiceManager::ref().targetPosition(shadowConf.caster.first, "SUN", "GALACTIC", {}, 
                                                                      data.time.j2000Seconds(), lt);
            casterPos *= KM_TO_M; // converting to meters
            psc caster_pos = PowerScaledCoordinate::CreatePowerScaledCoordinate(casterPos.x, casterPos.y, casterPos.z);


            // First we determine if the caster is shadowing the current planet (all calculations in World Coordinates):
            glm::dvec3 planetCasterVec = casterPos - data.position.dvec3();
            glm::dvec3 sourceCasterVec = casterPos - sourcePos;
            double sc_length = glm::length(sourceCasterVec);
            glm::dvec3 planetCaster_proj = (glm::dot(planetCasterVec, sourceCasterVec) / (sc_length*sc_length)) * sourceCasterVec;
            double d_test = glm::length(planetCasterVec - planetCaster_proj);
            double xp_test = shadowConf.caster.second * sc_length / (shadowConf.source.second + shadowConf.caster.second);
            double rp_test = shadowConf.caster.second * (glm::length(planetCaster_proj) + xp_test) / xp_test;

            glm::dvec3 sunPos = SpiceManager::ref().targetPosition("SUN", "SUN", "GALACTIC", {}, data.time.j2000Seconds(), lt);
            double casterDistSun = glm::length(casterPos - sunPos);
            double planetDistSun = glm::length(data.position.dvec3() - sunPos);

            RenderableGlobe::ShadowRenderingStruct shadowData;
            shadowData.isShadowing = false;

            // Eclipse shadows considers planets and moons as spheres
            if (((d_test - rp_test) < (chunk.owner().ellipsoid().radii().x * KM_TO_M)) &&
                (casterDistSun < planetDistSun)) {
                // The current caster is shadowing the current planet
                shadowData.isShadowing = true;
                shadowData.rs = shadowConf.source.second;
                shadowData.rc = shadowConf.caster.second;
                shadowData.sourceCasterVec = glm::normalize(sourceCasterVec);
                shadowData.xp = xp_test;
                shadowData.xu = shadowData.rc * sc_length / (shadowData.rs - shadowData.rc);
                shadowData.casterPositionVec = casterPos;
            }
            shadowDataArray.push_back(shadowData);
        }

        const std::string uniformVarName("shadowDataArray[");
        unsigned int counter = 0;
        for (const auto & sd : shadowDataArray) {
            std::stringstream ss;
            ss << uniformVarName << counter << "].isShadowing";
            programObject->setUniform(ss.str(), sd.isShadowing);
            if (sd.isShadowing) {
                ss.str(std::string());
                ss << uniformVarName << counter << "].xp";
                programObject->setUniform(ss.str(), sd.xp);
                ss.str(std::string());
                ss << uniformVarName << counter << "].xu";
                programObject->setUniform(ss.str(), sd.xu);
                /*ss.str(std::string());
                ss << uniformVarName << counter << "].rs";
                programObject->setUniform(ss.str(), sd.rs);*/
                ss.str(std::string());
                ss << uniformVarName << counter << "].rc";
                programObject->setUniform(ss.str(), sd.rc);
                ss.str(std::string());
                ss << uniformVarName << counter << "].sourceCasterVec";
                programObject->setUniform(ss.str(), sd.sourceCasterVec);
                ss.str(std::string());
                ss << uniformVarName << counter << "].casterPositionVec";
                programObject->setUniform(ss.str(), sd.casterPositionVec);
            }
            counter++;
        }

        programObject->setUniform("inverseViewTransform", glm::inverse(data.camera.combinedViewMatrix()));
        programObject->setUniform("modelTransform", chunk.owner().modelTransform());
        programObject->setUniform("hardShadows", chunk.owner().generalProperties().eclipseHardShadows);
        programObject->setUniform("calculateEclipseShadows", true);
    }
}

void ChunkRenderer::setCommonUniforms(ghoul::opengl::ProgramObject& programObject,
                                      const Chunk& chunk, const RenderData& data)
{
    glm::dmat4 modelTransform = chunk.owner().modelTransform();
    glm::dmat4 viewTransform = data.camera.combinedViewMatrix();
    glm::dmat4 modelViewTransform = viewTransform * modelTransform;

    const bool nightLayersActive =
        !_layerManager->layerGroup(layergroupid::NightLayers).activeLayers().empty();
    const bool waterLayersActive =
        !_layerManager->layerGroup(layergroupid::WaterMasks).activeLayers().empty();

    if (nightLayersActive ||
        waterLayersActive ||
        chunk.owner().generalProperties().atmosphereEnabled ||
        chunk.owner().generalProperties().performShading)
    {
        glm::vec3 directionToSunWorldSpace =
            glm::normalize(-data.modelTransform.translation);
        glm::vec3 directionToSunCameraSpace =
            glm::vec3(viewTransform * glm::dvec4(directionToSunWorldSpace, 0));
        programObject.setUniform(
            "lightDirectionCameraSpace", -directionToSunCameraSpace);
    }

    if (chunk.owner().generalProperties().performShading) {
        programObject.setUniform(
            "orenNayarRoughness",
            chunk.owner().generalProperties().orenNayarRoughness);
    }

    if (chunk.owner().generalProperties().useAccurateNormals &&
        !_layerManager->layerGroup(layergroupid::HeightLayers).activeLayers().empty())
    {
        glm::dvec3 corner00 = chunk.owner().ellipsoid().cartesianSurfacePosition(
            chunk.surfacePatch().getCorner(Quad::SOUTH_WEST));
        glm::dvec3 corner10 = chunk.owner().ellipsoid().cartesianSurfacePosition(
            chunk.surfacePatch().getCorner(Quad::SOUTH_EAST));
        glm::dvec3 corner01 = chunk.owner().ellipsoid().cartesianSurfacePosition(
            chunk.surfacePatch().getCorner(Quad::NORTH_WEST));
        glm::dvec3 corner11 = chunk.owner().ellipsoid().cartesianSurfacePosition(
            chunk.surfacePatch().getCorner(Quad::NORTH_EAST));

        // This is an assumption that the height tile has a resolution of 64 * 64
        // If it does not it will still produce "correct" normals. If the resolution is
        // higher the shadows will be softer, if it is lower, pixels will be visible.
        // Since default is 64 this will most likely work fine.
        float tileDelta = 1.0f / 64.0f;
        glm::vec3 deltaTheta0 = glm::vec3(corner10 - corner00) * tileDelta;
        glm::vec3 deltaTheta1 = glm::vec3(corner11 - corner01) * tileDelta;
        glm::vec3 deltaPhi0 = glm::vec3(corner01 - corner00) * tileDelta;
        glm::vec3 deltaPhi1 = glm::vec3(corner11 - corner10) * tileDelta;

        // Transform to camera space
        glm::mat3 modelViewTransformMat3 = glm::mat3(modelViewTransform);
        deltaTheta0 = modelViewTransformMat3 * deltaTheta0;
        deltaTheta1 = modelViewTransformMat3 * deltaTheta1;
        deltaPhi0 = modelViewTransformMat3 * deltaPhi0;
        deltaPhi1 = modelViewTransformMat3 * deltaPhi1;

        // Upload uniforms
        programObject.setUniform("deltaTheta0", glm::length(deltaTheta0));
        programObject.setUniform("deltaTheta1", glm::length(deltaTheta1));
        programObject.setUniform("deltaPhi0", glm::length(deltaPhi0));
        programObject.setUniform("deltaPhi1", glm::length(deltaPhi1));
        programObject.setUniform("tileDelta", tileDelta);

        // This should not be needed once the light calculations for the atmosphere
        // is performed in view space..
        programObject.setUniform("invViewModelTransform",
                               glm::inverse(glm::mat4(data.camera.combinedViewMatrix()) *
                                            glm::mat4(chunk.owner().modelTransform())));
    }
}

void ChunkRenderer::renderChunkGlobally(const Chunk& chunk, const RenderData& data) {
    ghoul::opengl::ProgramObject* programObject = getActivatedProgramWithTileData(
        _globalLayerShaderManager,
        _globalGpuLayerManager,
        chunk);
    if (programObject == nullptr) {
        return;
    }

    const Ellipsoid& ellipsoid = chunk.owner().ellipsoid();
    
    if (_layerManager->hasAnyBlendingLayersEnabled()) {
        // Calculations are done in the reference frame of the globe. Hence, the
        // camera position needs to be transformed with the inverse model matrix
        glm::dmat4 inverseModelTransform = chunk.owner().inverseModelTransform();
        glm::dvec3 cameraPosition = glm::dvec3(
            inverseModelTransform * glm::dvec4(data.camera.positionVec3(), 1));
        float distanceScaleFactor = static_cast<float>(
            chunk.owner().generalProperties().lodScaleFactor * ellipsoid.minimumRadius()
        );
        programObject->setUniform("cameraPosition", glm::vec3(cameraPosition));
        programObject->setUniform("distanceScaleFactor", distanceScaleFactor);
        programObject->setUniform("chunkLevel", chunk.tileIndex().level);
    }

    // Calculate other uniform variables needed for rendering
    Geodetic2 swCorner = chunk.surfacePatch().getCorner(Quad::SOUTH_WEST);
    auto patchSize = chunk.surfacePatch().size();

    glm::dmat4 modelTransform = chunk.owner().modelTransform();
    glm::dmat4 viewTransform = data.camera.combinedViewMatrix();
    glm::mat4 modelViewTransform = glm::mat4(viewTransform * modelTransform);
    glm::mat4 modelViewProjectionTransform = data.camera.sgctInternal.projectionMatrix() *
        modelViewTransform;

    // Upload the uniform variables
    programObject->setUniform(
        "modelViewProjectionTransform", modelViewProjectionTransform);
    programObject->setUniform("minLatLon", glm::vec2(swCorner.toLonLatVec2()));
    programObject->setUniform("lonLatScalingFactor", glm::vec2(patchSize.toLonLatVec2()));
    // Ellipsoid Radius (Model Space)
    programObject->setUniform("radiiSquared", glm::vec3(ellipsoid.radiiSquared()));

    if (_layerManager->layerGroup(
            layergroupid::GroupID::NightLayers).activeLayers().size() > 0 ||
        _layerManager->layerGroup(
            layergroupid::GroupID::WaterMasks).activeLayers().size() > 0 ||
        chunk.owner().generalProperties().atmosphereEnabled ||
        chunk.owner().generalProperties().performShading)
    {
        programObject->setUniform("modelViewTransform", modelViewTransform);
    }

    if (chunk.owner().generalProperties().useAccurateNormals &&
        !_layerManager->layerGroup(layergroupid::HeightLayers).activeLayers().empty())
    {
        // Apply an extra scaling to the height if the object is scaled
        programObject->setUniform(
            "heightScale", static_cast<float>(data.modelTransform.scale));
    }

    setCommonUniforms(*programObject, chunk, data);

    if (chunk.owner().ellipsoid().hasEclipseShadows()) {
        calculateEclipseShadows(chunk, programObject, data);
    }

    // OpenGL rendering settings
    glEnable(GL_DEPTH_TEST);
    glEnable(GL_CULL_FACE);
    glCullFace(GL_BACK);

    // render
    _grid->geometry().drawUsingActiveProgram();

    _globalGpuLayerManager->deactivate();

    // disable shader
    programObject->deactivate();

}

void ChunkRenderer::renderChunkLocally(const Chunk& chunk, const RenderData& data) {
    ghoul::opengl::ProgramObject* programObject = getActivatedProgramWithTileData(
        _localLayerShaderManager,
        _localGpuLayerManager,
        chunk);
    if (programObject == nullptr) {
        return;
    }

    using namespace glm;

    const Ellipsoid& ellipsoid = chunk.owner().ellipsoid();


    if (_layerManager->hasAnyBlendingLayersEnabled()) {
        float distanceScaleFactor = static_cast<float>(
            chunk.owner().generalProperties().lodScaleFactor *
            chunk.owner().ellipsoid().minimumRadius()
        );

        programObject->setUniform("distanceScaleFactor", distanceScaleFactor);
        programObject->setUniform("chunkLevel", chunk.tileIndex().level);
    }

    // Calculate other uniform variables needed for rendering
    // Send the matrix inverse to the fragment for the global and local shader (JCC)
    dmat4 modelTransform = chunk.owner().modelTransform();
    dmat4 viewTransform = data.camera.combinedViewMatrix();
    dmat4 modelViewTransform = viewTransform * modelTransform;

    std::vector<std::string> cornerNames = { "p01", "p11", "p00", "p10" };
    std::vector<glm::dvec3> cornersCameraSpace(4);
    std::vector<glm::dvec3> cornersModelSpace(4);
    for (int i = 0; i < 4; ++i) {
        Quad q = static_cast<Quad>(i);
        Geodetic2 corner = chunk.surfacePatch().getCorner(q);
        glm::dvec3 cornerModelSpace = ellipsoid.cartesianSurfacePosition(corner);
        cornersModelSpace[i] = cornerModelSpace;
        glm::dvec3 cornerCameraSpace =
            glm::dvec3(dmat4(modelViewTransform) * glm::dvec4(cornerModelSpace, 1));
        cornersCameraSpace[i] = cornerCameraSpace;
        programObject->setUniform(cornerNames[i], vec3(cornerCameraSpace));

    }

    // TODO: Patch normal can be calculated for all corners and then linearly
    // interpolated on the GPU to avoid cracks for high altitudes.
    vec3 patchNormalCameraSpace = normalize(
        cross(cornersCameraSpace[Quad::SOUTH_EAST] -
                cornersCameraSpace[Quad::SOUTH_WEST],
            cornersCameraSpace[Quad::NORTH_EAST] -
                cornersCameraSpace[Quad::SOUTH_WEST]));

    // In order to improve performance, lets use the normal in object space (model space)
    // for deferred rendering.
    vec3 patchNormalModelSpace = normalize(
        cross(cornersModelSpace[Quad::SOUTH_EAST] -
            cornersModelSpace[Quad::SOUTH_WEST],
            cornersModelSpace[Quad::NORTH_EAST] -
            cornersModelSpace[Quad::SOUTH_WEST]));


    programObject->setUniform("patchNormalCameraSpace", patchNormalCameraSpace);
<<<<<<< HEAD
    // TODO (JCC): Enable the right normal for displaced points in the patch
    programObject->setUniform("patchNormalModelSpace", glm::normalize(patchNormalModelSpace));
    programObject->setUniform("projectionTransform", data.camera.sgctInternal.projectionMatrix());
=======
    programObject->setUniform(
        "projectionTransform",
        data.camera.sgctInternal.projectionMatrix()
    );
>>>>>>> 41dae755

    if (_layerManager->layerGroup(layergroupid::HeightLayers).activeLayers().size() > 0) {
        // Apply an extra scaling to the height if the object is scaled
        programObject->setUniform(
            "heightScale", static_cast<float>(data.modelTransform.scale));
    }

    setCommonUniforms(*programObject, chunk, data);
    
    if (chunk.owner().ellipsoid().hasEclipseShadows()) {
        calculateEclipseShadows(chunk, programObject, data);
    }

    // OpenGL rendering settings
    glEnable(GL_DEPTH_TEST);
    glEnable(GL_CULL_FACE);
    glCullFace(GL_BACK);

    // render
    _grid->geometry().drawUsingActiveProgram();

    _localGpuLayerManager->deactivate();

    // disable shader
    programObject->deactivate();
}

} // namespace openspace:;globebrowsing<|MERGE_RESOLUTION|>--- conflicted
+++ resolved
@@ -423,16 +423,10 @@
 
 
     programObject->setUniform("patchNormalCameraSpace", patchNormalCameraSpace);
-<<<<<<< HEAD
-    // TODO (JCC): Enable the right normal for displaced points in the patch
-    programObject->setUniform("patchNormalModelSpace", glm::normalize(patchNormalModelSpace));
-    programObject->setUniform("projectionTransform", data.camera.sgctInternal.projectionMatrix());
-=======
     programObject->setUniform(
         "projectionTransform",
         data.camera.sgctInternal.projectionMatrix()
     );
->>>>>>> 41dae755
 
     if (_layerManager->layerGroup(layergroupid::HeightLayers).activeLayers().size() > 0) {
         // Apply an extra scaling to the height if the object is scaled
