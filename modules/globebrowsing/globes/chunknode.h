--- conflicted
+++ resolved
@@ -89,9 +89,8 @@
 
 private:
 
-<<<<<<< HEAD
 	void internalRender(const RenderData& data, ChunkIndex&);
-	bool internalUpdateChunkTree(const RenderData& data, ChunkIndex&);
+	bool internalUpdateChunkTree(const RenderData& data, ChunkIndex& traverseData);
 
 	/**
 	Uses horizon culling, frustum culling and distance to camera to determine a
@@ -102,30 +101,16 @@
 	be safe. This means that if the ellipsoid has high difference between radii,
 	splitting might accur even though it is not needed.
 	*/
-	int calculateDesiredLevel(const RenderData& data, const ChunkIndex& traverseData);
+	int calculateDesiredLevelAndUpdateIsVisible(
+		const RenderData& data,
+		const ChunkIndex& traverseData);
 	
 	
 	ChunkNode* _parent;
-	std::unique_ptr<ChunkNode> _children[4];
-=======
-    void internalRender(const RenderData& data, ChunkIndex&);
-    bool internalUpdateChunkTree(const RenderData& data, ChunkIndex&);
-
-
-    int calculateDesiredLevelAndUpdateIsVisible(const RenderData& data, const ChunkIndex&);
-    
-    
-    ChunkNode* _parent;
-    std::unique_ptr<ChunkNode> _children[4];
-
+	std::unique_ptr<ChunkNode> _children[4];    
     ChunkLodGlobe& _owner;
->>>>>>> 25d96cb1
-
     GeodeticPatch _patch;
-    bool _isVisible;
-
-    
-    
+	bool _isVisible;
 };
 
 } // namespace openspace
