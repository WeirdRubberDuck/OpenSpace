--- conflicted
+++ resolved
@@ -186,15 +186,9 @@
 				}
 			}
 			if(!modelExists) {
-<<<<<<< HEAD
-				std::string pathToFilenamesTextFile = pathToDriveFolderLevel1 + "/filenames.txt";
-				std::string pathToColoredFilenamesTextFile = pathToDriveFolderLevel1 + "/mastcam.txt";
-				std::string pathToRotationMatrixTextFile = pathToDriveFolderLevel1 + "/rotationmatrix.txt";
-
-=======
 				std::string pathToFilenamesTextFile = pathToDriveFolder + "/filenames.txt";
 				std::string pathToColoredFilenamesTextFile = pathToDriveFolder + "/mastcam.txt";
->>>>>>> 4b3a5559
+				std::string pathToRotationMatrixTextFile = pathToDriveFolder + "/rotationmatrix.txt";
 
 				std::shared_ptr<RoverPathFileReader::TextureInformation> textureInformation = extractTextureInfo(pathToFilenamesTextFile);
 
