--- conflicted
+++ resolved
@@ -24,12 +24,7 @@
 
 #version __CONTEXT__
 
-<<<<<<< HEAD
-uniform mat4 modelViewProjectionTransform;
-uniform mat4 modelViewTransform;
-=======
 #include "PowerScaling/powerScaling_vs.hglsl"
->>>>>>> 5ac5151f
 
 layout(location = 0) in vec4 in_position;
 layout(location = 1) in vec2 in_st;
@@ -37,10 +32,6 @@
 out vec2 vs_st;
 out float vs_screenSpaceDepth;
 out vec4 vs_positionScreenSpace;
-<<<<<<< HEAD
-out float s;
-=======
->>>>>>> 5ac5151f
 // G-Buffer
 out vec4 vs_gPosition;
 out vec3 vs_gNormal;
@@ -59,10 +50,6 @@
     vs_gNormal = vec3(0.0);
     vs_gPosition = vec4(modelViewTransform * position); // Must be in SGCT eye space;
 
-    // G-Buffer
-    vs_gNormal = vec3(0.0);
-    vs_gPosition = vec4(modelViewTransform * position); // Must be in SGCT eye space;
-
     vs_st = in_st;
     vs_screenSpaceDepth = positionScreenSpace.w;
 }