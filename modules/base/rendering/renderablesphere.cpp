/*****************************************************************************************
 *                                                                                       *
 * OpenSpace                                                                             *
 *                                                                                       *
 * Copyright (c) 2014-2019                                                               *
 *                                                                                       *
 * Permission is hereby granted, free of charge, to any person obtaining a copy of this  *
 * software and associated documentation files (the "Software"), to deal in the Software *
 * without restriction, including without limitation the rights to use, copy, modify,    *
 * merge, publish, distribute, sublicense, and/or sell copies of the Software, and to    *
 * permit persons to whom the Software is furnished to do so, subject to the following   *
 * conditions:                                                                           *
 *                                                                                       *
 * The above copyright notice and this permission notice shall be included in all copies *
 * or substantial portions of the Software.                                              *
 *                                                                                       *
 * THE SOFTWARE IS PROVIDED "AS IS", WITHOUT WARRANTY OF ANY KIND, EXPRESS OR IMPLIED,   *
 * INCLUDING BUT NOT LIMITED TO THE WARRANTIES OF MERCHANTABILITY, FITNESS FOR A         *
 * PARTICULAR PURPOSE AND NONINFRINGEMENT. IN NO EVENT SHALL THE AUTHORS OR COPYRIGHT    *
 * HOLDERS BE LIABLE FOR ANY CLAIM, DAMAGES OR OTHER LIABILITY, WHETHER IN AN ACTION OF  *
 * CONTRACT, TORT OR OTHERWISE, ARISING FROM, OUT OF OR IN CONNECTION WITH THE SOFTWARE  *
 * OR THE USE OR OTHER DEALINGS IN THE SOFTWARE.                                         *
 ****************************************************************************************/

#include <modules/base/rendering/renderablesphere.h>

#include <modules/base/basemodule.h>
#include <openspace/documentation/documentation.h>
#include <openspace/documentation/verifier.h>
#include <openspace/engine/globals.h>
#include <openspace/rendering/renderengine.h>
#include <openspace/util/powerscaledsphere.h>
#include <openspace/util/updatestructures.h>
#include <ghoul/glm.h>
#include <ghoul/filesystem/filesystem.h>
#include <ghoul/logging/logmanager.h>
#include <ghoul/io/texture/texturereader.h>
#include <ghoul/opengl/texture.h>
#include <ghoul/opengl/textureunit.h>
#include <ghoul/opengl/programobject.h>

namespace {
    constexpr const char* _loggerCat = "RenderableSphere";
} // namespace


namespace {
    constexpr const char* ProgramName = "Sphere";

    constexpr const std::array<const char*, 5> UniformNames = {
        "opacity", "modelViewProjection", "modelViewRotation", "colorTexture",
        "mirrorTexture"
    };

    enum class Orientation : int {
        Outside = 0,
        Inside,
        Both
    };

    constexpr openspace::properties::Property::PropertyInfo TextureInfo = {
        "Texture",
        "Texture",
        "This value specifies an image that is loaded from disk and is used as a texture "
        "that is applied to this sphere. This image is expected to be an equirectangular "
        "projection."
    };

    constexpr openspace::properties::Property::PropertyInfo MirrorTextureInfo = {
        "MirrorTexture",
        "Mirror Texture",
        "Mirror the texture along the x-axis."
    };

    constexpr openspace::properties::Property::PropertyInfo OrientationInfo = {
        "Orientation",
        "Orientation",
        "Specifies whether the texture is applied to the inside of the sphere, the "
        "outside of the sphere, or both."
    };

    constexpr openspace::properties::Property::PropertyInfo UseAdditiveBlendingInfo = {
        "UseAdditiveBlending",
        "Use Additive Blending",
        "Render the object using additive blending."
    };

    constexpr openspace::properties::Property::PropertyInfo SegmentsInfo = {
        "Segments",
        "Number of Segments",
        "This value specifies the number of segments that the sphere is separated in."
    };

    constexpr openspace::properties::Property::PropertyInfo SizeInfo = {
        "Size",
        "Size (in meters)",
        "This value specifies the radius of the sphere in meters."
    };

    constexpr openspace::properties::Property::PropertyInfo FadeOutThresholdInfo = {
        "FadeOutThreshold",
        "Fade-Out Threshold",
        "This value determines percentage of the sphere is visible before starting "
        "fading-out it."
    };

    constexpr openspace::properties::Property::PropertyInfo FadeInThresholdInfo = {
        "FadeInThreshold",
        "Fade-In Threshold",
        "Distance from center of MilkyWay from where the astronomical object starts to "
        "fade in."
    };

    constexpr openspace::properties::Property::PropertyInfo DisableFadeInOutInfo = {
        "DisableFadeInOut",
        "Disable Fade-In/Fade-Out effects",
        "Enables/Disables the Fade-In/Out effects."
    };

    constexpr openspace::properties::Property::PropertyInfo BackgroundInfo = {
        "Background",
        "Sets the current sphere rendering as a background rendering type",
        "Enables/Disables background rendering."
    };
} // namespace

namespace openspace {

documentation::Documentation RenderableSphere::Documentation() {
    using namespace documentation;
    return {
        "RenderableSphere",
        "base_renderable_sphere",
        {
            {
                SizeInfo.identifier,
                new DoubleVerifier,
                Optional::No,
                SizeInfo.description
            },
            {
                SegmentsInfo.identifier,
                new IntVerifier,
                Optional::No,
                SegmentsInfo.description
            },
            {
                TextureInfo.identifier,
                new StringVerifier,
                Optional::No,
                TextureInfo.description
            },
            {
                OrientationInfo.identifier,
                new StringInListVerifier({ "Inside", "Outside", "Both" }),
                Optional::Yes,
                OrientationInfo.description
            },
            {
                UseAdditiveBlendingInfo.identifier,
                new BoolVerifier,
                Optional::Yes,
                UseAdditiveBlendingInfo.description
            },
            {
                MirrorTextureInfo.identifier,
                new BoolVerifier,
                Optional::Yes,
                MirrorTextureInfo.description
            },
            {
                FadeOutThresholdInfo.identifier,
                new DoubleInRangeVerifier(0.0, 1.0),
                Optional::Yes,
                FadeOutThresholdInfo.description
            },
            {
                FadeInThresholdInfo.identifier,
                new DoubleVerifier,
                Optional::Yes,
                FadeInThresholdInfo.description
            },
            {
                DisableFadeInOutInfo.identifier,
                new BoolVerifier,
                Optional::Yes,
                DisableFadeInOutInfo.description
            },
            {
                BackgroundInfo.identifier,
                new BoolVerifier,
                Optional::Yes,
                BackgroundInfo.description
            },
        }
    };
}


RenderableSphere::RenderableSphere(const ghoul::Dictionary& dictionary)
    : Renderable(dictionary)
    , _texturePath(TextureInfo)
    , _orientation(OrientationInfo, properties::OptionProperty::DisplayType::Dropdown)
    , _size(SizeInfo, 1.f, 0.f, 1e35f)
    , _segments(SegmentsInfo, 8, 4, 1000)
    , _mirrorTexture(MirrorTextureInfo, false)
    , _useAdditiveBlending(UseAdditiveBlendingInfo, false)
    , _disableFadeInDistance(DisableFadeInOutInfo, true)
    , _backgroundRendering(BackgroundInfo, false)
    , _fadeInThreshold(FadeInThresholdInfo, -1.f, 0.f, 1.f)
    , _fadeOutThreshold(FadeOutThresholdInfo, -1.f, 0.f, 1.f)
{
    documentation::testSpecificationAndThrow(
        Documentation(),
        dictionary,
        "RenderableSphere"
    );

    addProperty(_opacity);
    registerUpdateRenderBinFromOpacity();

    _size = static_cast<float>(dictionary.value<double>(SizeInfo.identifier));
    _segments = static_cast<int>(dictionary.value<double>(SegmentsInfo.identifier));
    _texturePath = absPath(dictionary.value<std::string>(TextureInfo.identifier));

    _orientation.addOptions({
        { static_cast<int>(Orientation::Outside), "Outside" },
        { static_cast<int>(Orientation::Inside), "Inside" },
        { static_cast<int>(Orientation::Both), "Both" }
    });

    if (dictionary.hasKey(OrientationInfo.identifier)) {
        const std::string& v = dictionary.value<std::string>(OrientationInfo.identifier);
        if (v == "Inside") {
            _orientation = static_cast<int>(Orientation::Inside);
        }
        else if (v == "Outside") {
            _orientation = static_cast<int>(Orientation::Outside);
        }
        else if (v == "Both") {
            _orientation = static_cast<int>(Orientation::Both);
        }
        else {
            throw ghoul::MissingCaseException();
        }
    }
    else {
        _orientation = static_cast<int>(Orientation::Outside);
    }
    addProperty(_orientation);

    addProperty(_size);
    _size.onChange([this]() { _sphereIsDirty = true; });

    addProperty(_segments);
    _segments.onChange([this]() { _sphereIsDirty = true; });

    addProperty(_texturePath);
    _texturePath.onChange([this]() { loadTexture(); });

    addProperty(_mirrorTexture);
    addProperty(_useAdditiveBlending);


    if (dictionary.hasKey(MirrorTextureInfo.identifier)) {
       _mirrorTexture = dictionary.value<bool>(MirrorTextureInfo.identifier);
    }
    if (dictionary.hasKey(UseAdditiveBlendingInfo.identifier)) {
        _useAdditiveBlending = dictionary.value<bool>(UseAdditiveBlendingInfo.identifier);

        if (_useAdditiveBlending) {
            setRenderBin(Renderable::RenderBin::Transparent);
        }
    }

    if (dictionary.hasKey(FadeOutThresholdInfo.identifier)) {
        _fadeOutThreshold = static_cast<float>(
            dictionary.value<double>(FadeOutThresholdInfo.identifier)
        );
        addProperty(_fadeOutThreshold);
    }

    if (dictionary.hasKey(FadeInThresholdInfo.identifier)) {
        _fadeInThreshold = static_cast<float>(
            dictionary.value<double>(FadeInThresholdInfo.identifier)
        );
        addProperty(_fadeInThreshold);
    }

    if (dictionary.hasKey(FadeOutThresholdInfo.identifier) ||
        dictionary.hasKey(FadeInThresholdInfo.identifier)) {
        _disableFadeInDistance.set(false);
        addProperty(_disableFadeInDistance);
    }

    if (dictionary.hasKey(BackgroundInfo.identifier)) {
        _backgroundRendering = dictionary.value<bool>(BackgroundInfo.identifier);

        if (_backgroundRendering) {
            setRenderBin(Renderable::RenderBin::Background);
        }
    }

<<<<<<< HEAD
    //_sunTexMgr.checkFilesInDirectory();
//    if(_texturePath.fullyQualifiedIdentifier() == "Scene.Sun.Renderable.Texture"){
//     _sunTexMgr.loadWSATexture(_texture);
//    }
=======
    setRenderBinFromOpacity();
>>>>>>> 78eb6736
}

bool RenderableSphere::isReady() const {
    return _shader && _texture;
}

void RenderableSphere::initializeGL() {
    _sphere = std::make_unique<PowerScaledSphere>(_size, _segments);
    _sphere->initialize();

    _shader = BaseModule::ProgramObjectManager.request(
        ProgramName,
        []() -> std::unique_ptr<ghoul::opengl::ProgramObject> {
            return global::renderEngine.buildRenderProgram(
                ProgramName,
                absPath("${MODULE_BASE}/shaders/sphere_vs.glsl"),
                absPath("${MODULE_BASE}/shaders/sphere_fs.glsl")
            );
        }
    );

    ghoul::opengl::updateUniformLocations(*_shader, _uniformCache, UniformNames);

    loadTexture();
    
    /*if(_texturePath.fullyQualifiedIdentifier() == "Scene.Sun.Renderable.Texture"){
        _sunTexMgr.loadWSATexture(_texture);
    } */
}

void RenderableSphere::deinitializeGL() {
    _texture = nullptr;

    BaseModule::ProgramObjectManager.release(
        ProgramName,
        [](ghoul::opengl::ProgramObject* p) {
            global::renderEngine.removeRenderProgram(p);
        }
    );
    _shader = nullptr;
}

void RenderableSphere::render(const RenderData& data, RendererTasks&) {
    Orientation orientation = static_cast<Orientation>(_orientation.value());

    glm::dmat4 modelTransform =
        glm::translate(glm::dmat4(1.0), data.modelTransform.translation) *
        glm::dmat4(data.modelTransform.rotation) *
        glm::scale(glm::dmat4(1.0), glm::dvec3(data.modelTransform.scale));

    glm::dmat3 modelRotation =
        glm::dmat3(data.modelTransform.rotation);

    // Activate shader
    using IgnoreError = ghoul::opengl::ProgramObject::IgnoreError;
    _shader->activate();
    _shader->setIgnoreUniformLocationError(IgnoreError::Yes);

    glm::mat4 modelViewProjection = data.camera.projectionMatrix() *
                             glm::mat4(data.camera.combinedViewMatrix() * modelTransform);
    _shader->setUniform(_uniformCache.modelViewProjection, modelViewProjection);

    glm::mat3 modelViewRotation = glm::mat3(
        glm::dmat3(data.camera.viewRotationMatrix()) * modelRotation
    );
    _shader->setUniform(_uniformCache.modelViewRotation, modelViewRotation);

    float adjustedTransparency = _opacity;

    if (_fadeInThreshold > -1.0) {
        const float logDistCamera = glm::log(static_cast<float>(
            glm::distance(data.camera.positionVec3(), data.modelTransform.translation)
        ));
        const float startLogFadeDistance = glm::log(_size * _fadeInThreshold);
        const float stopLogFadeDistance = startLogFadeDistance + 1.f;

        if (logDistCamera > startLogFadeDistance && logDistCamera < stopLogFadeDistance) {
            const float fadeFactor = glm::clamp(
                (logDistCamera - startLogFadeDistance) /
                (stopLogFadeDistance - startLogFadeDistance),
                0.f,
                1.f
            );
            adjustedTransparency *= fadeFactor;
        }
        else if (logDistCamera <= startLogFadeDistance) {
            adjustedTransparency = 0.f;
        }
    }

    if (_fadeOutThreshold > -1.0) {
        const float logDistCamera = glm::log(static_cast<float>(
            glm::distance(data.camera.positionVec3(), data.modelTransform.translation)
        ));
        const float startLogFadeDistance = glm::log(_size * _fadeOutThreshold);
        const float stopLogFadeDistance = startLogFadeDistance + 1.f;

        if (logDistCamera > startLogFadeDistance && logDistCamera < stopLogFadeDistance) {
            const float fadeFactor = glm::clamp(
                (logDistCamera - startLogFadeDistance) /
                (stopLogFadeDistance - startLogFadeDistance),
                0.f,
                1.f
            );
            adjustedTransparency *= (1.f - fadeFactor);
        }
        else if (logDistCamera >= stopLogFadeDistance) {
            adjustedTransparency = 0.f;
        }
    }

    // Performance wise
    if (adjustedTransparency < 0.01f) {
        return;
    }

    _shader->setUniform(_uniformCache.opacity, adjustedTransparency);
    _shader->setUniform(_uniformCache._mirrorTexture, _mirrorTexture.value());
    
    
//    if(_texturePath.fullyQualifiedIdentifier() == "Scene.Sun.Renderable.Texture"){
//        _sunTexMgr.update(_texture);
//    }

    ghoul::opengl::TextureUnit unit;
    unit.activate();
    _texture->bind();
    _shader->setUniform(_uniformCache.colorTexture, unit);

    // Setting these states should not be necessary,
    // since they are the default state in OpenSpace.
    glEnable(GL_CULL_FACE);
    glCullFace(GL_BACK);

    if (orientation == Orientation::Inside) {
        glCullFace(GL_FRONT);
    } else if (orientation == Orientation::Both) {
        glDisable(GL_CULL_FACE);
    }

    bool usingFramebufferRenderer = global::renderEngine.rendererImplementation() ==
                                    RenderEngine::RendererImplementation::Framebuffer;

    bool usingABufferRenderer = global::renderEngine.rendererImplementation() ==
                                RenderEngine::RendererImplementation::ABuffer;

    if (usingABufferRenderer && _useAdditiveBlending) {
        _shader->setUniform("additiveBlending", true);
    }

    if (usingFramebufferRenderer && _useAdditiveBlending) {
        glBlendFunc(GL_SRC_ALPHA, GL_ONE);
        glDepthMask(false);
    }

    _sphere->render();

    if (usingFramebufferRenderer && _useAdditiveBlending) {
        glBlendFunc(GL_SRC_ALPHA, GL_ONE_MINUS_SRC_ALPHA);
        glDepthMask(true);
    }

    _shader->setIgnoreUniformLocationError(IgnoreError::No);
    _shader->deactivate();

    if (orientation == Orientation::Inside) {
        glCullFace(GL_BACK);
    } else if (orientation == Orientation::Both) {
        glEnable(GL_CULL_FACE);
    }
}

void RenderableSphere::update(const UpdateData&) {
    if (_shader->isDirty()) {
        _shader->rebuildFromFile();
        ghoul::opengl::updateUniformLocations(*_shader, _uniformCache, UniformNames);
    }

    if (_sphereIsDirty) {
        _sphere = std::make_unique<PowerScaledSphere>(_size, _segments);
        _sphere->initialize();
        _sphereIsDirty = false;
    }
}

void RenderableSphere::loadTexture() {
    if (!_texturePath.value().empty()) {
        std::unique_ptr<ghoul::opengl::Texture> texture =
            ghoul::io::TextureReader::ref().loadTexture(_texturePath);

        if (texture) {
            LDEBUGC(
                "RenderableSphere",
                fmt::format("Loaded texture from '{}'", absPath(_texturePath))
            );
            texture->uploadTexture();
            texture->setFilter(ghoul::opengl::Texture::FilterMode::LinearMipMap);
            _texture = std::move(texture);
        }
    }
}


} // namespace openspace<|MERGE_RESOLUTION|>--- conflicted
+++ resolved
@@ -301,14 +301,7 @@
         }
     }
 
-<<<<<<< HEAD
-    //_sunTexMgr.checkFilesInDirectory();
-//    if(_texturePath.fullyQualifiedIdentifier() == "Scene.Sun.Renderable.Texture"){
-//     _sunTexMgr.loadWSATexture(_texture);
-//    }
-=======
     setRenderBinFromOpacity();
->>>>>>> 78eb6736
 }
 
 bool RenderableSphere::isReady() const {
@@ -333,10 +326,6 @@
     ghoul::opengl::updateUniformLocations(*_shader, _uniformCache, UniformNames);
 
     loadTexture();
-    
-    /*if(_texturePath.fullyQualifiedIdentifier() == "Scene.Sun.Renderable.Texture"){
-        _sunTexMgr.loadWSATexture(_texture);
-    } */
 }
 
 void RenderableSphere::deinitializeGL() {
@@ -428,11 +417,6 @@
     _shader->setUniform(_uniformCache.opacity, adjustedTransparency);
     _shader->setUniform(_uniformCache._mirrorTexture, _mirrorTexture.value());
     
-    
-//    if(_texturePath.fullyQualifiedIdentifier() == "Scene.Sun.Renderable.Texture"){
-//        _sunTexMgr.update(_texture);
-//    }
-
     ghoul::opengl::TextureUnit unit;
     unit.activate();
     _texture->bind();
