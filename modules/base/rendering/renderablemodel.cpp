/*****************************************************************************************
 *                                                                                       *
 * OpenSpace                                                                             *
 *                                                                                       *
 * Copyright (c) 2014-2016                                                               *
 *                                                                                       *
 * Permission is hereby granted, free of charge, to any person obtaining a copy of this  *
 * software and associated documentation files (the "Software"), to deal in the Software *
 * without restriction, including without limitation the rights to use, copy, modify,    *
 * merge, publish, distribute, sublicense, and/or sell copies of the Software, and to    *
 * permit persons to whom the Software is furnished to do so, subject to the following   *
 * conditions:                                                                           *
 *                                                                                       *
 * The above copyright notice and this permission notice shall be included in all copies *
 * or substantial portions of the Software.                                              *
 *                                                                                       *
 * THE SOFTWARE IS PROVIDED "AS IS", WITHOUT WARRANTY OF ANY KIND, EXPRESS OR IMPLIED,   *
 * INCLUDING BUT NOT LIMITED TO THE WARRANTIES OF MERCHANTABILITY, FITNESS FOR A         *
 * PARTICULAR PURPOSE AND NONINFRINGEMENT. IN NO EVENT SHALL THE AUTHORS OR COPYRIGHT    *
 * HOLDERS BE LIABLE FOR ANY CLAIM, DAMAGES OR OTHER LIABILITY, WHETHER IN AN ACTION OF  *
 * CONTRACT, TORT OR OTHERWISE, ARISING FROM, OUT OF OR IN CONNECTION WITH THE SOFTWARE  *
 * OR THE USE OR OTHER DEALINGS IN THE SOFTWARE.                                         *
 ****************************************************************************************/

// temporary includes (will fix as soon as I figure out how class hierarchy should work, 
//                     ie after I see model on screen)

// open space includes
#include <openspace/rendering/renderengine.h>
#include <modules/base/rendering/renderablemodel.h>
#include <modules/base/rendering/modelgeometry.h>
#include <openspace/engine/configurationmanager.h>

#include <ghoul/io/texture/texturereader.h>
#include <ghoul/opengl/textureunit.h>
#include <ghoul/filesystem/filesystem.h>
#include <openspace/scene/scenegraphnode.h>

#include <openspace/util/time.h>
#include <openspace/util/spicemanager.h>

#include <openspace/engine/openspaceengine.h>

#define _USE_MATH_DEFINES
#include <math.h>

namespace { 
    const std::string _loggerCat     = "RenderableModel";
    const std::string keyGeometry    = "Geometry";
    const std::string keyBody        = "Body";
    const std::string keyStart       = "StartTime";
    const std::string keyEnd         = "EndTime";
    const std::string keyFading      = "Shading.Fadeable";
    
    const std::string keyModelTransform = "Rotation.ModelTransform";
    //const std::string keyGhosting      = "Shading.Ghosting";

}

namespace openspace {

RenderableModel::RenderableModel(const ghoul::Dictionary& dictionary)
    : Renderable(dictionary)
    , _colorTexturePath("colorTexture", "Color Texture")
    , _performFade("performFading", "Perform Fading", false)
    , _fading("fading", "Fade", 0)
    , _debugModelRotation("modelrotation", "Model Rotation", glm::vec3(0.f), glm::vec3(0.f), glm::vec3(360.f))
    , _programObject(nullptr)
    , _texture(nullptr)
    , _geometry(nullptr)
    , _alpha(1.f)
    //, _isGhost(false)
    , _performShading("performShading", "Perform Shading", true)
    , _frameCount(0)
{
    std::string name;
    bool success = dictionary.getValue(SceneGraphNode::KeyName, name);
    ghoul_assert(success, "Name was not passed to RenderableModel");

    ghoul::Dictionary geometryDictionary;
    success = dictionary.getValue(keyGeometry, geometryDictionary);
    if (success) {
        geometryDictionary.setValue(SceneGraphNode::KeyName, name);
        _geometry = modelgeometry::ModelGeometry::createFromDictionary(geometryDictionary);
    }

    std::string texturePath = "";
    success = dictionary.getValue("Textures.Color", texturePath);
    if (success)
        _colorTexturePath = absPath(texturePath);

    addPropertySubOwner(_geometry);

    addProperty(_colorTexturePath);
    _colorTexturePath.onChange(std::bind(&RenderableModel::loadTexture, this));

    addProperty(_debugModelRotation);

    //dictionary.getValue(keySource, _source);
    //dictionary.getValue(keyDestination, _destination);
    if (dictionary.hasKeyAndValue<glm::dmat3>(keyModelTransform))
        dictionary.getValue(keyModelTransform, _modelTransform);
    else
        _modelTransform = glm::dmat3(1.f);
    dictionary.getValue(keyBody, _target);

    //openspace::SpiceManager::ref().addFrame(_target, _source);

    //setBoundingSphere(pss(1.f, 9.f));
    addProperty(_performShading);

    if (dictionary.hasKeyAndValue<bool>(keyFading)) {
        bool fading;
        dictionary.getValue(keyFading, fading);
        _performFade = fading;
    }
    addProperty(_performFade);

    //if (dictionary.hasKeyAndValue<bool>(keyGhosting)) {
    //    bool ghosting;
    //    dictionary.getValue(keyGhosting, ghosting);
    //    _isGhost = ghosting;
    //}
}

bool RenderableModel::isReady() const {
    bool ready = true;
    ready &= (_programObject != nullptr);
    ready &= (_texture != nullptr);
    return ready;
}

bool RenderableModel::initialize() {
    bool completeSuccess = true;
    if (_programObject == nullptr) {
        // NH shader

        RenderEngine& renderEngine = OsEng.renderEngine();
        _programObject = renderEngine.buildRenderProgram("ModelProgram",
            "${MODULE_BASE}/shaders/model_vs.glsl",
            "${MODULE_BASE}/shaders/model_fs.glsl");

        if (!_programObject)
            return false;
    }

    loadTexture();

    completeSuccess &= (_texture != nullptr);
    completeSuccess &= _geometry->initialize(this); 
    //completeSuccess &= !_source.empty();
    //completeSuccess &= !_destination.empty();

    return completeSuccess;
}

bool RenderableModel::deinitialize() {
    if (_geometry) {
        _geometry->deinitialize();
        delete _geometry;
        _geometry = nullptr;
    }
    _texture = nullptr;


    RenderEngine& renderEngine = OsEng.renderEngine();
    if (_programObject) {
        renderEngine.removeRenderProgram(_programObject);
        _programObject = nullptr;
    }

    return true;
}

void RenderableModel::render(const RenderData& data) {
    _programObject->activate();
    
    double lt;
    
    // Fade away if it does not have spice coverage
    double time = openspace::Time::ref().currentTime();
    bool targetPositionCoverage = openspace::SpiceManager::ref().hasSpkCoverage(_target, time);
    if (!targetPositionCoverage) {
        int frame = _frameCount % 180;

        float fadingFactor = static_cast<float>(sin((frame * M_PI) / 180));
        _alpha = 0.5f + fadingFactor * 0.5f;
    }
    else
        _alpha = 1.0f;

    // Fading
    if (_performFade && _fading > 0.f) {
        _fading = _fading - 0.01f;
    }
    else if (!_performFade && _fading < 1.f) {
        _fading = _fading + 0.01f;

    }
<<<<<<< HEAD
    
=======

    // Calculate variables to be used as uniform variables in shader
    glm::dvec3 bodyPosition = data.positionVec3;
>>>>>>> b0d8dd59

    // debug rotation controlled from GUI
    glm::mat4 unitMat4(1);
    glm::vec3 debugEulerRot = glm::radians(_debugModelRotation.value());
    glm::mat4 rotX = glm::rotate(unitMat4, debugEulerRot.x, glm::vec3(1, 0, 0));
    glm::mat4 rotY = glm::rotate(unitMat4, debugEulerRot.y, glm::vec3(0, 1, 0));
    glm::mat4 rotZ = glm::rotate(unitMat4, debugEulerRot.z, glm::vec3(0, 0, 1));
    glm::dmat4 debugModelRotation = rotX * rotY * rotZ;

    // Model transform and view transform needs to be in double precision
    glm::dmat4 modelTransform =
<<<<<<< HEAD
        glm::translate(glm::dmat4(1.0), data.positionVec3) * // Translation
        glm::dmat4(_stateMatrix) *  // Spice rotation
=======
        glm::translate(glm::dmat4(1.0), bodyPosition) * // Translation
        glm::dmat4(data.rotation) * // Spice rotation
>>>>>>> b0d8dd59
        debugModelRotation; // debug model rotation controlled from GUI
    glm::dmat4 modelViewTransform = data.camera.combinedViewMatrix() * modelTransform;

    

    glm::vec3 directionToSun = glm::normalize(_sunPos - data.positionVec3);
    glm::vec3 directionToSunViewSpace = glm::mat3(data.camera.combinedViewMatrix()) * directionToSun;

    _programObject->setUniform("transparency", _alpha);
    _programObject->setUniform("directionToSunViewSpace", directionToSunViewSpace);
    _programObject->setUniform("modelViewTransform", glm::mat4(modelViewTransform));
    _programObject->setUniform("projectionTransform", data.camera.projectionMatrix());
    _programObject->setUniform("performShading", _performShading);
    _programObject->setUniform("fading", _fading);

    _geometry->setUniforms(*_programObject);

    // Bind texture
    ghoul::opengl::TextureUnit unit;
    unit.activate();
    _texture->bind();
    _programObject->setUniform("texture1", unit);

    _geometry->render();

    // disable shader
    _programObject->deactivate();
}

void RenderableModel::update(const UpdateData& data) {
    if (_programObject->isDirty())
        _programObject->rebuildFromFile();
    double _time = data.time;

    //if (_isGhost){
    //    futureTime = openspace::ImageSequencer::ref().getNextCaptureTime();
    //    double remaining = openspace::ImageSequencer::ref().getNextCaptureTime() - data.time;
    //    double interval = openspace::ImageSequencer::ref().getIntervalLength();
    //    double t = 1.f - remaining / openspace::ImageSequencer::ref().getIntervalLength();
    //    if (interval > 60) {
    //        if (t < 0.8)
    //            _fading = static_cast<float>(t);
    //        else if (t >= 0.95)
    //            _fading = _fading - 0.5f;
    //    }
    //    else
    //        _fading = 0.f;
    //    _time = futureTime;
    //}

    double  lt;
    _sunPos = openspace::SpiceManager::ref().targetPosition("SUN", "SUN", "GALACTIC", {}, _time, lt);

    // set spice-orientation in accordance to timestamp
<<<<<<< HEAD
    if (!_source.empty()) {
        _stateMatrix = SpiceManager::ref().positionTransformMatrix(_source, _destination, _time) * _modelTransform;
    }    
=======
    //if (!_source.empty()) {
    //    _stateMatrix = SpiceManager::ref().positionTransformMatrix(_source, _destination, _time) * _modelTransform;
    //}

    double  lt;
    glm::dvec3 p =
    openspace::SpiceManager::ref().targetPosition("SUN", _target, "GALACTIC", {}, _time, lt);
    _sunPosition = PowerScaledCoordinate::CreatePowerScaledCoordinate(p.x, p.y, p.z);
>>>>>>> b0d8dd59
}

void RenderableModel::loadTexture() {
    _texture = nullptr;
    if (_colorTexturePath.value() != "") {
        _texture = std::move(ghoul::io::TextureReader::ref().loadTexture(absPath(_colorTexturePath)));
        if (_texture) {
            LDEBUG("Loaded texture from '" << absPath(_colorTexturePath) << "'");
            _texture->uploadTexture();
            _texture->setFilter(ghoul::opengl::Texture::FilterMode::AnisotropicMipMap);
        }
    }
}

}  // namespace openspace<|MERGE_RESOLUTION|>--- conflicted
+++ resolved
@@ -197,13 +197,7 @@
         _fading = _fading + 0.01f;
 
     }
-<<<<<<< HEAD
-    
-=======
-
-    // Calculate variables to be used as uniform variables in shader
-    glm::dvec3 bodyPosition = data.positionVec3;
->>>>>>> b0d8dd59
+
 
     // debug rotation controlled from GUI
     glm::mat4 unitMat4(1);
@@ -215,13 +209,8 @@
 
     // Model transform and view transform needs to be in double precision
     glm::dmat4 modelTransform =
-<<<<<<< HEAD
         glm::translate(glm::dmat4(1.0), data.positionVec3) * // Translation
-        glm::dmat4(_stateMatrix) *  // Spice rotation
-=======
-        glm::translate(glm::dmat4(1.0), bodyPosition) * // Translation
-        glm::dmat4(data.rotation) * // Spice rotation
->>>>>>> b0d8dd59
+        glm::dmat4(data.rotation) *  // Spice rotation
         debugModelRotation; // debug model rotation controlled from GUI
     glm::dmat4 modelViewTransform = data.camera.combinedViewMatrix() * modelTransform;
 
@@ -274,22 +263,6 @@
 
     double  lt;
     _sunPos = openspace::SpiceManager::ref().targetPosition("SUN", "SUN", "GALACTIC", {}, _time, lt);
-
-    // set spice-orientation in accordance to timestamp
-<<<<<<< HEAD
-    if (!_source.empty()) {
-        _stateMatrix = SpiceManager::ref().positionTransformMatrix(_source, _destination, _time) * _modelTransform;
-    }    
-=======
-    //if (!_source.empty()) {
-    //    _stateMatrix = SpiceManager::ref().positionTransformMatrix(_source, _destination, _time) * _modelTransform;
-    //}
-
-    double  lt;
-    glm::dvec3 p =
-    openspace::SpiceManager::ref().targetPosition("SUN", _target, "GALACTIC", {}, _time, lt);
-    _sunPosition = PowerScaledCoordinate::CreatePowerScaledCoordinate(p.x, p.y, p.z);
->>>>>>> b0d8dd59
 }
 
 void RenderableModel::loadTexture() {
