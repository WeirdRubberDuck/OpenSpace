--- conflicted
+++ resolved
@@ -39,11 +39,7 @@
         File = "${BASE_PATH}/LuaScripting.txt"
     },
     SGCTConfig = "${SGCT}/single.xml",
-<<<<<<< HEAD
-    -- SGCTConfig = "${SGCT}/single_fisheye.xml",
-=======
     --SGCTConfig = "${SGCT}/single_fisheye.xml",
->>>>>>> ba53cf0e
     --SGCTConfig = "${SGCT}/two_nodes.xml",
     --SGCTConfig = "${SGCT}/single_sbs_stereo.xml",
     Scene = "${OPENSPACE_DATA}/scene/default_michal.scene",
