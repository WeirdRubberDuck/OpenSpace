-- The configuration has an implict
-- require('scripts/configuration_helper.lua')
-- which defines helper functions useful to customize the configuration

return {
    -- Determines which SGCT configuration file is loaded, that is, if there rendering
    -- occurs in a single window, a fisheye projection, or a dome cluster system

    -- A regular 1280x720 window
    SGCTConfig = sgct.config.single{},

    -- A regular 1920x1080 window
    -- SGCTConfig = sgct.config.single{1920, 1080},   

    -- A 1k fisheye rendering
    -- SGCTConfig = sgct.config.fisheye{1024, 1024},

    -- A 4k fisheye rendering in a 1024x1024 window
    -- SGCTConfig = sgct.config.fisheye{1024, 1024, res={4096, 4096}, quality="2k", tilt=27},

    -- Streaming OpenSpace via Spout to OBS
    -- SGCTConfig = sgct.config.single{2560, 1440, shared=true, name="WV_OBS_SPOUT1"},   


    --SGCTConfig = "${CONFIG}/openvr_oculusRiftCv1.xml",
    --SGCTConfig = "${CONFIG}/openvr_htcVive.xml",

    -- Sets the scene that is to be loaded by OpenSpace. A scene file is a description
    -- of all entities that will be visible during an instance of OpenSpace
<<<<<<< HEAD
    -- Scene = "${SCENE}/default.scene",
    Scene = "${SCENE}/shutdown.scene",
=======
    Scene = "${SCENE}/default.scene",
>>>>>>> b09f89f9
    -- Scene = "${SCENE}/globebrowsing.scene",
    -- Scene = "${SCENE}/rosetta.scene",
    -- Scene = "${SCENE}/dawn.scene",
    -- Scene = "${SCENE}/newhorizons.scene",
    -- Scene = "${SCENE}/osirisrex.scene",

    Task = "${TASKS}/default.task",

    Paths = {
        SCRIPTS = "${BASE_PATH}/scripts",
        SHADERS = "${BASE_PATH}/shaders",
        OPENSPACE_DATA = "${BASE_PATH}/data",
        SCENE = "${OPENSPACE_DATA}/scene",
        TASKS = "${OPENSPACE_DATA}/tasks",
        SPICE = "${OPENSPACE_DATA}/spice",
        MODULES = "${BASE_PATH}/modules",
        TESTDIR = "${BASE_PATH}/tests",
        CONFIG = "${BASE_PATH}/config",
        CACHE = "${BASE_PATH}/cache",
        FONTS = "${OPENSPACE_DATA}/fonts",
        DOCUMENTATION = "${BASE_PATH}/documentation"
    },
    Fonts = {
        Mono = "${FONTS}/Droid_Sans_Mono/DroidSansMono.ttf",
        Light = "${FONTS}/Roboto/Roboto-Regular.ttf",
        Console = "${FONTS}/Inconsolata/Inconsolata-Regular.ttf"
    },
    Logging = {
        -- LogLevel = "Trace",
        LogLevel = "Debug",
        ImmediateFlush = true,
        Logs = {
            { Type = "html", File = "${BASE_PATH}/log.html", Append = false }
        },
        CapabilitiesVerbosity = "Full"
    },
    Launcher = {
        LogLevel = "None"
    },
    LuaDocumentation = "${DOCUMENTATION}/LuaScripting.html",
    PropertyDocumentation = "${DOCUMENTATION}/Properties.html",
    ScriptLog = "${BASE_PATH}/ScriptLog.txt",
    KeyboardShortcuts = "${DOCUMENTATION}/KeyboardMapping.html",
    Documentation = "${DOCUMENTATION}/Documentation.html",
    FactoryDocumentation = "${DOCUMENTATION}/FactoryDocumentation.html",

    ShutdownCountdown = 3,
    -- OnScreenTextScaling = "framebuffer",
    -- PerSceneCache = true,
    -- DisableRenderingOnMaster = true,
    -- DisableSceneOnMaster = true,
    DownloadRequestURL = "http://data.openspaceproject.com/request.cgi",
    RenderingMethod = "Framebuffer",
    OpenGLDebugContext = {
       Activate = true,
       FilterIdentifier = {
           { Type = "Other", Source = "API", Identifier = 131185 },
           { Type = "Performance", Source = "API", Identifier = 131186 }, --Buffer performance warning: "copied/moved from VIDEO memory to HOST memory"
           { Type = "Deprecated", Source = "API", Identifier = 7} -- API_ID_LINE_WIDTH deprecated behavior warning has been generated
       },
--      FilterSeverity = { }

    }
    --RenderingMethod = "ABuffer" -- alternative: "Framebuffer"
}<|MERGE_RESOLUTION|>--- conflicted
+++ resolved
@@ -27,12 +27,7 @@
 
     -- Sets the scene that is to be loaded by OpenSpace. A scene file is a description
     -- of all entities that will be visible during an instance of OpenSpace
-<<<<<<< HEAD
-    -- Scene = "${SCENE}/default.scene",
-    Scene = "${SCENE}/shutdown.scene",
-=======
     Scene = "${SCENE}/default.scene",
->>>>>>> b09f89f9
     -- Scene = "${SCENE}/globebrowsing.scene",
     -- Scene = "${SCENE}/rosetta.scene",
     -- Scene = "${SCENE}/dawn.scene",
