--- conflicted
+++ resolved
@@ -50,14 +50,11 @@
 -- Asset = "gaia"
 -- Asset = "juno"
 -- Asset = "messenger"
-<<<<<<< HEAD
 Asset = "test"
-=======
 -- Asset = "insight"
 -- Asset = "apollo8"
 -- Asset = "apollo_sites"
 -- Asset = "satellites"
->>>>>>> 56a6ed62
 
 -- These scripts are executed after the initialization of each scene, thus making
 -- it possible to have global overrides to default values or execute other scripts
