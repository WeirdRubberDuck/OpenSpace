--- conflicted
+++ resolved
@@ -170,7 +170,6 @@
     int nArguments = lua_gettop(L);
     SCRIPT_CHECK_ARGUMENTS("property_setValueSingle", L, 2, nArguments);
 
-<<<<<<< HEAD
     std::string uri = luaL_checkstring(L, -2);
     const int type = lua_type(L, -1);
     std::string tagToMatch;
@@ -202,22 +201,6 @@
             return 0;
         }
         setPropertyCall_single(prop, uri, L, type);
-=======
-    std::string regex = luaL_checkstring(L, -2);
-    try {
-        applyRegularExpression(
-            L,
-            std::regex(regex, std::regex_constants::optimize),
-            allProperties(),
-            lua_type(L, -1)
-        );
-    }
-    catch (const std::regex_error&) {
-        LERRORC(
-            "property_setValueRegex",
-            "Malformed regular expression: '" << regex << "'"
-        );
->>>>>>> 8a617ee2
     }
 
     return 0;
