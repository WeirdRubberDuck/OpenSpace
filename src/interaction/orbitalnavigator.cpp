/*****************************************************************************************
 *                                                                                       *
 * OpenSpace                                                                             *
 *                                                                                       *
 * Copyright (c) 2014-2019                                                               *
 *                                                                                       *
 * Permission is hereby granted, free of charge, to any person obtaining a copy of this  *
 * software and associated documentation files (the "Software"), to deal in the Software *
 * without restriction, including without limitation the rights to use, copy, modify,    *
 * merge, publish, distribute, sublicense, and/or sell copies of the Software, and to    *
 * permit persons to whom the Software is furnished to do so, subject to the following   *
 * conditions:                                                                           *
 *                                                                                       *
 * The above copyright notice and this permission notice shall be included in all copies *
 * or substantial portions of the Software.                                              *
 *                                                                                       *
 * THE SOFTWARE IS PROVIDED "AS IS", WITHOUT WARRANTY OF ANY KIND, EXPRESS OR IMPLIED,   *
 * INCLUDING BUT NOT LIMITED TO THE WARRANTIES OF MERCHANTABILITY, FITNESS FOR A         *
 * PARTICULAR PURPOSE AND NONINFRINGEMENT. IN NO EVENT SHALL THE AUTHORS OR COPYRIGHT    *
 * HOLDERS BE LIABLE FOR ANY CLAIM, DAMAGES OR OTHER LIABILITY, WHETHER IN AN ACTION OF  *
 * CONTRACT, TORT OR OTHERWISE, ARISING FROM, OUT OF OR IN CONNECTION WITH THE SOFTWARE  *
 * OR THE USE OR OTHER DEALINGS IN THE SOFTWARE.                                         *
 ****************************************************************************************/

#include <openspace/interaction/orbitalnavigator.h>
#include <openspace/scene/scenegraphnode.h>
#include <openspace/util/updatestructures.h>
#include <openspace/query/query.h>
#include <ghoul/logging/logmanager.h>
#include <glm/gtx/vector_angle.hpp>

namespace {
    constexpr const char* _loggerCat = "OrbitalNavigator";

    constexpr const double AngleEpsilon = 1E-7;
    constexpr const double DistanceRatioAimThreshold = 1E-4;
    constexpr const double FlightDestinationFactor = 1E-4;

    constexpr const openspace::properties::Property::PropertyInfo AnchorInfo = {
        "Anchor",
        "Anchor",
        "The name of the scene graph node that is the origin of the camera interaction. "
        "The camera follows, orbits and dollies towards this node. "
        "Any scene graph node can be the anchor node."
    };

    constexpr const openspace::properties::Property::PropertyInfo AimInfo = {
        "Aim",
        "Aim",
        "The name of the scene graph node that is the aim of the camera. "
        "The camera direction is relative to the vector from the camera position "
        "to this node."
    };

    constexpr const openspace::properties::Property::PropertyInfo
        RetargetAnchorInfo =
    {
        "RetargetAnchor",
        "Retarget Anchor",
        "When triggered, this property starts an interpolation to reset the "
        "camera direction to the anchor node."
    };

    constexpr const openspace::properties::Property::PropertyInfo
        RetargetAimInfo =
    {
        "RetargetAim",
        "Retarget Aim",
        "When triggered, this property starts an interpolation to reset the "
        "camera direction to the aim node."
    };

    constexpr openspace::properties::Property::PropertyInfo RollFrictionInfo = {
        "RollFriction",
        "Roll Friction",
        "If this is enabled, a small friction is applied to the rolling part of the "
        "camera motion, thus slowing it down within a small time period. If this value "
        "is disabled, the camera will roll forever."
    };

    constexpr openspace::properties::Property::PropertyInfo RotationalFrictionInfo =
    {
        "RotationalFriction",
        "Rotational Friction",
        "If this is enabled, a small friction is applied to the rotational part of the "
        "camera motion, thus slowing it down within a small time period. If this value "
        "is disabled, the camera will rotate forever."
    };

    constexpr openspace::properties::Property::PropertyInfo ZoomFrictionInfo = {
        "ZoomFriction",
        "Zoom Friction",
        "If this is enabled, a small friction is applied to the zoom part of the camera "
        "motion, thus slowing it down within a small time period. If this value is "
        "disabled, the camera will zoom in or out forever."
    };

    constexpr openspace::properties::Property::PropertyInfo MouseSensitivityInfo = {
        "MouseSensitivity",
        "Mouse Sensitivity",
        "Determines the sensitivity of the camera motion thorugh the mouse. The lower "
        "the sensitivity is the less impact a mouse motion will have."
    };

    constexpr openspace::properties::Property::PropertyInfo JoystickSensitivityInfo = {
        "JoystickSensitivity",
        "Joystick Sensitivity",
        "Determines the sensitivity of the camera motion thorugh a joystick. The lower "
        "the sensitivity is the less impact a joystick motion will have."
    };

    constexpr openspace::properties::Property::PropertyInfo WebsocketSensitivityInfo = {
        "WebsocketSensitivity",
        "Websocket Sensitivity",
        "Determines the sensitivity of the camera motion thorugh a websocket. The lower "
        "the sensitivity is the less impact a webstick motion will have."
    };

    constexpr openspace::properties::Property::PropertyInfo FrictionInfo = {
        "Friction",
        "Friction Factor",
        "Determines the factor that is applied if the 'Roll Friction', 'Rotational "
        "Friction', and 'Zoom Friction' values are enabled. The lower this value is, the "
        "faster the camera movements will stop."
    };

    constexpr openspace::properties::Property::PropertyInfo FollowAnchorNodeInfo = {
        "FollowAnchorNodeRotationDistance",
        "Follow anchor node rotation distance",
        "" // @TODO Missing documentation
    };

    constexpr openspace::properties::Property::PropertyInfo MinimumDistanceInfo = {
        "MinimumAllowedDistance",
        "Minimum allowed distance",
        "" // @TODO Missing documentation
    };

    constexpr openspace::properties::Property::PropertyInfo VelocityZoomControlInfo = {
        "VelocityZoomControl",
        "Velocity zoom control",
        "Controls the velocity of the camera motion when zooming in to the focus node. "
        "The higher the value the faster the camera will move towards the focus."
    };

    constexpr openspace::properties::Property::PropertyInfo ApplyLinearFlightInfo = {
        "ApplyLinearFlight",
        "Apply Linear Flight",
        "This property makes the camera move to the specified distance 'FlightDestinationDistance' while facing the anchor"
    };

    constexpr openspace::properties::Property::PropertyInfo FlightDestinationDistanceInfo = {
        "FlightDestinationDistance",
        "Flight Destination Distance",
        "The final distance we want to fly to, with regards to the anchor node."
    };

    constexpr openspace::properties::Property::PropertyInfo
        StereoInterpolationTimeInfo = {
            "StereoInterpolationTime",
            "Stereo interpolation time",
            "The time to interpolate to a new stereoscopic depth "
            "when the anchor node is changed."
    };

    constexpr openspace::properties::Property::PropertyInfo
        RetargetInterpolationTimeInfo = {
            "RetargetAnchorInterpolationTime",
            "Retarget interpolation time",
            "The time to interpolate the camera rotation "
            "when the anchor or aim node is changed."
    };

    constexpr openspace::properties::Property::PropertyInfo
        FollowRotationInterpTimeInfo = {
            "FollowRotationInterpolationTime",
            "Follow rotation interpolation time",
            "The interpolation time when toggling following focus node rotation."
    };

    constexpr openspace::properties::Property::PropertyInfo
        UseAdaptiveStereoscopicDepthInfo = {
            "UseAdaptiveStereoscopicDepth",
            "Adaptive Steroscopic Depth",
            "Dynamically adjust the view scaling based on the distance to the surface of "
            "the anchor and aim nodes. If enabled, view scale will be set to "
            "StereoscopicDepthOfFocusSurface / min(anchorDistance, aimDistance). "
            "If disabled, view scale will be set to 10^StaticViewScaleExponent."
        };

    constexpr openspace::properties::Property::PropertyInfo
        StaticViewScaleExponentInfo = {
            "StaticViewScaleExponent",
            "Static View Scale Exponent",
            "Statically scale the world by 10^StaticViewScaleExponent. "
            "Only used if UseAdaptiveStereoscopicDepthInfo is set to false."
        };

    constexpr openspace::properties::Property::PropertyInfo
        StereoscopicDepthOfFocusSurfaceInfo = {
            "StereoscopicDepthOfFocusSurface",
            "Stereoscopic depth of the surface in focus",
            "Set the stereoscopically perceived distance (in meters) to the closest "
            "point out of the surface of the anchor and the center of the aim node. "
            "Only used if UseAdaptiveStereoscopicDepthInfo is set to true."
        };
} // namespace

namespace openspace::interaction {

OrbitalNavigator::Friction::Friction()
    : properties::PropertyOwner({ "Friction" })
    , roll(RollFrictionInfo, true)
    , rotational(RotationalFrictionInfo, true)
    , zoom(ZoomFrictionInfo, true)
    , friction(FrictionInfo, 0.5f, 0.f, 1.f)
{
    addProperty(roll);
    addProperty(rotational);
    addProperty(zoom);
    addProperty(friction);
}

OrbitalNavigator::OrbitalNavigator()
    : properties::PropertyOwner({ "OrbitalNavigator" })
    , _anchor(AnchorInfo)
    , _aim(AimInfo)
    , _retargetAnchor(RetargetAnchorInfo)
    , _retargetAim(RetargetAimInfo)
    , _followAnchorNodeRotationDistance(FollowAnchorNodeInfo, 5.0f, 0.0f, 20.f)
    , _minimumAllowedDistance(MinimumDistanceInfo, 10.0f, 0.0f, 10000.f)
    , _velocitySensitivity(VelocityZoomControlInfo, 0.02f, 0.01f, 0.15f)
    , _applyLinearFlight(ApplyLinearFlightInfo, false)
    , _flightDestinationDistance(FlightDestinationDistanceInfo, 2e8f, 0.0f, 1e10f)
    , _mouseSensitivity(MouseSensitivityInfo, 15.0f, 1.0f, 50.f)
    , _joystickSensitivity(JoystickSensitivityInfo, 10.0f, 1.0f, 50.f)
    , _websocketSensitivity(WebsocketSensitivityInfo, 10.0f, 1.0f, 50.f)
    , _useAdaptiveStereoscopicDepth(UseAdaptiveStereoscopicDepthInfo, true)
    , _stereoscopicDepthOfFocusSurface(StereoscopicDepthOfFocusSurfaceInfo, 8, 0.25, 100)
    , _staticViewScaleExponent(StaticViewScaleExponentInfo, 0.f, -30, 10)
    , _retargetInterpolationTime(RetargetInterpolationTimeInfo, 2.0, 0.0, 10.0)
    , _stereoInterpolationTime(StereoInterpolationTimeInfo, 8.0, 0.0, 10.0)
    , _followRotationInterpolationTime(FollowRotationInterpTimeInfo, 1.0, 0.0, 10.0)
    , _mouseStates(_mouseSensitivity * 0.0001, 1 / (_friction.friction + 0.0000001))
    , _joystickStates(_joystickSensitivity * 0.1, 1 / (_friction.friction + 0.0000001))
    , _websocketStates(_websocketSensitivity, 1 / (_friction.friction + 0.0000001))
{

    _anchor.onChange([this]() {
        if (_anchor.value().empty()) {
            return;
        }
        SceneGraphNode* node = sceneGraphNode(_anchor.value());
        if (node) {
            setAnchorNode(node);
        }
        else {
            LERROR(fmt::format(
                "No scenegraph node with identifier {} exists.", _anchor.value()
            ));
        }
    });

    _aim.onChange([this]() {
        if (_aim.value().empty()) {
            setAimNode(nullptr);
            return;
        }
        SceneGraphNode* node = sceneGraphNode(_aim.value());
        if (node) {
            setAimNode(node);
        }
        else {
            LERROR(fmt::format(
                "No scenegraph node with identifier {} exists.", _aim.value()
            ));
        }
    });

    _retargetAnchor.onChange([this]() {
        startRetargetAnchor();
    });

    _retargetAim.onChange([this]() {
        if (_aimNode && _aimNode != _anchorNode) {
            startRetargetAim();
        }
        else {
            startRetargetAnchor();
        }
    });

    _followRotationInterpolator.setTransferFunction([](double t) {
        const double res = 3.0 * t*t - 2.0 * t*t*t;
        return glm::clamp(res, 0.0, 1.0);
    });

    // The transfer function is used here to get a different interpolation than the one
    // obtained from newValue = lerp(0, currentValue, dt). That one will result in an
    // exponentially decreasing value but we want to be able to control it. Either as
    // a linear interpolation or a smooth step interpolation. Therefore we use
    // newValue = lerp(0, currentValue * f(t) * dt) where f(t) is the transfer function
    // and lerp is a linear iterpolation
    // lerp(endValue, startValue, interpolationParameter).
    //
    // The transfer functions are derived from:
    // f(t) = d/dt ( ln(1 / f_orig(t)) ) where f_orig is the transfer function that would
    // be used if the interpolation was sinply linear between a start value and an end
    // value instead of current value and end value (0) as we use it when inerpoláting.
    // As an example f_orig(t) = 1 - t yields f(t) = 1 / (1 - t) which results in a linear
    // interpolation from 1 to 0.
    auto smoothStepDerivedTranferFunction = [](double t) {
        return (6 * (t + t*t) / (1 - 3 * t*t + 2 * t*t*t));
    };
    _retargetAnchorInterpolator.setTransferFunction(smoothStepDerivedTranferFunction);
    _retargetAimInterpolator.setTransferFunction(smoothStepDerivedTranferFunction);
    _cameraToSurfaceDistanceInterpolator.setTransferFunction(
        smoothStepDerivedTranferFunction
    );

    // Define callback functions for changed properties
    _friction.roll.onChange([&]() {
        _mouseStates.setRotationalFriction(_friction.roll);
        _joystickStates.setRotationalFriction(_friction.roll);
        _websocketStates.setRotationalFriction(_friction.roll);
    });
    _friction.rotational.onChange([&]() {
        _mouseStates.setHorizontalFriction(_friction.rotational);
        _joystickStates.setHorizontalFriction(_friction.rotational);
        _websocketStates.setHorizontalFriction(_friction.rotational);
    });
    _friction.zoom.onChange([&]() {
        _mouseStates.setVerticalFriction(_friction.zoom);
        _joystickStates.setVerticalFriction(_friction.zoom);
        _websocketStates.setVerticalFriction(_friction.zoom);
    });
    _friction.friction.onChange([&]() {
        _mouseStates.setVelocityScaleFactor(1 / (_friction.friction + 0.0000001));
        _joystickStates.setVelocityScaleFactor(1 / (_friction.friction + 0.0000001));
        _websocketStates.setVelocityScaleFactor(1 / (_friction.friction + 0.0000001));
    });

    _mouseSensitivity.onChange([&]() {
        _mouseStates.setSensitivity(_mouseSensitivity * pow(10.0, -4));
    });
    _joystickSensitivity.onChange([&]() {
        _joystickStates.setSensitivity(_joystickSensitivity * 0.1);
    });
    _websocketSensitivity.onChange([&]() {
        _websocketStates.setSensitivity(_websocketSensitivity);
    });


    addPropertySubOwner(_friction);


    addProperty(_anchor);
    addProperty(_aim);
    addProperty(_retargetAnchor);
    addProperty(_retargetAim);
    addProperty(_followAnchorNodeRotationDistance);
    addProperty(_minimumAllowedDistance);
    addProperty(_velocitySensitivity);
    addProperty(_flightDestinationDistance);
    addProperty(_applyLinearFlight);

    addProperty(_useAdaptiveStereoscopicDepth);
    addProperty(_staticViewScaleExponent);
    addProperty(_stereoscopicDepthOfFocusSurface);

    addProperty(_retargetInterpolationTime);
    addProperty(_stereoInterpolationTime);
    addProperty(_followRotationInterpolationTime);

    addProperty(_mouseSensitivity);
    addProperty(_joystickSensitivity);
    addProperty(_websocketSensitivity);
}

glm::dvec3 OrbitalNavigator::anchorNodeToCameraVector() const {
    return _camera->positionVec3() - anchorNode()->worldPosition();
}

glm::quat OrbitalNavigator::anchorNodeToCameraRotation() const {
    glm::dmat4 invWorldRotation = glm::dmat4(
        glm::inverse(anchorNode()->worldRotationMatrix())
    );
    return glm::quat(invWorldRotation) * glm::quat(_camera->rotationQuaternion());
}


void OrbitalNavigator::resetVelocities() {
    _mouseStates.resetVelocities();
    _joystickStates.resetVelocities();
    _websocketStates.resetVelocities();
    _scriptStates.resetVelocities();

    if (shouldFollowAnchorRotation(_camera->positionVec3())) {
        _followRotationInterpolator.end();
    }
    else {
        _followRotationInterpolator.start();
    }
}

void OrbitalNavigator::updateStatesFromInput(const InputState& inputState,
                                             double deltaTime)
{
    _mouseStates.updateStateFromInput(inputState, deltaTime);
    _joystickStates.updateStateFromInput(inputState, deltaTime);
    _websocketStates.updateStateFromInput(inputState, deltaTime);
    _scriptStates.updateStateFromInput(inputState, deltaTime);
}

void OrbitalNavigator::updateCameraStateFromStates(double deltaTime) {
    if (!(_anchorNode)) {
        // Bail out if the anchor node is not set.
        return;
    }

    const glm::dvec3 anchorPos = _anchorNode->worldPosition();

    SurfacePositionHandle posHandle;

    const glm::dvec3 prevCameraPosition = _camera->positionVec3();
    const glm::dvec3 anchorDisplacement = _previousAnchorNodePosition.has_value() ?
        (anchorPos - *_previousAnchorNodePosition) :
        glm::dvec3(0.0);

    CameraPose pose = {
        _camera->positionVec3() + anchorDisplacement,
        _camera->rotationQuaternion()
    };

    if (_applyLinearFlight) {
        // Calculate a position handle based on the camera position in world space
        glm::dvec3 camPosToAnchorPosDiff = prevCameraPosition - anchorPos;
        // Use the boundingsphere to get an approximate distance to the surface of the node
        double nodeRadius = static_cast<double>(_anchorNode->boundingSphere());
        double distFromCameraToFocus = glm::distance(prevCameraPosition, anchorPos) - nodeRadius;

        // Make the approximation delta size depending on the flight distance
        double arrivalThreshold = _flightDestinationDistance.value() * FlightDestinationFactor;

        // Fly towards the flight destination distance. When getting closer than arrivalThreshold terminate the flight
        if (abs(distFromCameraToFocus - _flightDestinationDistance.value()) > arrivalThreshold) {

            pose.position = moveCameraAlongVector(
                pose.position,
                distFromCameraToFocus,
                camPosToAnchorPosDiff,
                _flightDestinationDistance
            );
        }
        else {
            _applyLinearFlight.setValue(false);
        }
    }

    const bool hasPreviousPositions =
        _previousAnchorNodePosition.has_value() &&
        _previousAimNodePosition.has_value();

    if (_aimNode && _aimNode != _anchorNode && hasPreviousPositions) {
        const glm::dvec3 aimPos = _aimNode->worldPosition();
        const glm::dvec3 cameraToAnchor =
            *_previousAnchorNodePosition - prevCameraPosition;

        Displacement anchorToAim = {
            *_previousAimNodePosition - *_previousAnchorNodePosition,
            aimPos - anchorPos
        };

        anchorToAim = interpolateRetargetAim(
            deltaTime,
            pose,
            cameraToAnchor,
            anchorToAim
        );

        pose = followAim(pose, cameraToAnchor, anchorToAim);

        _previousAimNodePosition = _aimNode->worldPosition();
        _previousAnchorNodeRotation = _anchorNode->worldRotationMatrix();
    }

    _previousAnchorNodePosition = _anchorNode->worldPosition();

    // Calculate a position handle based on the camera position in world space
    posHandle = calculateSurfacePositionHandle(*_anchorNode, pose.position);

    // Decompose camera rotation so that we can handle global and local rotation
    // individually. Then we combine them again when finished.
    // Compensate for relative movement of aim node,
    // in order to maintain the old global/local rotation.
    CameraRotationDecomposition camRot =
        decomposeCameraRotationSurface(pose, *_anchorNode);

    // Rotate with the object by finding a differential rotation from the previous
    // to the current rotation.
    glm::dquat anchorRotation =
        glm::quat_cast(_anchorNode->worldRotationMatrix());

    glm::dquat anchorNodeRotationDiff = _previousAnchorNodeRotation.has_value() ?
<<<<<<< HEAD
        *_previousAnchorNodeRotation * glm::inverse(anchorRotation) :
        glm::dquat();
=======
        _previousAnchorNodeRotation.value() * glm::inverse(anchorRotation) :
        glm::dquat(1.0, 0.0, 0.0, 0.0);
>>>>>>> 6fe99382

    _previousAnchorNodeRotation = anchorRotation;

    // Interpolate rotation differential so that the camera rotates with the object
    // only if close enough
    anchorNodeRotationDiff = interpolateRotationDifferential(
        deltaTime,
        _followRotationInterpolationTime,
        pose.position,
        anchorNodeRotationDiff
    );

    // Update local rotation based on user input
    camRot.localRotation = roll(deltaTime, camRot.localRotation);
    camRot.localRotation = interpolateLocalRotation(deltaTime, camRot.localRotation);
    camRot.localRotation = rotateLocally(deltaTime, camRot.localRotation);

    // Horizontal translation based on user input
    pose.position = translateHorizontally(
        deltaTime,
        pose.position,
        anchorPos,
        camRot.globalRotation,
        posHandle
    );

    // Horizontal translation by focus node rotation
    pose.position = followAnchorNodeRotation(
        pose.position,
        anchorPos,
        anchorNodeRotationDiff
    );

    // Recalculate posHandle since horizontal position changed
    posHandle = calculateSurfacePositionHandle(*_anchorNode, pose.position);


    // Rotate globally to keep camera rotation fixed
    // in the rotating reference frame of the anchor object.
    camRot.globalRotation = rotateGlobally(
        camRot.globalRotation,
        anchorNodeRotationDiff,
        posHandle
    );


    // Rotate around the surface out direction based on user input
    camRot.globalRotation = rotateHorizontally(
        deltaTime,
        camRot.globalRotation,
        posHandle
    );

    // Perform the vertical movements based on user input
    pose.position = translateVertically(deltaTime, pose.position, anchorPos, posHandle);
    pose.position = pushToSurface(
        _minimumAllowedDistance,
        pose.position,
        anchorPos,
        posHandle
    );

    // Update the camera state
    _camera->setPositionVec3(pose.position);
    _camera->setRotation(composeCameraRotation(camRot));

    if (_useAdaptiveStereoscopicDepth) {
        double targetCameraToSurfaceDistance = glm::length(
            cameraToSurfaceVector(pose.position, anchorPos, posHandle)
        );

        if (_aimNode) {
            targetCameraToSurfaceDistance = std::min(
                targetCameraToSurfaceDistance,
                glm::distance(pose.position, _aimNode->worldPosition())
            );
        }

        if (_directlySetStereoDistance) {
            _currentCameraToSurfaceDistance = targetCameraToSurfaceDistance;
            _directlySetStereoDistance = false;
        }
        else {
            _currentCameraToSurfaceDistance = interpolateCameraToSurfaceDistance(
                deltaTime,
                _currentCameraToSurfaceDistance,
                targetCameraToSurfaceDistance);
        }

        _camera->setScaling(
            _stereoscopicDepthOfFocusSurface /
            static_cast<float>(_currentCameraToSurfaceDistance)
        );
    }
    else {
        _camera->setScaling(glm::pow(10.f, _staticViewScaleExponent));
    }
}

glm::dquat OrbitalNavigator::composeCameraRotation(
    const CameraRotationDecomposition& decomposition)
{
    return decomposition.globalRotation * decomposition.localRotation;
}

Camera* OrbitalNavigator::camera() const
{
    return _camera;
}

void OrbitalNavigator::setCamera(Camera* camera) {
    _camera = camera;
}

glm::dvec3 OrbitalNavigator::cameraToSurfaceVector(const glm::dvec3& cameraPos,
                                                   const glm::dvec3& centerPos,
                                                   const SurfacePositionHandle& posHandle)
{
    glm::dmat4 modelTransform = _anchorNode->modelTransform();
    glm::dvec3 posDiff = cameraPos - centerPos;
    glm::dvec3 centerToActualSurfaceModelSpace =
        posHandle.centerToReferenceSurface +
        posHandle.referenceSurfaceOutDirection * posHandle.heightToSurface;

    glm::dvec3 centerToActualSurface =
        glm::dmat3(modelTransform) * centerToActualSurfaceModelSpace;

    return centerToActualSurface - posDiff;
}

void OrbitalNavigator::setFocusNode(const SceneGraphNode* focusNode) {
    setAnchorNode(focusNode);
    setAimNode(nullptr);
}

void OrbitalNavigator::setFocusNode(const std::string& focusNode) {
    _anchor.set(focusNode);
    _aim.set(std::string(""));
}

void OrbitalNavigator::setAnchorNode(const SceneGraphNode* anchorNode) {
    if (!_anchorNode) {
        _directlySetStereoDistance = true;
    }

    const bool changedAnchor = _anchorNode != anchorNode;
    _anchorNode = anchorNode;

    // Need to reset velocities after the actual switch in anchor node,
    // since the reset behavior depends on the anchor node.
    if (changedAnchor) {
        resetVelocities();
    }

    if (_anchorNode) {
        _previousAnchorNodePosition = _anchorNode->worldPosition();
        _previousAnchorNodeRotation = glm::quat_cast(_anchorNode->worldRotationMatrix());
    }
    else {
        _previousAnchorNodePosition.reset();
        _previousAnchorNodeRotation.reset();
    }
}

void OrbitalNavigator::clearPreviousState() {
    _previousAnchorNodePosition.reset();
    _previousAnchorNodeRotation.reset();
    _previousAimNodePosition.reset();
}

void OrbitalNavigator::setAimNode(const SceneGraphNode* aimNode) {
    _retargetAimInterpolator.end();
    _aimNode = aimNode;

    if (_aimNode) {
        _previousAimNodePosition = _aimNode->worldPosition();
    }
}

void OrbitalNavigator::setAnchorNode(const std::string& anchorNode) {
    _anchor.set(anchorNode);
}

void OrbitalNavigator::setAimNode(const std::string& aimNode) {
    _aim.set(aimNode);
}

void OrbitalNavigator::resetNodeMovements() {
    if (_anchorNode) {
        _previousAnchorNodePosition = _anchorNode->worldPosition();
        _previousAnchorNodeRotation = glm::quat_cast(_anchorNode->worldRotationMatrix());
    }
    else {
        _previousAnchorNodePosition = glm::dvec3(0.0);
        _previousAnchorNodeRotation = glm::dquat();
    }

    _previousAimNodePosition = _aimNode ? _aimNode->worldPosition() : glm::dvec3(0.0);
}

void OrbitalNavigator::startRetargetAnchor() {
    if (!_anchorNode) {
        return;
    }
    const glm::dvec3 camPos = _camera->positionVec3();
    const glm::dvec3 camDir = _camera->viewDirectionWorldSpace();

    const glm::dvec3 centerPos = _anchorNode->worldPosition();
    const glm::dvec3 directionToCenter = glm::normalize(centerPos - camPos);

    const double angle = glm::angle(camDir, directionToCenter);

    // Minimum is _rotateInterpolationTime seconds. Otherwise proportional to angle.
    _retargetAnchorInterpolator.setInterpolationTime(static_cast<float>(
        glm::max(angle, 1.0) * _retargetInterpolationTime
    ));
    _retargetAnchorInterpolator.start();

    _cameraToSurfaceDistanceInterpolator.setInterpolationTime(_stereoInterpolationTime);
    _cameraToSurfaceDistanceInterpolator.start();
}

void OrbitalNavigator::startRetargetAim() {
    if (!_aimNode) {
        return;
    }

    const glm::dvec3 camPos = _camera->positionVec3();
    const glm::dvec3 camDir = _camera->viewDirectionWorldSpace();
    const glm::dvec3 centerPos = _aimNode->worldPosition();
    const glm::dvec3 directionToCenter = glm::normalize(centerPos - camPos);

    const double angle = glm::angle(camDir, directionToCenter);

    // Minimum is _rotateInterpolationTime seconds. Otherwise proportional to angle.
    _retargetAimInterpolator.setInterpolationTime(static_cast<float>(
        glm::max(angle, 1.0) * _retargetInterpolationTime
        ));
    _retargetAimInterpolator.start();

    _cameraToSurfaceDistanceInterpolator.setInterpolationTime(_stereoInterpolationTime);
    _cameraToSurfaceDistanceInterpolator.start();
}


float OrbitalNavigator::retargetInterpolationTime() const {
    return _retargetInterpolationTime;
}

void OrbitalNavigator::setRetargetInterpolationTime(float durationInSeconds) {
    _retargetInterpolationTime = durationInSeconds;
}

bool OrbitalNavigator::shouldFollowAnchorRotation(const glm::dvec3& cameraPosition) const
{
    if (!_anchorNode) {
        return false;
    }

    const glm::dmat4 modelTransform = _anchorNode->modelTransform();
    const glm::dmat4 inverseModelTransform = _anchorNode->inverseModelTransform();
    const glm::dvec3 cameraPositionModelSpace = glm::dvec3(inverseModelTransform *
        glm::dvec4(cameraPosition, 1.0));

    const SurfacePositionHandle positionHandle =
        _anchorNode->calculateSurfacePositionHandle(cameraPositionModelSpace);

    const double maximumDistanceForRotation = glm::length(
        glm::dmat3(modelTransform) * positionHandle.centerToReferenceSurface
    ) * _followAnchorNodeRotationDistance;

    const double distanceToCamera =
        glm::distance(cameraPosition, _anchorNode->worldPosition());

    return distanceToCamera < maximumDistanceForRotation;
}


bool OrbitalNavigator::followingAnchorRotation() const {
    if (_aimNode != nullptr && _aimNode != _anchorNode) {
        return false;
    }
    return _followRotationInterpolator.value() >= 1.0;
}

const SceneGraphNode* OrbitalNavigator::anchorNode() const {
    return _anchorNode;
}

const SceneGraphNode* OrbitalNavigator::aimNode() const {
    return _aimNode;
}

bool OrbitalNavigator::hasRotationalFriction() const {
    return _friction.rotational;
}

bool OrbitalNavigator::hasZoomFriction() const {
    return _friction.zoom;
}

bool OrbitalNavigator::hasRollFriction() const {
    return _friction.roll;
}

OrbitalNavigator::CameraRotationDecomposition
    OrbitalNavigator::decomposeCameraRotationSurface(CameraPose cameraPose,
                                                     const SceneGraphNode& reference)
{
    const glm::dvec3 cameraUp = cameraPose.rotation * Camera::UpDirectionCameraSpace;

    const glm::dvec3 cameraViewDirection =
        cameraPose.rotation * glm::dvec3(0.0, 0.0, -1.0);

    const glm::dmat4 inverseModelTransform = reference.inverseModelTransform();
    const glm::dmat4 modelTransform = reference.modelTransform();
    const glm::dvec3 cameraPositionModelSpace = glm::dvec3(inverseModelTransform *
                                                glm::dvec4(cameraPose.position, 1));

    const SurfacePositionHandle posHandle =
        reference.calculateSurfacePositionHandle(cameraPositionModelSpace);

    const glm::dvec3 directionFromSurfaceToCameraModelSpace =
        posHandle.referenceSurfaceOutDirection;
    const glm::dvec3 directionFromSurfaceToCamera = glm::normalize(
        glm::dmat3(modelTransform) * directionFromSurfaceToCameraModelSpace
    );

    // To avoid problem with lookup in up direction we adjust is with the view direction
    const glm::dmat4 lookAtMat = glm::lookAt(
        glm::dvec3(0.0),
        -directionFromSurfaceToCamera,
        normalize(cameraViewDirection + cameraUp)
    );
    const glm::dquat globalCameraRotation = glm::normalize(
        glm::inverse(glm::quat_cast(lookAtMat))
    );
    const glm::dquat localCameraRotation = glm::inverse(globalCameraRotation) *
        cameraPose.rotation;

    return { localCameraRotation, globalCameraRotation };
}

OrbitalNavigator::CameraRotationDecomposition
    OrbitalNavigator::decomposeCameraRotation(CameraPose cameraPose,
                                              glm::dvec3 reference)
{
    const glm::dvec3 cameraUp = cameraPose.rotation * glm::dvec3(0.0, 1.0, 0.0);

    const glm::dvec3 cameraViewDirection = cameraPose.rotation *
        glm::dvec3(0.0, 0.0, -1.0);

    // To avoid problem with lookup in up direction we adjust is with the view direction
    const glm::dmat4 lookAtMat = glm::lookAt(
        glm::dvec3(0.0),
        reference - cameraPose.position,
        normalize(cameraViewDirection + cameraUp)
    );
    const glm::dquat globalCameraRotation = glm::normalize(
        glm::inverse(glm::quat_cast(lookAtMat))
    );
    const glm::dquat localCameraRotation = glm::inverse(globalCameraRotation) *
        cameraPose.rotation;

    return { localCameraRotation, globalCameraRotation };
}

OrbitalNavigator::CameraPose OrbitalNavigator::followAim(CameraPose pose,
                                                         glm::dvec3 cameraToAnchor,
                                                         Displacement anchorToAim)
{
    CameraRotationDecomposition anchorDecomp =
        decomposeCameraRotation(pose, pose.position + cameraToAnchor);

    const glm::dvec3 prevCameraToAim = cameraToAnchor + anchorToAim.first;
    const double distanceRatio =
        glm::length(anchorToAim.second) / glm::length(prevCameraToAim);

    // Make sure that the anchor and aim nodes are numerically distinguishable,
    // otherwise, don't follow the aim.
    if (distanceRatio > DistanceRatioAimThreshold) {
        // Divide the action of following the aim into two actions:
        // 1. Rotating camera around anchor, based on the aim's projection onto a sphere
        //    around the anchor, with radius = distance(camera, anchor).
        // 2. Adjustment of the camera to account for radial displacement of the aim


        // Step 1 (Rotation around anchor based on aim's projection)
        glm::dvec3 newAnchorToProjectedAim =
            glm::length(anchorToAim.first) * glm::normalize(anchorToAim.second);
        const double spinRotationAngle = glm::angle(
            glm::normalize(anchorToAim.first), glm::normalize(newAnchorToProjectedAim)
        );

        if (spinRotationAngle > AngleEpsilon) {
            const glm::dvec3 spinRotationAxis =
                glm::cross(anchorToAim.first, newAnchorToProjectedAim);

            const glm::dquat spinRotation =
                glm::angleAxis(spinRotationAngle, glm::normalize(spinRotationAxis));

            pose.position =
                _anchorNode->worldPosition() - spinRotation * cameraToAnchor;

            anchorDecomp.globalRotation = spinRotation * anchorDecomp.globalRotation;
        }

        // Step 2 (Adjustment for radial displacement)
        const glm::dvec3 projectedAim =
            _anchorNode->worldPosition() + newAnchorToProjectedAim;

        const glm::dvec3 intermediateCameraToAnchor =
            _anchorNode->worldPosition() - pose.position;

        const glm::dvec3 intermediateCameraToProjectedAim =
            projectedAim - pose.position;

        const double anchorAimAngle = glm::angle(
            glm::normalize(intermediateCameraToAnchor),
            glm::normalize(intermediateCameraToProjectedAim)
        );
        double ratio =
            glm::sin(anchorAimAngle) * glm::length(intermediateCameraToAnchor) /
            glm::length(anchorToAim.second);

        // Equation has no solution if ratio > 1.
        // To avoid a discontinuity in the camera behavior,
        // fade out the distance correction influence when ratio approaches 1.
        // CorrectionFactorExponent = 50.0 is picked arbitrarily,
        // and gives a smooth result.
        ratio = glm::clamp(ratio, -1.0, 1.0);
        double CorrectionFactorExponent = 50.0;
        double correctionFactor =
            glm::clamp(1.0 - glm::pow(ratio, CorrectionFactorExponent), 0.0, 1.0);


        // newCameraAnchorAngle has two solutions, depending on whether the camera is
        // in the half-space closest to the anchor or aim.
        double newCameraAnchorAngle = glm::asin(ratio);
        if (glm::dot(intermediateCameraToAnchor, anchorToAim.second) <= 0 &&
            glm::dot(intermediateCameraToProjectedAim, anchorToAim.second) <= 0)
        {
            newCameraAnchorAngle = -glm::asin(ratio) + glm::pi<double>();
        }

        const double prevCameraAimAngle = glm::angle(
            glm::normalize(-intermediateCameraToAnchor),
            glm::normalize(newAnchorToProjectedAim)
        );

        const double newCameraAimAngle =
            glm::pi<double>() - anchorAimAngle - newCameraAnchorAngle;

        double distanceRotationAngle = correctionFactor *
                                       (newCameraAimAngle - prevCameraAimAngle);

        if (glm::abs(distanceRotationAngle) > AngleEpsilon) {
            glm::dvec3 distanceRotationAxis = glm::normalize(
                glm::cross(intermediateCameraToAnchor, newAnchorToProjectedAim)
            );
            const glm::dquat orbitRotation =
                glm::angleAxis(distanceRotationAngle, distanceRotationAxis);

            pose.position =
                _anchorNode->worldPosition() -
                orbitRotation * intermediateCameraToAnchor;

            const glm::dquat aimAdjustRotation =
                glm::angleAxis(distanceRotationAngle, distanceRotationAxis);

            anchorDecomp.globalRotation = aimAdjustRotation * anchorDecomp.globalRotation;
        }
        // End of step 2.

        pose.rotation = composeCameraRotation(anchorDecomp);
    }

    return pose;
}

glm::dquat OrbitalNavigator::roll(double deltaTime,
                                  const glm::dquat& localCameraRotation) const
{
    const glm::dquat mouseRollQuat = glm::angleAxis(
        _mouseStates.localRollVelocity().x * deltaTime +
        _joystickStates.localRollVelocity().x * deltaTime +
        _websocketStates.localRollVelocity().x * deltaTime +
        _scriptStates.localRollVelocity().x * deltaTime,
        glm::dvec3(0.0, 0.0, 1.0)
    );
    return localCameraRotation * mouseRollQuat;
}

glm::dquat OrbitalNavigator::rotateLocally(double deltaTime,
                                           const glm::dquat& localCameraRotation) const
{
    const glm::dquat mouseRotationDiff = glm::dquat(glm::dvec3(
        _mouseStates.localRotationVelocity().y,
        _mouseStates.localRotationVelocity().x,
        0.0
    ) * deltaTime);

    const glm::dquat joystickRotationDiff = glm::dquat(glm::dvec3(
        _joystickStates.localRotationVelocity().y,
        _joystickStates.localRotationVelocity().x,
        0.0
    ) * deltaTime);

    const glm::dquat websocketRotationDiff = glm::dquat(glm::dvec3(
        _websocketStates.localRotationVelocity().y,
        _websocketStates.localRotationVelocity().x,
        0.0
    ) * deltaTime);

    const glm::dquat scriptRotationDiff = glm::dquat(glm::dvec3(
        _scriptStates.localRotationVelocity().y,
        _scriptStates.localRotationVelocity().x,
        0.0
    ) * deltaTime);

    return localCameraRotation * joystickRotationDiff * mouseRotationDiff *
           websocketRotationDiff * scriptRotationDiff;
}

glm::dquat OrbitalNavigator::interpolateLocalRotation(double deltaTime,
    const glm::dquat& localCameraRotation)
{
    if (_retargetAnchorInterpolator.isInterpolating()) {
        const double t = _retargetAnchorInterpolator.value();
        _retargetAnchorInterpolator.setDeltaTime(static_cast<float>(deltaTime));
        _retargetAnchorInterpolator.step();

        const glm::dvec3 localUp =
            localCameraRotation * Camera::UpDirectionCameraSpace;

        const glm::dmat4 lookAtMat = glm::lookAt(
            glm::dvec3(0.0),
            Camera::ViewDirectionCameraSpace,
            normalize(localUp)
        );

        const glm::dquat targetRotation = glm::normalize(
            glm::inverse(glm::quat_cast(lookAtMat))
        );

        const glm::dquat result = glm::slerp(
            localCameraRotation,
            targetRotation,
            glm::min(t * _retargetAnchorInterpolator.deltaTimeScaled(), 1.0));

        // Retrieving the angle of a quaternion uses acos on the w component, which can
        // have numerical instability for values close to 1.0
        constexpr double Epsilon = 1.0e-13;
        if (abs((abs(result.w) - 1.0)) < Epsilon || angle(result) < 0.01) {
            _retargetAnchorInterpolator.end();
        }
        return result;
    }
    else {
        return localCameraRotation;
    }
}

OrbitalNavigator::Displacement OrbitalNavigator::interpolateRetargetAim(
    double deltaTime,
    CameraPose pose,
    glm::dvec3 prevCameraToAnchor,
    Displacement anchorToAim)
{

    if (_retargetAimInterpolator.isInterpolating()) {
        double t = _retargetAimInterpolator.value();
        _retargetAimInterpolator.setDeltaTime(static_cast<float>(deltaTime));
        _retargetAimInterpolator.step();

        const glm::dvec3 prevCameraToAim = prevCameraToAnchor + anchorToAim.first;
        const double aimDistance = glm::length(prevCameraToAim);
        const glm::dquat prevRotation = pose.rotation;

        // Introduce a virtual aim - a position straight ahead of the camera,
        // that should be rotated around the camera, until it reaches the aim node.

        const glm::dvec3 prevCameraToVirtualAim =
            aimDistance * (prevRotation * Camera::ViewDirectionCameraSpace);

        // Max angle: the maximum possible angle between anchor and aim, given that
        // the camera orbits the anchor on a fixed distance.
        const double maxAngle =
            glm::atan(glm::length(anchorToAim.first), glm::length(prevCameraToAnchor));

        // Requested angle: The angle between the vector straight ahead from the
        // camera and the vector from camera to anchor should remain constant, in
        // order for the anchor not to move in screen space.
        const double requestedAngle = glm::angle(
            glm::normalize(prevCameraToVirtualAim),
            glm::normalize(prevCameraToAnchor)
        );

        if (requestedAngle <= maxAngle) {
            glm::dvec3 aimPos = pose.position + prevCameraToAnchor + anchorToAim.second;
            CameraRotationDecomposition aimDecomp = decomposeCameraRotation(pose, aimPos);

            const glm::dquat interpolatedRotation = glm::slerp(
                prevRotation,
                aimDecomp.globalRotation,
                glm::min(t * _retargetAimInterpolator.deltaTimeScaled(), 1.0)
            );

            const glm::dvec3 recomputedCameraToVirtualAim =
                aimDistance * (interpolatedRotation * Camera::ViewDirectionCameraSpace);

            return {
                prevCameraToVirtualAim - prevCameraToAnchor,
                recomputedCameraToVirtualAim - prevCameraToAnchor
            };
        }
        else {
            // Bail out.
            // Cannot put aim node in center without moving anchor in screen space.
            // Future work: Rotate as much as possible,
            // or possibly use some other DOF to find solution, like moving the camera.
            _retargetAimInterpolator.end();
        }
    }
    return anchorToAim;
}


double OrbitalNavigator::interpolateCameraToSurfaceDistance(double deltaTime,
                                                            double currentDistance,
                                                            double targetDistance
) {
    if (!_cameraToSurfaceDistanceInterpolator.isInterpolating()) {
        return targetDistance;
    }

    double t = _cameraToSurfaceDistanceInterpolator.value();
    _cameraToSurfaceDistanceInterpolator.setDeltaTime(static_cast<float>(deltaTime));
    _cameraToSurfaceDistanceInterpolator.step();

    // Interpolate distance logarithmically.
    double result = glm::exp(glm::mix(
        glm::log(currentDistance),
        glm::log(targetDistance),
        glm::min(t * _cameraToSurfaceDistanceInterpolator.deltaTimeScaled(), 1.0))
    );

    double ratio = currentDistance / targetDistance;
    if (glm::abs(ratio - 1.0) < 0.000001) {
        _cameraToSurfaceDistanceInterpolator.end();
    }

    return result;
}

glm::dvec3 OrbitalNavigator::translateHorizontally(double deltaTime,
                                                   const glm::dvec3& cameraPosition,
                                                   const glm::dvec3& objectPosition,
                                                   const glm::dquat& globalCameraRotation,
                                        const SurfacePositionHandle& positionHandle) const
{
    const glm::dmat4 modelTransform = _anchorNode->modelTransform();

    const glm::dvec3 outDirection = glm::normalize(glm::dmat3(modelTransform) *
                                    positionHandle.referenceSurfaceOutDirection);

    // Vector logic
    const glm::dvec3 posDiff = cameraPosition - objectPosition;
    const glm::dvec3 centerToActualSurfaceModelSpace =
        positionHandle.centerToReferenceSurface +
        positionHandle.referenceSurfaceOutDirection * positionHandle.heightToSurface;

    const glm::dvec3 centerToActualSurface = glm::dmat3(modelTransform) *
                                             centerToActualSurfaceModelSpace;
    const glm::dvec3 actualSurfaceToCamera = posDiff - centerToActualSurface;
    const double distFromSurfaceToCamera = glm::length(actualSurfaceToCamera);

    // Final values to be used
    const double distFromCenterToSurface = glm::length(centerToActualSurface);
    const double distFromCenterToCamera = glm::length(posDiff);

    const double speedScale =
        distFromCenterToSurface > 0.0 ?
        glm::clamp(distFromSurfaceToCamera / distFromCenterToSurface, 0.0, 1.0) :
        1.0;

    // Get rotation in camera space
    const glm::dquat mouseRotationDiffCamSpace = glm::dquat(glm::dvec3(
        -_mouseStates.globalRotationVelocity().y * deltaTime,
        -_mouseStates.globalRotationVelocity().x * deltaTime,
        0.0) * speedScale);

    const glm::dquat joystickRotationDiffCamSpace = glm::dquat(glm::dvec3(
        -_joystickStates.globalRotationVelocity().y * deltaTime,
        -_joystickStates.globalRotationVelocity().x * deltaTime,
        0.0) * speedScale
    );

    const glm::dquat scriptRotationDiffCamSpace = glm::dquat(glm::dvec3(
        -_scriptStates.globalRotationVelocity().y * deltaTime,
        -_scriptStates.globalRotationVelocity().x * deltaTime,
        0.0) * speedScale
    );

    const glm::dquat websocketRotationDiffCamSpace = glm::dquat(glm::dvec3(
        -_websocketStates.globalRotationVelocity().y * deltaTime,
        -_websocketStates.globalRotationVelocity().x * deltaTime,
        0) * speedScale
    );

    // Transform to world space
    const glm::dquat rotationDiffWorldSpace = globalCameraRotation *
        joystickRotationDiffCamSpace * mouseRotationDiffCamSpace *
        websocketRotationDiffCamSpace * scriptRotationDiffCamSpace *
        glm::inverse(globalCameraRotation);

    // Rotate and find the difference vector
    const glm::dvec3 rotationDiffVec3 =
        (distFromCenterToCamera * outDirection) * rotationDiffWorldSpace -
        (distFromCenterToCamera * outDirection);

    // Add difference to position
    return cameraPosition + rotationDiffVec3;
}

glm::dvec3 OrbitalNavigator::moveCameraAlongVector(const glm::dvec3& camPos,
                                                  double distFromCameraToFocus,
                                                  const glm::dvec3& camPosToAnchorPosDiff,
                                                  double destination) const
{
    // This factor adapts the velocity so it slows down when getting closer
    // to our final destination
    double velocity = 0.0;

    if (destination < distFromCameraToFocus) { // When flying towards anchor
        velocity = 1.0 - destination / distFromCameraToFocus;
    }
    else { // When flying away from anchor
        velocity = distFromCameraToFocus / destination - 1.0;
    }
    velocity *= _velocitySensitivity;

    // Return the updated camera position
    return camPos - velocity * camPosToAnchorPosDiff;
}

glm::dvec3 OrbitalNavigator::followAnchorNodeRotation(const glm::dvec3& cameraPosition,
                                                     const glm::dvec3& objectPosition,
                                            const glm::dquat& focusNodeRotationDiff) const
{
    const glm::dvec3 posDiff = cameraPosition - objectPosition;

    const glm::dvec3 rotationDiffVec3AroundCenter =
        posDiff * focusNodeRotationDiff - posDiff;

    return cameraPosition + rotationDiffVec3AroundCenter;
}

glm::dquat OrbitalNavigator::rotateGlobally(const glm::dquat& globalCameraRotation,
                                            const glm::dquat& focusNodeRotationDiff,
                                        const SurfacePositionHandle& positionHandle) const
{
    const glm::dmat4 modelTransform = _anchorNode->modelTransform();

    const glm::dvec3 directionFromSurfaceToCamera =
        glm::dmat3(modelTransform) * positionHandle.referenceSurfaceOutDirection;

    const glm::dvec3 lookUpWhenFacingSurface = glm::inverse(focusNodeRotationDiff) *
        globalCameraRotation * Camera::UpDirectionCameraSpace;

    const glm::dmat4 lookAtMat = glm::lookAt(
        glm::dvec3(0.0),
        -directionFromSurfaceToCamera,
        lookUpWhenFacingSurface
    );
    return glm::normalize(glm::inverse(glm::quat_cast(lookAtMat)));
}

glm::dvec3 OrbitalNavigator::translateVertically(double deltaTime,
                                                 const glm::dvec3& cameraPosition,
                                                 const glm::dvec3& objectPosition,
                                        const SurfacePositionHandle& positionHandle) const
{
    const glm::dmat4 modelTransform = _anchorNode->modelTransform();

    const glm::dvec3 posDiff = cameraPosition - objectPosition;

    const glm::dvec3 centerToActualSurfaceModelSpace =
        positionHandle.centerToReferenceSurface +
        positionHandle.referenceSurfaceOutDirection * positionHandle.heightToSurface;

    const glm::dvec3 centerToActualSurface = glm::dmat3(modelTransform) *
                                             centerToActualSurfaceModelSpace;
    const glm::dvec3 actualSurfaceToCamera = posDiff - centerToActualSurface;

    const double totalVelocity = _joystickStates.truckMovementVelocity().y +
                                 _mouseStates.truckMovementVelocity().y +
                                 _websocketStates.truckMovementVelocity().y +
                                 _scriptStates.truckMovementVelocity().y;

    return cameraPosition - actualSurfaceToCamera * totalVelocity * deltaTime;
}

glm::dquat OrbitalNavigator::rotateHorizontally(double deltaTime,
                                                const glm::dquat& globalCameraRotation,
                                        const SurfacePositionHandle& positionHandle) const
{
    const glm::dmat4 modelTransform = _anchorNode->modelTransform();

    const glm::dvec3 directionFromSurfaceToCameraModelSpace =
        positionHandle.referenceSurfaceOutDirection;
    const glm::dvec3 directionFromSurfaceToCamera = glm::normalize(
        glm::dmat3(modelTransform) * directionFromSurfaceToCameraModelSpace
    );

    const glm::dquat mouseCameraRollRotation = glm::angleAxis(
        _mouseStates.globalRollVelocity().x * deltaTime +
        _joystickStates.globalRollVelocity().x * deltaTime +
        _websocketStates.globalRollVelocity().x * deltaTime +
        _scriptStates.globalRollVelocity().x * deltaTime,
        directionFromSurfaceToCamera
    );
    return mouseCameraRollRotation * globalCameraRotation;
}

glm::dvec3 OrbitalNavigator::pushToSurface(double minHeightAboveGround,
                                           const glm::dvec3& cameraPosition,
                                           const glm::dvec3& objectPosition,
                                        const SurfacePositionHandle& positionHandle) const
{
    const glm::dmat4 modelTransform = _anchorNode->modelTransform();

    const glm::dvec3 posDiff = cameraPosition - objectPosition;
    const glm::dvec3 referenceSurfaceOutDirection = glm::dmat3(modelTransform) *
                                              positionHandle.referenceSurfaceOutDirection;

    const glm::dvec3 centerToActualSurfaceModelSpace =
        positionHandle.centerToReferenceSurface +
        positionHandle.referenceSurfaceOutDirection * positionHandle.heightToSurface;

    const glm::dvec3 centerToActualSurface = glm::dmat3(modelTransform) *
                                             centerToActualSurfaceModelSpace;
    const glm::dvec3 actualSurfaceToCamera = posDiff - centerToActualSurface;
    const double surfaceToCameraSigned = glm::length(actualSurfaceToCamera) *
        glm::sign(dot(actualSurfaceToCamera, referenceSurfaceOutDirection));

    return cameraPosition + referenceSurfaceOutDirection *
        glm::max(minHeightAboveGround - surfaceToCameraSigned, 0.0);
}

glm::dquat OrbitalNavigator::interpolateRotationDifferential(double deltaTime,
                                                                 double interpolationTime,
                                                          const glm::dvec3 cameraPosition,
                                                           const glm::dquat& rotationDiff)
{
    // Interpolate with a negative delta time if distance is too large to follow
    const double interpolationSign =
        shouldFollowAnchorRotation(cameraPosition) ? 1.0 : -1.0;

    _followRotationInterpolator.setInterpolationTime(static_cast<float>(
        interpolationTime
    ));
    _followRotationInterpolator.setDeltaTime(static_cast<float>(
        interpolationSign * deltaTime
    ));
    _followRotationInterpolator.step();

    return glm::slerp(
        glm::dquat(glm::dvec3(0.0)),
        rotationDiff,
        _followRotationInterpolator.value()
    );
}

SurfacePositionHandle OrbitalNavigator::calculateSurfacePositionHandle(
                                                const SceneGraphNode& node,
                                                const glm::dvec3 cameraPositionWorldSpace)
{
    const glm::dmat4 inverseModelTransform = node.inverseModelTransform();
    const glm::dvec3 cameraPositionModelSpace =
        glm::dvec3(inverseModelTransform * glm::dvec4(cameraPositionWorldSpace, 1));
    const SurfacePositionHandle posHandle =
        node.calculateSurfacePositionHandle(cameraPositionModelSpace);

    return posHandle;
}

JoystickCameraStates& OrbitalNavigator::joystickStates() {
    return _joystickStates;
}

const JoystickCameraStates& OrbitalNavigator::joystickStates() const {
    return _joystickStates;
}

WebsocketCameraStates& OrbitalNavigator::websocketStates() {
    return _websocketStates;
}

const WebsocketCameraStates& OrbitalNavigator::websocketStates() const {
    return _websocketStates;
}

ScriptCameraStates& OrbitalNavigator::scriptStates() {
    return _scriptStates;
}

const ScriptCameraStates& OrbitalNavigator::scriptStates() const {
    return _scriptStates;
}

} // namespace openspace::interaction<|MERGE_RESOLUTION|>--- conflicted
+++ resolved
@@ -502,13 +502,8 @@
         glm::quat_cast(_anchorNode->worldRotationMatrix());
 
     glm::dquat anchorNodeRotationDiff = _previousAnchorNodeRotation.has_value() ?
-<<<<<<< HEAD
         *_previousAnchorNodeRotation * glm::inverse(anchorRotation) :
-        glm::dquat();
-=======
-        _previousAnchorNodeRotation.value() * glm::inverse(anchorRotation) :
         glm::dquat(1.0, 0.0, 0.0, 0.0);
->>>>>>> 6fe99382
 
     _previousAnchorNodeRotation = anchorRotation;
 
