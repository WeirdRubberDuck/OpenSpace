/*****************************************************************************************
 *                                                                                       *
 * OpenSpace                                                                             *
 *                                                                                       *
 * Copyright (c) 2014-2015                                                               *
 *                                                                                       *
 * Permission is hereby granted, free of charge, to any person obtaining a copy of this  *
 * software and associated documentation files (the "Software"), to deal in the Software *
 * without restriction, including without limitation the rights to use, copy, modify,    *
 * merge, publish, distribute, sublicense, and/or sell copies of the Software, and to    *
 * permit persons to whom the Software is furnished to do so, subject to the following   *
 * conditions:                                                                           *
 *                                                                                       *
 * The above copyright notice and this permission notice shall be included in all copies *
 * or substantial portions of the Software.                                              *
 *                                                                                       *
 * THE SOFTWARE IS PROVIDED "AS IS", WITHOUT WARRANTY OF ANY KIND, EXPRESS OR IMPLIED,   *
 * INCLUDING BUT NOT LIMITED TO THE WARRANTIES OF MERCHANTABILITY, FITNESS FOR A         *
 * PARTICULAR PURPOSE AND NONINFRINGEMENT. IN NO EVENT SHALL THE AUTHORS OR COPYRIGHT    *
 * HOLDERS BE LIABLE FOR ANY CLAIM, DAMAGES OR OTHER LIABILITY, WHETHER IN AN ACTION OF  *
 * CONTRACT, TORT OR OTHERWISE, ARISING FROM, OUT OF OR IN CONNECTION WITH THE SOFTWARE  *
 * OR THE USE OR OTHER DEALINGS IN THE SOFTWARE.                                         *
 ****************************************************************************************/

#include <openspace/util/spicemanager.h>

#include <ghoul/logging/logmanager.h>
#include <ghoul/filesystem/filesystem.h>

#include <glm/gtc/type_ptr.hpp>

#include <algorithm>

#define  MAXOBJ 64
#define  WINSIZ 10000

namespace {
	const std::string _loggerCat = "SpiceManager";
}

namespace openspace {

SpiceManager::SpiceManager() 
    : _lastAssignedKernel(0)
{
    // Set the SPICE library to not exit the program if an error occurs
    erract_c("SET", 0, const_cast<char*>("REPORT"));
    // But we do not want SPICE to print the errors, we will fetch them ourselves
    errprt_c("SET", 0, const_cast<char*>("NONE"));
}

SpiceManager::~SpiceManager() {
    for (const KernelInformation& i : _loadedKernels)
        unload_c(i.path.c_str());

    // Set values back to default
    erract_c("SET", 0, const_cast<char*>("DEFAULT"));
    errprt_c("SET", 0, const_cast<char*>("DEFAULT"));
}


SpiceManager::KernelIdentifier SpiceManager::loadKernel(const std::string& filePath) {
	if (filePath.empty()) {
		LERROR("No filename provided");
		return KernelFailed;
	}

	std::string&& path = absPath(filePath);

	if (!FileSys.fileExists(path)) {
		LERROR("Kernel file '" << path << "' does not exist");
		return KernelFailed;
	}

	// We need to set the current directory as meta-kernels are usually defined relative
	// to the directory they reside in. The directory change is not necessary for regular
	// kernels

	ghoul::filesystem::Directory currentDirectory = FileSys.currentDirectory();
	std::string&& fileDirectory = ghoul::filesystem::File(path).directoryName();

	if (!FileSys.directoryExists(fileDirectory)) {
		LERROR("Could not find directory for kernel '" << path << "'");
		return KernelFailed;
	}

    auto it = std::find_if(
        _loadedKernels.begin(),
        _loadedKernels.end(),
        [path](const KernelInformation& info) { return info.path == path; });

    if (it != _loadedKernels.end())
    {
        it->refCount++;
        LDEBUG("Kernel '" << path << "' was already loaded. "
            "New reference count: " << it->refCount);
        return it->id;
    }

    KernelIdentifier kernelId = ++_lastAssignedKernel;

	FileSys.setCurrentDirectory(fileDirectory);

    LINFO("Loading SPICE kernel '" << path << "'");
	// Load the kernel
	furnsh_c(path.c_str());

	std::string fileExtension = path.substr(path.size() - 3);
	if (fileExtension == ".bc" || fileExtension == ".BC") { // binary ck kernel
		findCkCoverage(path);
	}
	else if (fileExtension == "bsp" || fileExtension == "BSP") { // binary spk kernel
		findSpkCoverage(path);
	}


	// Reset the current directory to the previous one
	FileSys.setCurrentDirectory(currentDirectory);
	int failed = failed_c();
    if (failed) {
        char msg[1024];
        getmsg_c ( "LONG", 1024, msg );
        LERROR("Error loading kernel '" + path + "'");
        LERROR("Spice reported: " + std::string(msg));
        reset_c();
        return KernelFailed;
    }

	bool hasError = checkForError("Error loading kernel '" + path + "'");
	if (hasError)
		return KernelFailed;
	else {
		KernelInformation&& info = { path, std::move(kernelId), 1 };
		_loadedKernels.push_back(info);
		return kernelId;
	}
}

bool SpiceManager::findCkCoverage(const std::string& path) {
	SpiceInt frame, numberOfIntervals;
	SpiceDouble b, e;
	std::pair <double, double> tempInterval;
	SPICEINT_CELL(ids, MAXOBJ);
	SPICEDOUBLE_CELL(cover, WINSIZ);
	
	ckobj_c(path.c_str(), &ids);

	for (SpiceInt i = 0; i < card_c(&ids); ++i) {
		frame = SPICE_CELL_ELEM_I(&ids, i);

		scard_c(0, &cover);
		ckcov_c(path.c_str(), frame, SPICEFALSE, "SEGMENT", 0.0, "TDB", &cover);
		
		//Get the number of intervals in the coverage window.
		numberOfIntervals = wncard_c(&cover);
		
		for (SpiceInt j = 0; j < numberOfIntervals; ++j) {
			//Get the endpoints of the jth interval.
			wnfetd_c(&cover, j, &b, &e);
			tempInterval = std::make_pair(b, e);

			_ckCoverageTimes[frame].insert(e);
			_ckCoverageTimes[frame].insert(b);
			_ckIntervals[frame].push_back(tempInterval);
		}
	}
	return true;
}

bool SpiceManager::findSpkCoverage(const std::string& path) {
	SpiceInt obj, numberOfIntervals;
	SpiceDouble b, e;
	std::pair <double, double> tempInterval;
	SPICEINT_CELL(ids, MAXOBJ);
	SPICEDOUBLE_CELL(cover, WINSIZ);
	
	spkobj_c(path.c_str(), &ids);
	for (SpiceInt i = 0; i < card_c(&ids); ++i) {
		obj = SPICE_CELL_ELEM_I(&ids, i);

		scard_c(0, &cover);
		spkcov_c(path.c_str(), obj, &cover);
		//Get the number of intervals in the coverage window.
		numberOfIntervals = wncard_c(&cover);

		for (SpiceInt j = 0; j < numberOfIntervals; ++j) {
			//Get the endpoints of the jth interval.
			wnfetd_c(&cover, j, &b, &e);
			tempInterval = std::make_pair(b, e);
			//insert all into coverage time set, the windows could be merged @AA
			_spkCoverageTimes[obj].insert(e);
			_spkCoverageTimes[obj].insert(b);
			_spkIntervals[obj].push_back(tempInterval);
		}		
	}
	return true;
}

bool SpiceManager::hasSpkCoverage(std::string target, double& et) const
{
	int id;
	bool idSuccess = getNaifId(target, id);
	bool hasCoverage = false;

	std::vector< std::pair<double, double> > intervalVector;
	if (_spkIntervals.find(id) == _spkIntervals.end())
		return false;
	else
		intervalVector = _spkIntervals.find(id)->second;

	for (auto vecElement : intervalVector) {
		if (vecElement.first < et && vecElement.second > et) {
			hasCoverage = true;
			return idSuccess && hasCoverage;
		}
	}

	return idSuccess && hasCoverage;
}

bool SpiceManager::hasCkCoverage(std::string frame, double& et) const
{
	int id;
	bool idSuccess = getFrameId(frame, id);
	bool hasCoverage = false;

	std::vector< std::pair<double, double> > intervalVector;
	if (_ckIntervals.find(id) == _ckIntervals.end())
		return false;
	else
		intervalVector = _ckIntervals.find(id)->second;

	for (auto vecElement : intervalVector) {
		if (vecElement.first < et && vecElement.second > et) {
			hasCoverage = true;
			return idSuccess && hasCoverage;
		}
	}

	return idSuccess && hasCoverage;
}

void SpiceManager::unloadKernel(KernelIdentifier kernelId) {
	auto it = std::find_if(_loadedKernels.begin(), _loadedKernels.end(),
		[&kernelId](const KernelInformation& info) { return info.id == kernelId ; });

	if (it != _loadedKernels.end()) {
        // If there is only one part interested in the kernel, we can unload it
        if (it->refCount == 1) {
		    // No need to check for errors as we do not allow empty path names
            LINFO("Unloading SPICE kernel '" << it->path << "'");
		    unload_c(it->path.c_str());
		    _loadedKernels.erase(it);
        }
        else {
            // Otherwise, we hold on to it, but reduce the reference counter by 1
            it->refCount--;
            LDEBUG("Reducing reference counter. New reference count: " << it->refCount);
        }
	}
}

void SpiceManager::unloadKernel(const std::string& filePath) {
	if (filePath.empty()) {
		LERROR("No file path provided");
		return;
	}
	std::string&& path = absPath(filePath);

	auto it = std::find_if(_loadedKernels.begin(), _loadedKernels.end(),
		[&path](const KernelInformation& info) { return info.path == path; });

	if (it != _loadedKernels.end()) {
        // If there is only one part interested in the kernel, we can unload it
        if (it->refCount == 1) {
            LINFO("Unloading SPICE kernel '" << path << "'");
            unload_c(path.c_str());
            _loadedKernels.erase(it);
        }
        else {
            // Otherwise, we hold on to it, but reduce the reference counter by 1
            it->refCount--;
            LDEBUG("Reducing reference counter. New reference count: " << it->refCount);
        }
	}
}

bool SpiceManager::hasValue(int naifId, const std::string& item) const {
	return (bodfnd_c(naifId, item.c_str()) == SPICETRUE);
}

bool SpiceManager::hasValue(const std::string& body, const std::string& item) const {
	int id;
	bool success = getNaifId(body, id);
	if (success)
		return hasValue(id, item);
	else
		return false;
}

bool SpiceManager::getNaifId(const std::string& body, int& id) const {
	if (body.empty()) {
		LERROR("No body was provided");
		return false;
	}
	else {
		SpiceBoolean success;
//		SpiceInt sid = id;
		bods2c_c(body.c_str(), &id, &success);
//		id = sid;
        if (success == SPICEFALSE)
            LERROR("Could not find NAIF ID of body '" + body + "'");
		return (success == SPICETRUE);
	}
}

bool SpiceManager::getFrameId(const std::string& frame, int& id) const {
	if (frame.empty()) {
		LERROR("No frame was provided");
		return false;
	}
	else {
		namfrm_c(frame.c_str(), &id);
		bool hasError = SpiceManager::checkForError("Error getting id for frame '" + frame + "'");
		return !hasError;
	}
}

bool getValueInternal(const std::string& body, const std::string& value, int S,
	double* v)
{

	if (body.empty()) {
		LERROR("No body was provided");
		return false;
	}
	if (value.empty()) {
		LERROR("No value was provided");
		return false;
	}

	SpiceInt n;
	bodvrd_c(body.c_str(), value.c_str(), S, &n, v);

    bool hasError = SpiceManager::checkForError("Error getting value '" + value +
                                                "' for body '" + body + "'");
	return !hasError;
}

bool SpiceManager::getValue(const std::string& body, const std::string& value,
	double& v) const
{
	return getValueInternal(body, value, 1, &v);
}

bool SpiceManager::getValue(const std::string& body, const std::string& value,
	glm::dvec3& v) const
{
	return getValueInternal(body, value, 3, glm::value_ptr(v));
}

bool SpiceManager::getValue(const std::string& body, const std::string& value,
	glm::dvec4& v) const
{
	return getValueInternal(body, value, 4, glm::value_ptr(v));
}

bool SpiceManager::getValue(const std::string& body, const std::string& value,
	std::vector<double>& v) const 
{
	if (body.empty()) {
		LERROR("No body was provided");
		return false;
	}
	if (value.empty()) {
		LERROR("No value was provided");
		return false;
	}
	if (v.size() == 0) {
		LERROR("Array for values has to be preallocaed");
		return false;
	}

	SpiceInt n;
	bodvrd_c(body.c_str(), value.c_str(), static_cast<SpiceInt>(v.size()), &n, &v[0]);

	bool hasError = checkForError("Error getting value '" + value + "' for body '" + 
		body + "'");
	return !hasError;
}

bool SpiceManager::spacecraftClockToET(const std::string& craftIdCode, double& craftTicks, double& et){
	int craftID = -1;
	getNaifId(craftIdCode, craftID);
	sct2e_c(craftID, craftTicks, &et);
    bool hasError = checkForError("Error transforming spacecraft clock of '" + craftIdCode + "' at time " + std::to_string(craftTicks));
	return !hasError;
}

bool SpiceManager::getETfromDate(const std::string& timeString,
                                 double& ephemerisTime) const
{
    if (timeString.empty()) {
        LERROR("No time string was provided");
        return false;
    }
    
	str2et_c(timeString.c_str(), &ephemerisTime);
    bool hasError = checkForError("Error converting date '" + timeString + "'");
    return !hasError;
}

bool SpiceManager::getDateFromET(double ephemerisTime, std::string& date,
	const std::string& format) const
{
	static const int BufferSize = 256;
    
    if (format.empty()) {
        LERROR("No format string was provided for the date conversion");
        return false;
    }
	SpiceChar buffer[BufferSize];

	timout_c(ephemerisTime, format.c_str(), BufferSize - 1, buffer);
    bool hasError = checkForError(
                                  "Error converting ephemeris time '" +
                                  std::to_string(ephemerisTime) +
                                  "' to date with format '" + format + "'");
    if (!hasError)
        date = std::string(buffer);
    return !hasError;
}

bool SpiceManager::getTargetPosition(const std::string& target,
	                                 const std::string& observer,
	                                 const std::string& referenceFrame,
	                                 const std::string& aberrationCorrection,
	                                 double ephemerisTime,
	                                 glm::dvec3& position,
	                                 double& lightTime) const
{
	psc pscPosition = PowerScaledCoordinate::CreatePowerScaledCoordinate(position[0], position[1], position[2]);

	bool targetHasCoverage = hasSpkCoverage(target, ephemerisTime);
	bool observerHasCoverage = hasSpkCoverage(observer, ephemerisTime);
	if (!targetHasCoverage && !observerHasCoverage){
		return false;
	}
	else if (targetHasCoverage && observerHasCoverage){
		spkpos_c(target.c_str(), ephemerisTime, referenceFrame.c_str(),
			aberrationCorrection.c_str(), observer.c_str(), glm::value_ptr(position),
			&lightTime);
	}
	else if (targetHasCoverage) {// observer has no coverage
		getEstimatedPosition(ephemerisTime, observer, target, pscPosition);
		pscPosition = pscPosition*(-1.f); // inverse estimated position because the observer is "target" argument in funciton
		position = pscPosition.vec3();
	}
	else { // target has no coverage
		getEstimatedPosition(ephemerisTime, target, observer, pscPosition);
		position = pscPosition.vec3();
	}
	
	if (position[0] == 0.0 || position[1] == 0.0 || position[2] == 0.0)
		return false;

	return targetHasCoverage && observerHasCoverage;
}

bool SpiceManager::getTargetPosition(const std::string& target,
						   const std::string& observer,
		                   const std::string& referenceFrame, 
						   const std::string& aberrationCorrection,
		                   double ephemerisTime,
						   psc& position, 
						   double& lightTime) const
{
	double pos[3] = { 0.0, 0.0, 0.0};

	bool targetHasCoverage = hasSpkCoverage(target, ephemerisTime);
	bool observerHasCoverage = hasSpkCoverage(observer, ephemerisTime);
	if (!targetHasCoverage && !observerHasCoverage){
		position = PowerScaledCoordinate::CreatePowerScaledCoordinate(pos[0], pos[1], pos[2]);
		return false;
	}
	else if (targetHasCoverage && observerHasCoverage){
		spkpos_c(target.c_str(), ephemerisTime, referenceFrame.c_str(),
			aberrationCorrection.c_str(), observer.c_str(), pos, &lightTime);
		position = PowerScaledCoordinate::CreatePowerScaledCoordinate(pos[0], pos[1], pos[2]);
	}
	else if (targetHasCoverage) {// observer has no coverage
		getEstimatedPosition(ephemerisTime, observer, target, position);
		position = position*(-1.f); // inverse estimated position because the observer is "target" argument in funciton
	}
	else {// target has no coverage
		getEstimatedPosition(ephemerisTime, target, observer, position);
	}

	return targetHasCoverage && observerHasCoverage;
}

bool SpiceManager::getEstimatedPosition(const double time, const std::string target,
										const std::string observer, psc& targetPosition) const 
{
	
	int idTarget, idObserver;
	bool targetFound = getNaifId(target, idTarget);
	if (idTarget == 0) { //SOLAR SYSTEM BARYCENTER special case, no def. in kernels
		targetPosition[0] = 0.f;
		targetPosition[1] = 0.f;
		targetPosition[2] = 0.f;
		targetPosition[3] = 0.f;
		return true;
	}
	
	double pos[3] = { 0.0, 0.0, 0.0 };

	bool observerFound = getNaifId(observer, idObserver);
	if (!targetFound || !observerFound || (idTarget == idObserver)) {
		return false;
	}
	double lt, earlier, later, difference, quote;
	double pos_earlier[3] = { 0.0, 0.0, 0.0 };
	double pos_later[3] = { 0.0, 0.0, 0.0 };
	if (_spkCoverageTimes.find(idTarget) == _spkCoverageTimes.end()){ // no coverage
		LWARNING("No position for " + target + " at any time, was the correct SPK Kernels loaded?");
		targetPosition = PowerScaledCoordinate::CreatePowerScaledCoordinate(pos[0], pos[1], pos[2]);
		return false;
	}

	std::set<double> coveredTimes = _spkCoverageTimes.find(idTarget)->second;
	
	std::set<double>::iterator first = coveredTimes.begin();
	std::set<double>::iterator last = coveredTimes.end();
	
	if (coveredTimes.lower_bound(time) == first) { // coverage later, fetch first position
		spkpos_c(target.c_str(), (*first), "GALACTIC",
			"NONE", observer.c_str(), pos, &lt);
	}
	else if (coveredTimes.upper_bound(time) == last) { // coverage earlier, fetch last position
		spkpos_c(target.c_str(), *(coveredTimes.rbegin()), "GALACTIC",
			"NONE", observer.c_str(), pos, &lt);

	}
	else { // coverage both earlier and later, interpolate these positions
		earlier = *std::prev((coveredTimes.lower_bound(time)));
		later = *(coveredTimes.upper_bound(time));

		spkpos_c(target.c_str(), earlier, "GALACTIC",
			"NONE", observer.c_str(), pos_earlier, &lt);
		spkpos_c(target.c_str(), later, "GALACTIC",
			"NONE", observer.c_str(), pos_later, &lt);
		
		//linear interpolation
		difference = later - earlier;
		quote = (time - earlier) / difference;
		pos[0] = (pos_earlier[0]*(1-quote) + pos_later[0]*quote);
		pos[1] = (pos_earlier[1]*(1-quote) + pos_later[1]*quote);
		pos[2] = (pos_earlier[2]*(1-quote) + pos_later[2]*quote);
	}


	targetPosition = PowerScaledCoordinate::CreatePowerScaledCoordinate(pos[0], pos[1], pos[2]);
	checkForError("Error estimating positin for target: " + target + ", or observer: " + observer);

	return targetFound && observerFound;
}

// do NOT remove this method. 
bool SpiceManager::frameConversion(glm::dvec3& v, const std::string& from, const std::string& to, double ephemerisTime) const{
	glm::dmat3 transform;
	if (from == to)
		return true;
	// get rotation matrix from frame A - frame B
	pxform_c(from.c_str(), to.c_str(), ephemerisTime, (double(*)[3])glm::value_ptr(transform));
	
    bool hasError = checkForError("Error converting from frame '" + from +
        "' to frame '" + to + "' at time " + std::to_string(ephemerisTime));
    if (hasError)
        return false;
	// re-express vector in new frame 
	mxv_c((double(*)[3])glm::value_ptr(transform), glm::value_ptr(v), glm::value_ptr(v));
    return true;
}

glm::dvec3 SpiceManager::orthogonalProjection(glm::dvec3& v1, glm::dvec3& v2){
	glm::dvec3 projected;
	vproj_c(glm::value_ptr(v1), glm::value_ptr(v2), glm::value_ptr(projected));
	return projected;
}

bool SpiceManager::targetWithinFieldOfView(const std::string& instrument,
	const std::string& target,
	const std::string& observer,
	const std::string& method,
	const std::string& referenceFrame,
	const std::string& aberrationCorrection,
	double& targetEpoch,
    bool& isVisible
    ) const
{
	int visible;
	fovtrg_c(instrument.c_str(),
		     target.c_str(),
		     method.c_str(),
		     referenceFrame.c_str(),
		     aberrationCorrection.c_str(),
		     observer.c_str(),
		     &targetEpoch,
		     &visible);
    isVisible = (visible == SPICETRUE);
    
    bool hasError = checkForError("Checking if target '" + target +
        "' is in view of instrument '" + instrument + "' failed");

	return !hasError;
}

bool SpiceManager::targetWithinFieldOfView(const std::string& instrument,
	const std::string& target,
	const std::string& observer,
	const std::string& method,
	const std::string& aberrationCorrection,
	double& targetEpoch,
    bool& isVisible
    ) const{

	int visible;

	std::string frame = frameFromBody(target);

	fovtrg_c(instrument.c_str(),
		target.c_str(),
		method.c_str(),
		frame.c_str(),
		aberrationCorrection.c_str(),
		observer.c_str(),
		&targetEpoch,
		&visible);
    isVisible = (visible == SPICETRUE);

    bool hasError = checkForError("Checking if target '" + target +
                "' is in view of instrument '" + instrument + "' failed");

	return !hasError;
}


bool SpiceManager::getSurfaceIntercept(const std::string& target,
									   const std::string& observer,
									   const std::string& fovInstrument,
									   const std::string& referenceFrame,
									   const std::string& method,
									   const std::string& aberrationCorrection,
									   double ephemerisTime,
									   double& targetEpoch,
									   glm::dvec3& directionVector,
									   glm::dvec3& surfaceIntercept,
									   glm::dvec3& surfaceVector,
                                       bool& isVisible
                                       ) const
{
	// make pretty latr
	double dvec[3], spoint[3], et;
	glm::dvec3 srfvec;
	int found;
	bool convert;

	dvec[0] = directionVector[0];
	dvec[1] = directionVector[1];
	dvec[2] = directionVector[2];

	// allow client specify non-inertial frame. 
	std::string bodyfixed = "IAU_";
	convert = (referenceFrame.find(bodyfixed) == std::string::npos);
	if (convert) {
		bodyfixed = frameFromBody(target);
	} else {
		bodyfixed = referenceFrame;
	}

	sincpt_c(method.c_str(), 
		     target.c_str(), 
			 ephemerisTime, 
			 bodyfixed.c_str(), 
			 aberrationCorrection.c_str(), 
			 observer.c_str(),
		     fovInstrument.c_str(), 
			 dvec, 
			 spoint, 
			 &et, 
			 glm::value_ptr(srfvec), 
			 &found);

    isVisible = (found == SPICETRUE);

	bool hasError = checkForError("Error retrieving surface intercept on target '" + target + "'" +
								  "viewed from observer '" + observer + "' in " +
								  "reference frame '" + bodyfixed + "' at time '" +
								  std::to_string(ephemerisTime) + "'");

    if (hasError)
        return false;

	if (convert)
        frameConversion(srfvec, bodyfixed, referenceFrame, ephemerisTime);

	if (found){
		memcpy(glm::value_ptr(directionVector), dvec, sizeof(dvec));
		memcpy(glm::value_ptr(surfaceIntercept), spoint, sizeof(spoint));
		surfaceVector = srfvec;
	}
	return true;
}

// Not called at the moment @AA
bool SpiceManager::getTargetState(const std::string& target,
	                              const std::string& observer,
	                              const std::string& referenceFrame,
	                              const std::string& aberrationCorrection,
	                              double ephemerisTime,
	                              glm::dvec3& targetPosition,
	                              glm::dvec3& targetVelocity,
	                              double& lightTime) const
{
    double buffer[6];
    
	spkezr_c(target.c_str(), ephemerisTime, referenceFrame.c_str(),
	    	aberrationCorrection.c_str(), observer.c_str(), buffer, &lightTime);

    bool hasError = checkForError("Error retrieving state of target '" + target + "'" +
                                  "viewed from observer '" + observer + "' in " +
                                  "reference frame '" + referenceFrame + "' at time '" +
                                  std::to_string(ephemerisTime) + "'");
    if (!hasError) {
        memmove(glm::value_ptr(targetPosition), buffer, sizeof(double) * 3);
        memmove(glm::value_ptr(targetVelocity), buffer + 3, sizeof(double) * 3);
    }
    return !hasError;
}

// Not called at the moment @AA
bool SpiceManager::getTargetState(const std::string& target,
									 const std::string& observer,
									 const std::string& referenceFrame,
									 const std::string& aberrationCorrection,
									 double ephemerisTime,
									 PowerScaledCoordinate& position,
									 PowerScaledCoordinate& velocity,
									 double& lightTime) const
{
	double state[6];
	std::fill_n(state, 6, NULL);

	spkezr_c(target.c_str(), ephemerisTime, referenceFrame.c_str(),
		aberrationCorrection.c_str(), observer.c_str(), state, &lightTime);

	bool hasError = checkForError("Error retrieving state of target '" + target + "'" +
		"viewed from observer '" + observer + "' in " +
		"reference frame '" + referenceFrame + "' at time '" +
		std::to_string(ephemerisTime) + "'");

	if (!hasError) {
		position = PowerScaledCoordinate::CreatePowerScaledCoordinate(state[0], state[1], state[2]);
		velocity = PowerScaledCoordinate::CreatePowerScaledCoordinate(state[3], state[4], state[5]);
	}
	else
	{
		position = PowerScaledCoordinate::CreatePowerScaledCoordinate(0.0, 0.0, 0.0);
		velocity = PowerScaledCoordinate::CreatePowerScaledCoordinate(0, 0, 0);
	}

	return !hasError;
}

// Not called at the moment @AA
bool SpiceManager::getStateTransformMatrix(const std::string& fromFrame,
							const std::string& toFrame,
							double ephemerisTime,
							TransformMatrix& stateMatrix) const
{
	sxform_c(fromFrame.c_str(), toFrame.c_str(), 
		     ephemerisTime, (double(*)[6])stateMatrix.data());
    
    bool hasError = checkForError("Error retrieved state transform matrix from frame '" +
                                  fromFrame + "' to frame '" + toFrame + "' at time '" +
                                  std::to_string(ephemerisTime) + "'");
	return !hasError;
}

bool SpiceManager::getPositionTransformMatrix(const std::string& fromFrame,
												 const std::string& toFrame,
												 double ephemerisTime,
												 glm::dmat3& positionMatrix) const 
{
	bool success = false, estimated = false;
	pxform_c(fromFrame.c_str(), toFrame.c_str(),
			ephemerisTime, (double(*)[3])glm::value_ptr(positionMatrix));

	success = !(failed_c());
	if (!success) {
		reset_c();
		estimated = getEstimatedTransformMatrix(ephemerisTime, fromFrame, toFrame, positionMatrix);		
	}
	if (_showErrors) {
		bool hasError = checkForError("Error retrieving position transform matrix from "
			"frame '" + fromFrame + "' to frame '" + toFrame +
			"' at time '" + std::to_string(ephemerisTime));
        if (hasError)
            return false;
	}

    positionMatrix = glm::transpose(positionMatrix);
    
	return estimated || success;
}

// Not called at the moment @AA
bool SpiceManager::getPositionTransformMatrix(const std::string& fromFrame,
	const std::string& toFrame,
	double ephemerisTimeFrom,
	double ephemerisTimeTo,
	glm::dmat3& positionMatrix) const{

	pxfrm2_c(fromFrame.c_str(), toFrame.c_str(), ephemerisTimeFrom, ephemerisTimeTo, (double(*)[3])glm::value_ptr(positionMatrix));

	bool hasError = checkForError("Error retrieving position transform matrix from "
		"frame '" + fromFrame + "' to frame '" + toFrame +
		"' from time '" + std::to_string(ephemerisTimeFrom) + " to time '"
		+ std::to_string(ephemerisTimeTo) + "'");
	positionMatrix = glm::transpose(positionMatrix);

	return !hasError;
}


bool SpiceManager::getEstimatedTransformMatrix(const double time, const std::string fromFrame,
	const std::string toFrame, glm::dmat3& positionMatrix) const
{
	int idFrame;

	bool frameFound = getFrameId(fromFrame, idFrame);
	if (!frameFound) {
		return false;
	}
	if (_ckCoverageTimes.find(idFrame) == _ckCoverageTimes.end()){ // no coverage
		return false;
	}

	double earlier, later, difference, quote;

	std::set<double> coveredTimes = _ckCoverageTimes.find(idFrame)->second;

	std::set<double>::iterator first = coveredTimes.begin();
	std::set<double>::iterator last = coveredTimes.end();

	if (coveredTimes.lower_bound(time) == first) { // coverage later, fetch first transform
		pxform_c(fromFrame.c_str(), toFrame.c_str(),
			*first, (double(*)[3])glm::value_ptr(positionMatrix));
	}
	else if (coveredTimes.upper_bound(time) == last) { // coverage earlier, fetch last transform
		pxform_c(fromFrame.c_str(), toFrame.c_str(),
			*(coveredTimes.rbegin()), (double(*)[3])glm::value_ptr(positionMatrix));
	}
	else { // coverage both earlier and later, interpolate these transformations
		earlier = *std::prev((coveredTimes.lower_bound(time)));
		later = *(coveredTimes.upper_bound(time));

		glm::dmat3 earlierTransform, laterTransform;

		pxform_c(fromFrame.c_str(), toFrame.c_str(),
			earlier, (double(*)[3])glm::value_ptr(earlierTransform));
		pxform_c(fromFrame.c_str(), toFrame.c_str(),
			later, (double(*)[3])glm::value_ptr(laterTransform));

		difference = later - earlier;
		quote = (time - earlier) / difference;

		for (int i = 0; i < 3; ++i) {
			for (int j = 0; j < 3; ++j) {
				positionMatrix[i][j] = (earlierTransform[i][j] * (1 - quote) + laterTransform[i][j] * quote);
			}
		}
	}
	bool hasError = checkForError("Error estimating transform matrix from frame: "
		+ fromFrame + ", to frame: " + toFrame);

	return !hasError;
}


bool SpiceManager::getFieldOfView(const std::string& instrument, std::string& fovShape,
	std::string& frameName, glm::dvec3& boresightVector,
	std::vector<glm::dvec3>& bounds) const
{
	int id;
	bool success = getNaifId(instrument, id);
	if (!success)
		return false;
	else
		return getFieldOfView(id, fovShape, frameName, boresightVector, bounds);
}


bool SpiceManager::getFieldOfView(int instrument,
	                              std::string& fovShape,
	                              std::string& frameName,
	                              glm::dvec3& boresightVector,
	                              std::vector<glm::dvec3>& bounds) const
{
	static const int maxBoundsSize = 20;
	static const int bufferSize = 128;
	static char fovShapeBuffer[bufferSize];
	static char frameNameBuffer[bufferSize];

	SpiceInt nrReturned;
	double boundsArr[maxBoundsSize][3];

	getfov_c(instrument,  // instrument id
		maxBoundsSize,    // maximum size for the bounds vector
		bufferSize,       // maximum size for the fov shape buffer
		bufferSize,       // maximum size for the frame name buffer
		fovShapeBuffer,   // the fov shape buffer
		frameNameBuffer,  // the frame name buffer
		glm::value_ptr(boresightVector), // the boresight vector
		&nrReturned,      // the number of array values returned for the bounds
		(double(*)[3])boundsArr // the bounds
		);

	bool hasError = checkForError("Error getting Field-of-View parameters for "
		"instrument '" + std::to_string(instrument) + "'");
	if (hasError)
		return false;

	bounds.resize(nrReturned);
	for (int i = 0; i < nrReturned; ++i) {
		bounds[i] = glm::dvec3(boundsArr[i][0],
							   boundsArr[i][1],
							   boundsArr[i][2]);
	}

	fovShape = std::string(fovShapeBuffer);
	frameName = std::string(frameNameBuffer);

	return true;
}
bool SpiceManager::getTerminatorEllipse(const int numberOfPoints,
										const std::string terminatorType,
										const std::string lightSource,
										const std::string observer,
										const std::string target,
										const std::string frame,
										const std::string aberrationCorrection,
										double ephemerisTime,
										double& targetEpoch,
										glm::dvec3& observerPosition,
<<<<<<< HEAD
										std::vector<psc>& terminatorPoints)
{
    std::vector<std::array<double, 3>> tpoints(numberOfPoints);
//	double (*tpoints)[3] = new double[numberOfPoints][3];

	edterm_c(terminatorType.c_str(), 
		     lightSource.c_str(), 
			 target.c_str(), 
			 ephemerisTime, 
			 frame.c_str(), 
			 aberrationCorrection.c_str(), 
			 observer.c_str(),
		     numberOfPoints, 
			 &targetEpoch, 
			 glm::value_ptr(observerPosition), 
			 (double(*)[3])tpoints.data() );
=======
										std::vector<psc>& terminatorPoints){

	std::vector<std::array<double, 3>> tpoints(numberOfPoints);
	//	double (*tpoints)[3] = new double[numberOfPoints][3];

	edterm_c(terminatorType.c_str(),
		     lightSource.c_str(),
		     target.c_str(),
		     ephemerisTime,
		     frame.c_str(),
		     aberrationCorrection.c_str(),
		     observer.c_str(),
		     numberOfPoints,
		     &targetEpoch,
		     glm::value_ptr(observerPosition),
		     (double(*)[3])tpoints.data());
>>>>>>> 2947a6f8

	bool hasError = checkForError("Error getting " + terminatorType + 
		"terminator for'" + target + "'");
	if (hasError)
		return false;

	for (int i = 0; i < numberOfPoints; i++){
		psc point = psc::CreatePowerScaledCoordinate(tpoints[i][0], tpoints[i][1], tpoints[i][2]);
		point[3] += 3;
		terminatorPoints.push_back(point);
	}
    
	return true;
}

std::string SpiceManager::frameFromBody(const std::string body) const {

	for (auto pair : _frameByBody) {
		if (pair.first == body) {
			return pair.second;
		}
	}

	std::string unionPrefix = "IAU_";
	std::string frame = "";

	if (body.find(unionPrefix) == std::string::npos)
		frame = unionPrefix + body;
	else
		frame = body;

	return frame;
}

bool SpiceManager::addFrame(const std::string body, const std::string frame) {
	if (body == "" || frame == "")
		return false;
	else {
		_frameByBody.push_back(std::make_pair(body, frame));
		return true;
	}
}

bool SpiceManager::checkForError(std::string errorMessage) {

	int failed = failed_c();
	if (failed  && _showErrors) {
        static char msg[1024];
		if (!errorMessage.empty()) {
			getmsg_c("LONG", 1024, msg);
			LWARNING(errorMessage);
			LWARNING("Spice reported: " + std::string(msg));
		}
        reset_c();
        return true;
    }
	else if (failed) {
		reset_c();
		return false;
	}
	else
	return false;
}

bool SpiceManager::getPlanetEllipsoid(std::string planetName, float &a, float &b, float &c) {

	SpiceDouble radii[3];
	SpiceInt n = -1;
	int id = -1;

	getNaifId(planetName, id);
	if (bodfnd_c(id, "RADII")) {
		bodvrd_c(planetName.c_str(), "RADII", 3, &n, radii);
		a = static_cast<float>(radii[0]);
		b = static_cast<float>(radii[1]);
		c = static_cast<float>(radii[2]);
	}
	else {
		LWARNING("Could not find SPICE data for the shape of " + planetName + ", using modfile value");
		a = 1.f;
		b = 1.f;
		c = 1.f;
	}

	bool hasError = checkForError("Error retrieving planet radii of " + planetName);
	return !hasError;
}

}<|MERGE_RESOLUTION|>--- conflicted
+++ resolved
@@ -954,11 +954,9 @@
 										double ephemerisTime,
 										double& targetEpoch,
 										glm::dvec3& observerPosition,
-<<<<<<< HEAD
 										std::vector<psc>& terminatorPoints)
 {
     std::vector<std::array<double, 3>> tpoints(numberOfPoints);
-//	double (*tpoints)[3] = new double[numberOfPoints][3];
 
 	edterm_c(terminatorType.c_str(), 
 		     lightSource.c_str(), 
@@ -971,24 +969,6 @@
 			 &targetEpoch, 
 			 glm::value_ptr(observerPosition), 
 			 (double(*)[3])tpoints.data() );
-=======
-										std::vector<psc>& terminatorPoints){
-
-	std::vector<std::array<double, 3>> tpoints(numberOfPoints);
-	//	double (*tpoints)[3] = new double[numberOfPoints][3];
-
-	edterm_c(terminatorType.c_str(),
-		     lightSource.c_str(),
-		     target.c_str(),
-		     ephemerisTime,
-		     frame.c_str(),
-		     aberrationCorrection.c_str(),
-		     observer.c_str(),
-		     numberOfPoints,
-		     &targetEpoch,
-		     glm::value_ptr(observerPosition),
-		     (double(*)[3])tpoints.data());
->>>>>>> 2947a6f8
 
 	bool hasError = checkForError("Error getting " + terminatorType + 
 		"terminator for'" + target + "'");
