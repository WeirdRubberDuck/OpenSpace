/*****************************************************************************************
 *                                                                                       *
 * OpenSpace                                                                             *
 *                                                                                       *
 * Copyright (c) 2014-2018                                                               *
 *                                                                                       *
 * Permission is hereby granted, free of charge, to any person obtaining a copy of this  *
 * software and associated documentation files (the "Software"), to deal in the Software *
 * without restriction, including without limitation the rights to use, copy, modify,    *
 * merge, publish, distribute, sublicense, and/or sell copies of the Software, and to    *
 * permit persons to whom the Software is furnished to do so, subject to the following   *
 * conditions:                                                                           *
 *                                                                                       *
 * The above copyright notice and this permission notice shall be included in all copies *
 * or substantial portions of the Software.                                              *
 *                                                                                       *
 * THE SOFTWARE IS PROVIDED "AS IS", WITHOUT WARRANTY OF ANY KIND, EXPRESS OR IMPLIED,   *
 * INCLUDING BUT NOT LIMITED TO THE WARRANTIES OF MERCHANTABILITY, FITNESS FOR A         *
 * PARTICULAR PURPOSE AND NONINFRINGEMENT. IN NO EVENT SHALL THE AUTHORS OR COPYRIGHT    *
 * HOLDERS BE LIABLE FOR ANY CLAIM, DAMAGES OR OTHER LIABILITY, WHETHER IN AN ACTION OF  *
 * CONTRACT, TORT OR OTHERWISE, ARISING FROM, OUT OF OR IN CONNECTION WITH THE SOFTWARE  *
 * OR THE USE OR OTHER DEALINGS IN THE SOFTWARE.                                         *
 ****************************************************************************************/

#include <openspace/rendering/framebufferrenderer.h>

#include <openspace/engine/openspaceengine.h>
#include <openspace/engine/wrapper/windowwrapper.h>
#include <openspace/performance/performancemeasurement.h>
#include <openspace/rendering/deferredcaster.h>
#include <openspace/rendering/deferredcastermanager.h>
#include <openspace/rendering/raycastermanager.h>
#include <openspace/rendering/renderable.h>
#include <openspace/rendering/renderengine.h>
#include <openspace/rendering/volumeraycaster.h>
#include <openspace/rendering/volumeraycaster.h>
#include <openspace/scene/scene.h>
#include <openspace/util/camera.h>
#include <openspace/util/timemanager.h>
#include <openspace/util/updatestructures.h>
#include <ghoul/filesystem/filesystem.h>
#include <ghoul/logging/logmanager.h>
#include <ghoul/opengl/ghoul_gl.h>
#include <ghoul/opengl/programobject.h>
#include <ghoul/opengl/textureunit.h>
#include <fstream>
#include <string>
#include <vector>

namespace {
    constexpr const char* _loggerCat = "FramebufferRenderer";

    constexpr const std::array<const char*, 3> UniformNames = {
        "mainColorTexture", "blackoutFactor", "nAaSamples"
    };

    constexpr const char* ExitFragmentShaderPath =
        "${SHADERS}/framebuffer/exitframebuffer.frag";
    constexpr const char* RaycastFragmentShaderPath =
        "${SHADERS}/framebuffer/raycastframebuffer.frag";
    constexpr const char* GetEntryInsidePath = "${SHADERS}/framebuffer/inside.glsl";
    constexpr const char* GetEntryOutsidePath = "${SHADERS}/framebuffer/outside.glsl";
    constexpr const char* RenderFragmentShaderPath =
        "${SHADERS}/framebuffer/renderframebuffer.frag";

    void saveTextureToMemory(GLenum attachment, int width, int height,
                             std::vector<double>& memory)
    {
        memory.clear();
        memory.resize(width * height * 3);

        std::vector<float> tempMemory(width * height * 3);

        if (attachment != GL_DEPTH_ATTACHMENT) {
            glReadBuffer(attachment);
            glReadPixels(0, 0, width, height, GL_RGB, GL_FLOAT, tempMemory.data());

        }
        else {
            glReadPixels(
                0,
                0,
                width,
                height,
                GL_DEPTH_COMPONENT,
                GL_FLOAT,
                tempMemory.data()
            );
        }

        for (int i = 0; i < width * height * 3; ++i) {
            memory[i] = static_cast<double>(tempMemory[i]);
        }
    }

} // namespace

namespace openspace {

void FramebufferRenderer::initialize() {
    LDEBUG("Initializing FramebufferRenderer");

    const GLfloat vertexData[] = {
        // x     y
        -1.f, -1.f,
         1.f,  1.f,
        -1.f,  1.f,
        -1.f, -1.f,
         1.f, -1.f,
         1.f,  1.f,
    };

    glGenVertexArrays(1, &_screenQuad);
    glBindVertexArray(_screenQuad);

    glGenBuffers(1, &_vertexPositionBuffer);
    glBindBuffer(GL_ARRAY_BUFFER, _vertexPositionBuffer);

    glBufferData(GL_ARRAY_BUFFER, sizeof(vertexData), vertexData, GL_STATIC_DRAW);
    glVertexAttribPointer(0, 2, GL_FLOAT, GL_FALSE, sizeof(GLfloat) * 2, nullptr);
    glEnableVertexAttribArray(0);

    GLint defaultFbo;
    glGetIntegerv(GL_FRAMEBUFFER_BINDING, &defaultFbo);

    // Main framebuffer
    glGenTextures(1, &_mainColorTexture);
    glGenTextures(1, &_mainDepthTexture);
    glGenFramebuffers(1, &_mainFramebuffer);

    // Exit framebuffer
    glGenTextures(1, &_exitColorTexture);
    glGenTextures(1, &_exitDepthTexture);
    glGenFramebuffers(1, &_exitFramebuffer);

    // Deferred framebuffer
    glGenTextures(1, &_deferredColorTexture);
    glGenTextures(1, &_mainPositionTexture);
    glGenTextures(1, &_mainNormalTexture);
    glGenFramebuffers(1, &_deferredFramebuffer);

    updateResolution();
    updateRendererData();
    updateRaycastData();

    glBindFramebuffer(GL_FRAMEBUFFER, _mainFramebuffer);
    glFramebufferTexture2D(
        GL_FRAMEBUFFER,
        GL_COLOR_ATTACHMENT0,
        GL_TEXTURE_2D_MULTISAMPLE,
        _mainColorTexture,
        0
    );
    // G-buffer
    glFramebufferTexture2D(
        GL_FRAMEBUFFER,
        GL_COLOR_ATTACHMENT1,
        GL_TEXTURE_2D_MULTISAMPLE,
        _mainPositionTexture,
        0
    );
    glFramebufferTexture2D(
        GL_FRAMEBUFFER,
        GL_COLOR_ATTACHMENT2,
        GL_TEXTURE_2D_MULTISAMPLE,
        _mainNormalTexture,
        0
    );
    glFramebufferTexture2D(
        GL_FRAMEBUFFER,
        GL_DEPTH_ATTACHMENT,
        GL_TEXTURE_2D_MULTISAMPLE,
        _mainDepthTexture,
        0
    );

    GLenum status = glCheckFramebufferStatus(GL_FRAMEBUFFER);
    if (status != GL_FRAMEBUFFER_COMPLETE) {
        LERROR("Main framebuffer is not complete");
    }

    glBindFramebuffer(GL_FRAMEBUFFER, _exitFramebuffer);
    glFramebufferTexture2D(
        GL_FRAMEBUFFER,
        GL_COLOR_ATTACHMENT0,
        GL_TEXTURE_2D,
        _exitColorTexture,
        0
    );
    glFramebufferTexture2D(
        GL_FRAMEBUFFER,
        GL_DEPTH_ATTACHMENT,
        GL_TEXTURE_2D,
        _exitDepthTexture,
        0
    );

    status = glCheckFramebufferStatus(GL_FRAMEBUFFER);
    if (status != GL_FRAMEBUFFER_COMPLETE) {
        LERROR("Exit framebuffer is not complete");
    }

    glBindFramebuffer(GL_FRAMEBUFFER, _deferredFramebuffer);
    glFramebufferTexture2D(
        GL_FRAMEBUFFER,
        GL_COLOR_ATTACHMENT0,
        GL_TEXTURE_2D,
        _deferredColorTexture,
        0
    );

    status = glCheckFramebufferStatus(GL_FRAMEBUFFER);
    if (status != GL_FRAMEBUFFER_COMPLETE) {
        LERROR("Deferred framebuffer is not complete");
    }

    // JCC: Moved to here to avoid NVidia: "Program/shader state performance warning"
    updateHDRData();
    updateDeferredcastData();
    _dirtyMsaaSamplingPattern = true;

    glBindFramebuffer(GL_FRAMEBUFFER, defaultFbo);

    _resolveProgram = ghoul::opengl::ProgramObject::Build(
        "Framebuffer Resolve",
        absPath("${SHADERS}/framebuffer/resolveframebuffer.vert"),
        absPath("${SHADERS}/framebuffer/resolveframebuffer.frag")
    );

    ghoul::opengl::updateUniformLocations(*_resolveProgram, _uniformCache, UniformNames);

    OsEng.renderEngine().raycasterManager().addListener(*this);
    OsEng.renderEngine().deferredcasterManager().addListener(*this);
}

void FramebufferRenderer::deinitialize() {
    LINFO("Deinitializing FramebufferRenderer");

    glDeleteFramebuffers(1, &_mainFramebuffer);
    glDeleteFramebuffers(1, &_exitFramebuffer);
    glDeleteFramebuffers(1, &_deferredFramebuffer);

    glDeleteTextures(1, &_mainColorTexture);
    glDeleteTextures(1, &_mainDepthTexture);

    // DEBUG: deferred g-buffer
    glDeleteTextures(1, &_deferredColorTexture);
    glDeleteTextures(1, &_mainPositionTexture);
    glDeleteTextures(1, &_mainNormalTexture);

    glDeleteTextures(1, &_exitColorTexture);
    glDeleteTextures(1, &_exitDepthTexture);

    glDeleteBuffers(1, &_vertexPositionBuffer);
    glDeleteVertexArrays(1, &_screenQuad);

    OsEng.renderEngine().raycasterManager().removeListener(*this);
    OsEng.renderEngine().deferredcasterManager().removeListener(*this);
}

void FramebufferRenderer::raycastersChanged(VolumeRaycaster&,
                                            RaycasterListener::IsAttached)
{
    _dirtyRaycastData = true;
}

void FramebufferRenderer::deferredcastersChanged(Deferredcaster&,
                                                 DeferredcasterListener::IsAttached)
{
    _dirtyDeferredcastData = true;
}

void FramebufferRenderer::update() {
    if (_dirtyMsaaSamplingPattern) {
        updateMSAASamplingPattern();
    }

    if (_dirtyResolution) {
        updateResolution();
        updateMSAASamplingPattern();
    }

    if (_dirtyRaycastData) {
        updateRaycastData();
    }

    if (_dirtyDeferredcastData) {
        updateDeferredcastData();
    }

    // If the resolve dictionary changed (or a file changed on disk)
    // then rebuild the resolve program.
    if (_hdrBackGroundProgram && _hdrBackGroundProgram->isDirty()) {
        _hdrBackGroundProgram->rebuildFromFile();
    }

    if (_resolveProgram->isDirty()) {
        _resolveProgram->rebuildFromFile();

        ghoul::opengl::updateUniformLocations(
            *_resolveProgram,
            _uniformCache,
            UniformNames
        );
    }

    using K = VolumeRaycaster*;
    using V = std::unique_ptr<ghoul::opengl::ProgramObject>;
    for (const std::pair<const K, V>& program : _exitPrograms) {
        if (program.second->isDirty()) {
            try {
                program.second->rebuildFromFile();
            }
            catch (const ghoul::RuntimeError& e) {
                LERRORC(e.component, e.message);
            }
        }
    }

    for (const std::pair<const K, V>& program : _raycastPrograms) {
        if (program.second->isDirty()) {
            try {
                program.second->rebuildFromFile();
            }
            catch (const ghoul::RuntimeError& e) {
                LERRORC(e.component, e.message);
            }
        }
    }

    for (const std::pair<const K, V>& program : _insideRaycastPrograms) {
        if (program.second->isDirty()) {
            try {
                program.second->rebuildFromFile();
            }
            catch (const ghoul::RuntimeError& e) {
                LERRORC(e.component, e.message);
            }
        }
    }

    for (const std::pair<
            Deferredcaster* const,
            std::unique_ptr<ghoul::opengl::ProgramObject>
        >& program : _deferredcastPrograms)
    {
        if (program.second && program.second->isDirty()) {
            try {
                program.second->rebuildFromFile();
            }
            catch (const ghoul::RuntimeError& e) {
                LERRORC(e.component, e.message);
            }
        }
    }
}

void FramebufferRenderer::updateResolution() {
    glBindTexture(GL_TEXTURE_2D_MULTISAMPLE, _mainColorTexture);

    glTexImage2DMultisample(
        GL_TEXTURE_2D_MULTISAMPLE,
        _nAaSamples,
        GL_RGBA,
        _resolution.x,
        _resolution.y,
        true
    );

    // G-buffer
    glBindTexture(GL_TEXTURE_2D, _deferredColorTexture);

    glTexImage2D(
        GL_TEXTURE_2D,
        0,
        GL_RGBA32F,
        _resolution.x,
        _resolution.y,
        0,
        GL_RGBA,
        GL_FLOAT,
        nullptr
    );

    glTexParameteri(GL_TEXTURE_2D, GL_TEXTURE_MAG_FILTER, GL_LINEAR);
    glTexParameteri(GL_TEXTURE_2D, GL_TEXTURE_MIN_FILTER, GL_LINEAR);

    glBindTexture(GL_TEXTURE_2D_MULTISAMPLE, _mainPositionTexture);

    glTexImage2DMultisample(
        GL_TEXTURE_2D_MULTISAMPLE,
        _nAaSamples,
        GL_RGBA32F,
        _resolution.x,
        _resolution.y,
        true
    );

    glBindTexture(GL_TEXTURE_2D_MULTISAMPLE, _mainNormalTexture);

    glTexImage2DMultisample(
        GL_TEXTURE_2D_MULTISAMPLE,
        _nAaSamples,
        GL_RGBA32F,
        _resolution.x,
        _resolution.y,
        true
    );

    glBindTexture(GL_TEXTURE_2D_MULTISAMPLE, _mainDepthTexture);
    glTexImage2DMultisample(
        GL_TEXTURE_2D_MULTISAMPLE,
        _nAaSamples,
        GL_DEPTH_COMPONENT32F,
        _resolution.x,
        _resolution.y,
        true
    );

    glBindTexture(GL_TEXTURE_2D, _exitColorTexture);
    glTexImage2D(
        GL_TEXTURE_2D,
        0,
        GL_RGBA16,
        _resolution.x,
        _resolution.y,
        0,
        GL_RGBA,
        GL_UNSIGNED_SHORT,
        nullptr
    );

    glTexParameteri(GL_TEXTURE_2D, GL_TEXTURE_MAG_FILTER, GL_LINEAR);
    glTexParameteri(GL_TEXTURE_2D, GL_TEXTURE_MIN_FILTER, GL_LINEAR);

    glBindTexture(GL_TEXTURE_2D, _exitDepthTexture);

    glTexImage2D(
        GL_TEXTURE_2D,
        0,
        GL_DEPTH_COMPONENT32F,
        _resolution.x,
        _resolution.y,
        0,
        GL_DEPTH_COMPONENT,
        GL_FLOAT,
        nullptr
    );

    glTexParameteri(GL_TEXTURE_2D, GL_TEXTURE_MAG_FILTER, GL_LINEAR);
    glTexParameteri(GL_TEXTURE_2D, GL_TEXTURE_MIN_FILTER, GL_LINEAR);

    _dirtyResolution = false;
}

void FramebufferRenderer::updateRaycastData() {
    _raycastData.clear();
    _exitPrograms.clear();
    _raycastPrograms.clear();
    _insideRaycastPrograms.clear();

    const std::vector<VolumeRaycaster*>& raycasters =
        OsEng.renderEngine().raycasterManager().raycasters();
    int nextId = 0;
    for (VolumeRaycaster* raycaster : raycasters) {
        RaycastData data = { nextId++, "Helper" };

        const std::string& vsPath = raycaster->boundsVertexShaderPath();
        std::string fsPath = raycaster->boundsFragmentShaderPath();

        ghoul::Dictionary dict;
        dict.setValue("rendererData", _rendererData);
        dict.setValue("fragmentPath", std::move(fsPath));
        dict.setValue("id", data.id);

        std::string helperPath = raycaster->helperPath();
        ghoul::Dictionary helpersDict;
        if (!helperPath.empty()) {
            helpersDict.setValue("0", std::move(helperPath));
        }
        dict.setValue("helperPaths", std::move(helpersDict));
        dict.setValue("raycastPath", raycaster->raycasterPath());

        _raycastData[raycaster] = data;

        try {
            _exitPrograms[raycaster] = ghoul::opengl::ProgramObject::Build(
                "Volume " + std::to_string(data.id) + " exit",
                absPath(vsPath),
                absPath(ExitFragmentShaderPath),
                dict
            );
        } catch (const ghoul::RuntimeError& e) {
            LERROR(e.message);
        }

        try {
            ghoul::Dictionary outsideDict = dict;
            outsideDict.setValue("getEntryPath", GetEntryOutsidePath);
            _raycastPrograms[raycaster] = ghoul::opengl::ProgramObject::Build(
                "Volume " + std::to_string(data.id) + " raycast",
                absPath(vsPath),
                absPath(RaycastFragmentShaderPath),
                outsideDict
            );
        } catch (const ghoul::RuntimeError& e) {
            LERROR(e.message);
        }

        try {
            ghoul::Dictionary insideDict = dict;
            insideDict.setValue("getEntryPath", GetEntryInsidePath);
            _insideRaycastPrograms[raycaster] = ghoul::opengl::ProgramObject::Build(
                "Volume " + std::to_string(data.id) + " inside raycast",
                absPath("${SHADERS}/framebuffer/resolveframebuffer.vert"),
                absPath(RaycastFragmentShaderPath),
                insideDict
            );
        }
        catch (const ghoul::RuntimeError& e) {
            LERRORC(e.component, e.message);
        }
    }
    _dirtyRaycastData = false;
}

void FramebufferRenderer::updateDeferredcastData() {
    _deferredcastData.clear();
    _deferredcastPrograms.clear();

    const std::vector<Deferredcaster*>& deferredcasters =
        OsEng.renderEngine().deferredcasterManager().deferredcasters();
    int nextId = 0;
    for (Deferredcaster* caster : deferredcasters) {
        DeferredcastData data = { nextId++, "HELPER" };

        std::string vsPath = caster->deferredcastVSPath();
        std::string fsPath = caster->deferredcastFSPath();
        std::string deferredShaderPath = caster->deferredcastPath();

        ghoul::Dictionary dict;
        dict.setValue("rendererData", _rendererData);
        //dict.setValue("fragmentPath", fsPath);
        dict.setValue("id", data.id);
        std::string helperPath = caster->helperPath();
        ghoul::Dictionary helpersDict;
        if (!helperPath.empty()) {
            helpersDict.setValue("0", helperPath);
        }
        dict.setValue("helperPaths", helpersDict);

        _deferredcastData[caster] = data;

        try {
            _deferredcastPrograms[caster] = ghoul::opengl::ProgramObject::Build(
                "Deferred " + std::to_string(data.id) + " raycast",
                absPath(vsPath),
                absPath(deferredShaderPath),
                dict
            );

            _deferredcastPrograms[caster]->setIgnoreSubroutineUniformLocationError(
                ghoul::opengl::ProgramObject::IgnoreError::Yes
            );
            _deferredcastPrograms[caster]->setIgnoreUniformLocationError(
                ghoul::opengl::ProgramObject::IgnoreError::Yes
            );

            caster->initializeCachedVariables(*_deferredcastPrograms[caster]);
        }
        catch (ghoul::RuntimeError& e) {
            LERRORC(e.component, e.message);
        }
    }
    _dirtyDeferredcastData = false;
}

void FramebufferRenderer::updateHDRData() {
    _hdrBackGroundProgram = ghoul::opengl::ProgramObject::Build(
        "HDR Background Control",
        absPath("${SHADERS}/framebuffer/hdrBackground.vert"),
        absPath("${SHADERS}/framebuffer/hdrBackground.frag")
    );
    using IgnoreError = ghoul::opengl::ProgramObject::IgnoreError;
    _hdrBackGroundProgram->setIgnoreSubroutineUniformLocationError(IgnoreError::Yes);
    _hdrBackGroundProgram->setIgnoreUniformLocationError(IgnoreError::Yes);
}

void FramebufferRenderer::updateMSAASamplingPattern() {
    LDEBUG("Updating MSAA Sampling Pattern");

    constexpr const int GridSize = 32;
    GLfloat step = 2.f / static_cast<GLfloat>(GridSize);
    GLfloat sizeX = -1.f;
    GLfloat sizeY = 1.0;

    constexpr const int NVertex = 4 * 6;
    // openPixelSizeVertexData
    GLfloat vertexData[GridSize * GridSize * NVertex];

    // @CLEANUP(abock): Is this necessary?  I was mucking about with the shader and it
    //                  didn't make any visual difference. If it is necessary, the z and w
    //                  components can be removed for sure since they are always 0, 1 and
    //                  not used in the shader either
    for (int y = 0; y < GridSize; ++y) {
        for (int x = 0; x < GridSize; ++x) {
            vertexData[y * GridSize * NVertex + x * NVertex] = sizeX;
            vertexData[y * GridSize * NVertex + x * NVertex + 1] = sizeY - step;
            vertexData[y * GridSize * NVertex + x * NVertex + 2] = 0.f;
            vertexData[y * GridSize * NVertex + x * NVertex + 3] = 1.f;

            vertexData[y * GridSize * NVertex + x * NVertex + 4] = sizeX + step;
            vertexData[y * GridSize * NVertex + x * NVertex + 5] = sizeY;
            vertexData[y * GridSize * NVertex + x * NVertex + 6] = 0.f;
            vertexData[y * GridSize * NVertex + x * NVertex + 7] = 1.f;

            vertexData[y * GridSize * NVertex + x * NVertex + 8] = sizeX;
            vertexData[y * GridSize * NVertex + x * NVertex + 9] = sizeY;
            vertexData[y * GridSize * NVertex + x * NVertex + 10] = 0.f;
            vertexData[y * GridSize * NVertex + x * NVertex + 11] = 1.f;

            vertexData[y * GridSize * NVertex + x * NVertex + 12] = sizeX;
            vertexData[y * GridSize * NVertex + x * NVertex + 13] = sizeY - step;
            vertexData[y * GridSize * NVertex + x * NVertex + 14] = 0.f;
            vertexData[y * GridSize * NVertex + x * NVertex + 15] = 1.f;

            vertexData[y * GridSize * NVertex + x * NVertex + 16] = sizeX + step;
            vertexData[y * GridSize * NVertex + x * NVertex + 17] = sizeY - step;
            vertexData[y * GridSize * NVertex + x * NVertex + 18] = 0.f;
            vertexData[y * GridSize * NVertex + x * NVertex + 19] = 1.f;

            vertexData[y * GridSize * NVertex + x * NVertex + 20] = sizeX + step;
            vertexData[y * GridSize * NVertex + x * NVertex + 21] = sizeY;
            vertexData[y * GridSize * NVertex + x * NVertex + 22] = 0.f;
            vertexData[y * GridSize * NVertex + x * NVertex + 23] = 1.f;

            sizeX += step;
        }
        sizeX = -1.f;
        sizeY -= step;
    }

    GLuint pixelSizeQuadVAO = 0;
    glGenVertexArrays(1, &pixelSizeQuadVAO);
    glBindVertexArray(pixelSizeQuadVAO);

    GLuint pixelSizeQuadVBO = 0;
    glGenBuffers(1, &pixelSizeQuadVBO);
    glBindBuffer(GL_ARRAY_BUFFER, pixelSizeQuadVBO);

    glBufferData(
        GL_ARRAY_BUFFER,
        sizeof(GLfloat) * GridSize * GridSize * NVertex,
        vertexData,
        GL_STATIC_DRAW
    );

    // Position
    glVertexAttribPointer(0, 4, GL_FLOAT, GL_FALSE, 0, nullptr);
    glEnableVertexAttribArray(0);

    // Saves current state
    GLint defaultFbo;
    glGetIntegerv(GL_FRAMEBUFFER_BINDING, &defaultFbo);
    GLint viewport[4];
    glGetIntegerv(GL_VIEWPORT, viewport);

    // Main framebuffer
    GLuint pixelSizeTexture = 0;
    GLuint pixelSizeFramebuffer = 0;

    glGenTextures(1, &pixelSizeTexture);
    glBindTexture(GL_TEXTURE_2D_MULTISAMPLE, pixelSizeTexture);

    constexpr const GLsizei OnePixel = 1;
    glTexImage2DMultisample(
        GL_TEXTURE_2D_MULTISAMPLE,
        _nAaSamples,
        GL_RGBA32F,
        OnePixel,
        OnePixel,
        true
    );

    glViewport(0, 0, OnePixel, OnePixel);

    glGenFramebuffers(1, &pixelSizeFramebuffer);
    glBindFramebuffer(GL_FRAMEBUFFER, pixelSizeFramebuffer);
    glFramebufferTexture2D(
        GL_FRAMEBUFFER,
        GL_COLOR_ATTACHMENT0,
        GL_TEXTURE_2D_MULTISAMPLE,
        pixelSizeTexture,
        0
    );

    GLenum textureBuffers[1] = { GL_COLOR_ATTACHMENT0 };
    glDrawBuffers(1, textureBuffers);

    glClearColor(0.f, 0.f, 0.f, 1.f);
    glClear(GL_COLOR_BUFFER_BIT);

    GLenum status = glCheckFramebufferStatus(GL_FRAMEBUFFER);
    if (status != GL_FRAMEBUFFER_COMPLETE) {
        LERROR("MSAA Sampling pattern framebuffer is not complete");
        return;
    }

    std::unique_ptr<ghoul::opengl::ProgramObject> pixelSizeProgram =
        ghoul::opengl::ProgramObject::Build(
            "OnePixel MSAA",
            absPath("${SHADERS}/framebuffer/pixelSizeMSAA.vert"),
            absPath("${SHADERS}/framebuffer/pixelSizeMSAA.frag")
        );

    pixelSizeProgram->activate();

    // Draw sub-pixel grid
    glEnable(GL_SAMPLE_SHADING);
    glBindVertexArray(pixelSizeQuadVAO);
    glDisable(GL_DEPTH_TEST);
    glDepthMask(false);
    glDrawArrays(GL_TRIANGLES, 0, GridSize * GridSize * 6);
    glBindVertexArray(0);
    glDepthMask(true);
    glEnable(GL_DEPTH_TEST);
    glDisable(GL_SAMPLE_SHADING);

    pixelSizeProgram->deactivate();

    // Now we render the Nx1 quad strip
    GLuint nOneStripFramebuffer = 0;
    GLuint nOneStripVAO = 0;
    GLuint nOneStripVBO = 0;
    GLuint nOneStripTexture = 0;

    sizeX = -1.f;
    step = 2.f / static_cast<GLfloat>(_nAaSamples);

    std::vector<GLfloat>nOneStripVertexData(_nAaSamples * (NVertex + 12));

    for (int x = 0; x < _nAaSamples; ++x) {
        nOneStripVertexData[x * (NVertex + 12)] = sizeX;
        nOneStripVertexData[x * (NVertex + 12) + 1] = -1.f;
        nOneStripVertexData[x * (NVertex + 12) + 2] = 0.f;
        nOneStripVertexData[x * (NVertex + 12) + 3] = 1.f;
        nOneStripVertexData[x * (NVertex + 12) + 4] = 0.f;
        nOneStripVertexData[x * (NVertex + 12) + 5] = 0.f;

        nOneStripVertexData[x * (NVertex + 12) + 6] = sizeX + step;
        nOneStripVertexData[x * (NVertex + 12) + 7] = 1.f;
        nOneStripVertexData[x * (NVertex + 12) + 8] = 0.f;
        nOneStripVertexData[x * (NVertex + 12) + 9] = 1.f;
        nOneStripVertexData[x * (NVertex + 12) + 10] = 1.f;
        nOneStripVertexData[x * (NVertex + 12) + 11] = 1.f;

        nOneStripVertexData[x * (NVertex + 12) + 12] = sizeX;
        nOneStripVertexData[x * (NVertex + 12) + 13] = 1.f;
        nOneStripVertexData[x * (NVertex + 12) + 14] = 0.f;
        nOneStripVertexData[x * (NVertex + 12) + 15] = 1.f;
        nOneStripVertexData[x * (NVertex + 12) + 16] = 1.f;
        nOneStripVertexData[x * (NVertex + 12) + 17] = 0.f;

        nOneStripVertexData[x * (NVertex + 12) + 18] = sizeX;
        nOneStripVertexData[x * (NVertex + 12) + 19] = -1.f;
        nOneStripVertexData[x * (NVertex + 12) + 20] = 0.f;
        nOneStripVertexData[x * (NVertex + 12) + 21] = 1.f;
        nOneStripVertexData[x * (NVertex + 12) + 22] = 0.f;
        nOneStripVertexData[x * (NVertex + 12) + 23] = 0.f;

        nOneStripVertexData[x * (NVertex + 12) + 24] = sizeX + step;
        nOneStripVertexData[x * (NVertex + 12) + 25] = -1.f;
        nOneStripVertexData[x * (NVertex + 12) + 26] = 0.f;
        nOneStripVertexData[x * (NVertex + 12) + 27] = 1.f;
        nOneStripVertexData[x * (NVertex + 12) + 28] = 0.f;
        nOneStripVertexData[x * (NVertex + 12) + 29] = 1.f;

        nOneStripVertexData[x * (NVertex + 12) + 30] = sizeX + step;
        nOneStripVertexData[x * (NVertex + 12) + 31] = 1.f;
        nOneStripVertexData[x * (NVertex + 12) + 32] = 0.f;
        nOneStripVertexData[x * (NVertex + 12) + 33] = 1.f;
        nOneStripVertexData[x * (NVertex + 12) + 34] = 1.f;
        nOneStripVertexData[x * (NVertex + 12) + 35] = 1.f;

        sizeX += step;
    }

    glGenVertexArrays(1, &nOneStripVAO);
    glBindVertexArray(nOneStripVAO);
    glGenBuffers(1, &nOneStripVBO);
    glBindBuffer(GL_ARRAY_BUFFER, nOneStripVBO);
    glBufferData(
        GL_ARRAY_BUFFER,
        sizeof(GLfloat) * _nAaSamples * (NVertex + 12),
        nOneStripVertexData.data(),
        GL_STATIC_DRAW
    );

    // position
    glVertexAttribPointer(0, 4, GL_FLOAT, GL_FALSE, sizeof(GLfloat) * 6, nullptr);
    glEnableVertexAttribArray(0);

    // texture coords
    glVertexAttribPointer(
        1,
        2,
        GL_FLOAT,
        GL_FALSE,
        sizeof(GLfloat) * 6,
        reinterpret_cast<GLvoid*>(sizeof(GLfloat) * 4)
    );
    glEnableVertexAttribArray(1);

    // fbo texture buffer
    glGenTextures(1, &nOneStripTexture);
    glBindTexture(GL_TEXTURE_2D, nOneStripTexture);
    glTexImage2D(
        GL_TEXTURE_2D,
        0,
        GL_RGBA32F,
        _nAaSamples,
        OnePixel,
        0,
        GL_RGBA,
        GL_FLOAT,
        nullptr
    );

    glTexParameteri(GL_TEXTURE_2D, GL_TEXTURE_MAG_FILTER, GL_LINEAR);
    glTexParameteri(GL_TEXTURE_2D, GL_TEXTURE_MIN_FILTER, GL_LINEAR);

    glGenFramebuffers(1, &nOneStripFramebuffer);
    glBindFramebuffer(GL_FRAMEBUFFER, nOneStripFramebuffer);
    glFramebufferTexture2D(
        GL_FRAMEBUFFER,
        GL_COLOR_ATTACHMENT0,
        GL_TEXTURE_2D,
        nOneStripTexture,
        0
    );

    status = glCheckFramebufferStatus(GL_FRAMEBUFFER);
    if (status != GL_FRAMEBUFFER_COMPLETE) {
        LERROR("nOneStrip framebuffer is not complete");
    }

    glViewport(0, 0, _nAaSamples, OnePixel);

    std::unique_ptr<ghoul::opengl::ProgramObject> nOneStripProgram =
        ghoul::opengl::ProgramObject::Build(
            "OneStrip MSAA",
            absPath("${SHADERS}/framebuffer/nOneStripMSAA.vert"),
            absPath("${SHADERS}/framebuffer/nOneStripMSAA.frag")
        );

    nOneStripProgram->activate();

    ghoul::opengl::TextureUnit pixelSizeTextureUnit;
    pixelSizeTextureUnit.activate();
    glBindTexture(GL_TEXTURE_2D_MULTISAMPLE, pixelSizeTexture);
    nOneStripProgram->setUniform("pixelSizeTexture", pixelSizeTextureUnit);

    // render strip
    glDrawBuffers(1, textureBuffers);

    glClearColor(0.f, 1.f, 0.f, 1.f);
    glClear(GL_COLOR_BUFFER_BIT);
    glBindVertexArray(nOneStripVAO);
    glDisable(GL_DEPTH_TEST);
    glDepthMask(false);

    for (int sample = 0; sample < _nAaSamples; ++sample) {
        nOneStripProgram->setUniform("currentSample", sample);
        glDrawArrays(GL_TRIANGLES, sample * 6, 6);
    }
    glDepthMask(true);
    glEnable(GL_DEPTH_TEST);
    glBindVertexArray(0);

    saveTextureToMemory(GL_COLOR_ATTACHMENT0, _nAaSamples, 1, _mSAAPattern);
    // Convert back to [-1, 1] range and then scale for the current viewport size:
    for (int d = 0; d < _nAaSamples; ++d) {
        _mSAAPattern[d * 3] = (2.0 * _mSAAPattern[d * 3] - 1.0) /
            static_cast<double>(viewport[1]);
        _mSAAPattern[(d * 3) + 1] = (2.0 * _mSAAPattern[(d * 3) + 1] - 1.0) /
            static_cast<double>(viewport[3]);
        _mSAAPattern[(d * 3) + 2] = 0.0;
    }

    nOneStripProgram->deactivate();

    // Restores default state
    glBindFramebuffer(GL_FRAMEBUFFER, defaultFbo);
    glViewport(viewport[0], viewport[1], viewport[2], viewport[3]);

    // Deletes unused buffers
    glDeleteFramebuffers(1, &pixelSizeFramebuffer);
    glDeleteTextures(1, &pixelSizeTexture);
    glDeleteBuffers(1, &pixelSizeQuadVBO);
    glDeleteVertexArrays(1, &pixelSizeQuadVAO);

    glDeleteFramebuffers(1, &nOneStripFramebuffer);
    glDeleteTextures(1, &nOneStripTexture);
    glDeleteBuffers(1, &nOneStripVBO);
    glDeleteVertexArrays(1, &nOneStripVAO);

    _dirtyMsaaSamplingPattern = false;
}

void FramebufferRenderer::render(Scene* scene, Camera* camera, float blackoutFactor,
                                 bool doPerformanceMeasurements)
{
    std::unique_ptr<performance::PerformanceMeasurement> perf;
    if (doPerformanceMeasurements) {
        perf = std::make_unique<performance::PerformanceMeasurement>(
            "FramebufferRenderer::render",
            OsEng.renderEngine().performanceManager()
        );
    }

    if (!scene || !camera) {
        return;
    }

    glEnable(GL_DEPTH_TEST);

    // Capture standard fbo
    GLint defaultFbo;
    glGetIntegerv(GL_FRAMEBUFFER_BINDING, &defaultFbo);
    //LERROR(fmt::format("fbo:   '{}'", defaultFbo));

    glBindFramebuffer(GL_FRAMEBUFFER, _mainFramebuffer);
    glEnable(GL_DEPTH_TEST);

    // deferred g-buffer
    GLenum textureBuffers[3] = {
        GL_COLOR_ATTACHMENT0,
        GL_COLOR_ATTACHMENT1,
        GL_COLOR_ATTACHMENT2,
    };
    glDrawBuffers(3, textureBuffers);
    glClear(GL_COLOR_BUFFER_BIT | GL_DEPTH_BUFFER_BIT);

    glEnablei(GL_BLEND, 0);
    glDisablei(GL_BLEND, 1);
    glDisablei(GL_BLEND, 2);
    glBlendFunc(GL_SRC_ALPHA, GL_ONE_MINUS_SRC_ALPHA);

    Time time = OsEng.timeManager().time();

    RenderData data = {
        *camera,
        psc(),
        std::move(time),
        doPerformanceMeasurements,
        0,
        {}
    };
    RendererTasks tasks;

    data.renderBinMask = static_cast<int>(Renderable::RenderBin::Background);
    scene->render(data, tasks);
    data.renderBinMask = static_cast<int>(Renderable::RenderBin::Opaque);
    scene->render(data, tasks);
    data.renderBinMask = static_cast<int>(Renderable::RenderBin::Transparent);
    scene->render(data, tasks);
    data.renderBinMask = static_cast<int>(Renderable::RenderBin::Overlay);
    scene->render(data, tasks);

    {
        std::unique_ptr<performance::PerformanceMeasurement> perfInternal;
        if (doPerformanceMeasurements) {
            perfInternal = std::make_unique<performance::PerformanceMeasurement>(
                "FramebufferRenderer::render::raycasterTasks",
                OsEng.renderEngine().performanceManager()
            );
        }
        performRaycasterTasks(tasks.raycasterTasks);
    }

    glBindFramebuffer(GL_FRAMEBUFFER, defaultFbo);
    GLenum dBuffer[1] = { GL_COLOR_ATTACHMENT0 };
    glDrawBuffers(1, dBuffer);

    {
        std::unique_ptr<performance::PerformanceMeasurement> perfInternal;
        if (doPerformanceMeasurements) {
            perfInternal = std::make_unique<performance::PerformanceMeasurement>(
                "FramebufferRenderer::render::deferredTasks",
                OsEng.renderEngine().performanceManager()
            );
        }
        performDeferredTasks(tasks.deferredcasterTasks);
    }

    if (tasks.deferredcasterTasks.empty()) {
        glBindFramebuffer(GL_FRAMEBUFFER, defaultFbo);
        _resolveProgram->activate();

        ghoul::opengl::TextureUnit mainColorTextureUnit;
        mainColorTextureUnit.activate();

        glBindTexture(GL_TEXTURE_2D_MULTISAMPLE, _mainColorTexture);
        _resolveProgram->setUniform(_uniformCache.mainColorTexture, mainColorTextureUnit);
        _resolveProgram->setUniform(_uniformCache.blackoutFactor, blackoutFactor);
        _resolveProgram->setUniform(_uniformCache.nAaSamples, _nAaSamples);
        glBindVertexArray(_screenQuad);
        glDrawArrays(GL_TRIANGLES, 0, 6);
        glBindVertexArray(0);

        _resolveProgram->deactivate();
    }
}

void FramebufferRenderer::performRaycasterTasks(const std::vector<RaycasterTask>& tasks) {
    for (const RaycasterTask& raycasterTask : tasks) {
        VolumeRaycaster* raycaster = raycasterTask.raycaster;

        glBindFramebuffer(GL_FRAMEBUFFER, _exitFramebuffer);
        glClear(GL_COLOR_BUFFER_BIT | GL_DEPTH_BUFFER_BIT);

        ghoul::opengl::ProgramObject* exitProgram = _exitPrograms[raycaster].get();
        if (exitProgram) {
            exitProgram->activate();
            raycaster->renderExitPoints(raycasterTask.renderData, *exitProgram);
            exitProgram->deactivate();
        }

        glBindFramebuffer(GL_FRAMEBUFFER, _mainFramebuffer);
        glm::vec3 cameraPosition;
        bool isCameraInside = raycaster->isCameraInside(
            raycasterTask.renderData,
            cameraPosition
        );
        ghoul::opengl::ProgramObject* raycastProgram = nullptr;

        if (isCameraInside) {
            raycastProgram = _insideRaycastPrograms[raycaster].get();
            if (raycastProgram) {
                raycastProgram->activate();
                raycastProgram->setUniform("cameraPosInRaycaster", cameraPosition);
            }
            else {
                raycastProgram = _insideRaycastPrograms[raycaster].get();
                raycastProgram->activate();
                raycastProgram->setUniform("cameraPosInRaycaster", cameraPosition);
            }
        }
        else {
            raycastProgram = _raycastPrograms[raycaster].get();
            if (raycastProgram) {
                raycastProgram->activate();
            }
            else {
                raycastProgram = _raycastPrograms[raycaster].get();
                raycastProgram->activate();
            }
        }

<<<<<<< HEAD
            if (raycastProgram) {
                raycaster->preRaycast(_raycastData[raycaster], *raycastProgram);

                ghoul::opengl::TextureUnit exitColorTextureUnit;
                exitColorTextureUnit.activate();
                glBindTexture(GL_TEXTURE_2D, _exitColorTexture);
                raycastProgram->setUniform("exitColorTexture", exitColorTextureUnit);

                ghoul::opengl::TextureUnit exitDepthTextureUnit;
                exitDepthTextureUnit.activate();
                glBindTexture(GL_TEXTURE_2D, _exitDepthTexture);
                raycastProgram->setUniform("exitDepthTexture", exitDepthTextureUnit);

                ghoul::opengl::TextureUnit mainDepthTextureUnit;
                mainDepthTextureUnit.activate();
                glBindTexture(GL_TEXTURE_2D_MULTISAMPLE, _mainDepthTexture);
                raycastProgram->setUniform("mainDepthTexture", mainDepthTextureUnit);

                raycastProgram->setUniform("nAaSamples", _nAaSamples);
                raycastProgram->setUniform("windowSize", _resolution);
//CAROLINE
                glDisable(GL_DEPTH_TEST);
                glDepthMask(false);
                if (cameraIsInside) {
                    glBindVertexArray(_screenQuad);
                    glDrawArrays(GL_TRIANGLES, 0, 6);
                    glBindVertexArray(0);
                }
                else {
                    raycaster->renderEntryPoints(
                        raycasterTask.renderData,
                        *raycastProgram
                    );
                }
                glDepthMask(true);
                glEnable(GL_DEPTH_TEST);

                raycaster->postRaycast(_raycastData[raycaster], *raycastProgram);
                raycastProgram->deactivate();
=======
        if (raycastProgram) {
            raycaster->preRaycast(_raycastData[raycaster], *raycastProgram);

            ghoul::opengl::TextureUnit exitColorTextureUnit;
            exitColorTextureUnit.activate();
            glBindTexture(GL_TEXTURE_2D, _exitColorTexture);
            raycastProgram->setUniform("exitColorTexture", exitColorTextureUnit);

            ghoul::opengl::TextureUnit exitDepthTextureUnit;
            exitDepthTextureUnit.activate();
            glBindTexture(GL_TEXTURE_2D, _exitDepthTexture);
            raycastProgram->setUniform("exitDepthTexture", exitDepthTextureUnit);

            ghoul::opengl::TextureUnit mainDepthTextureUnit;
            mainDepthTextureUnit.activate();
            glBindTexture(GL_TEXTURE_2D_MULTISAMPLE, _mainDepthTexture);
            raycastProgram->setUniform("mainDepthTexture", mainDepthTextureUnit);

            raycastProgram->setUniform("nAaSamples", _nAaSamples);
            raycastProgram->setUniform("windowSize", static_cast<glm::vec2>(_resolution));

            glDisable(GL_DEPTH_TEST);
            glDepthMask(false);
            if (isCameraInside) {
                glBindVertexArray(_screenQuad);
                glDrawArrays(GL_TRIANGLES, 0, 6);
                glBindVertexArray(0);
>>>>>>> a9002397
            }
            else {
                raycaster->renderEntryPoints(raycasterTask.renderData, *raycastProgram);
            }
            glDepthMask(true);
            glEnable(GL_DEPTH_TEST);

            raycaster->postRaycast(_raycastData[raycaster], *raycastProgram);
            raycastProgram->deactivate();
        }
        else {
            LWARNING("Raycaster is not attached when trying to perform raycaster task");
        }
    }
}

<<<<<<< HEAD

    //GLint depthTest;
    //glGetIntegerv(GL_ACTIVE_TEXTURE, &depthTest);
    //LERROR(fmt::format("depth:   '{}'", depthTest));

    // g-buffer
    if (!tasks.deferredcasterTasks.empty()) {
        std::unique_ptr<performance::PerformanceMeasurement> perfInternal;
        if (doPerformanceMeasurements) {
            perfInternal = std::make_unique<performance::PerformanceMeasurement>(
                "FramebufferRenderer::render::deferredTasks",
                OsEng.renderEngine().performanceManager()
            );
        }
=======
void FramebufferRenderer::performDeferredTasks(
                                             const std::vector<DeferredcasterTask>& tasks)
{
    bool firstPaint = true;
>>>>>>> a9002397

    for (const DeferredcasterTask& deferredcasterTask : tasks) {
        Deferredcaster* deferredcaster = deferredcasterTask.deferredcaster;

        ghoul::opengl::ProgramObject* deferredcastProgram = nullptr;

        if (deferredcastProgram != _deferredcastPrograms[deferredcaster].get()
            || deferredcastProgram == nullptr)
        {
            deferredcastProgram = _deferredcastPrograms[deferredcaster].get();
        }

        if (deferredcastProgram) {
            deferredcastProgram->activate();

            // adding G-Buffer
            ghoul::opengl::TextureUnit mainDColorTextureUnit;
            mainDColorTextureUnit.activate();
            glBindTexture(GL_TEXTURE_2D_MULTISAMPLE, _mainColorTexture);
            deferredcastProgram->setUniform(
                "mainColorTexture",
                mainDColorTextureUnit
            );

            ghoul::opengl::TextureUnit mainPositionTextureUnit;
            mainPositionTextureUnit.activate();
            glBindTexture(GL_TEXTURE_2D_MULTISAMPLE, _mainPositionTexture);
            deferredcastProgram->setUniform(
                "mainPositionTexture",
                mainPositionTextureUnit
            );

            ghoul::opengl::TextureUnit mainNormalTextureUnit;
            mainNormalTextureUnit.activate();
            glBindTexture(GL_TEXTURE_2D_MULTISAMPLE, _mainNormalTexture);
            deferredcastProgram->setUniform(
                "mainNormalTexture",
                mainNormalTextureUnit
            );

            deferredcastProgram->setUniform("nAaSamples", _nAaSamples);
            // 48 = 16 samples * 3 coords
            deferredcastProgram->setUniform("msaaSamplePatter", &_mSAAPattern[0], 48);

            deferredcastProgram->setUniform("firstPaint", firstPaint);
            deferredcastProgram->setUniform("atmExposure", _hdrExposure);
            deferredcastProgram->setUniform("backgroundConstant", _hdrBackground);

            deferredcaster->preRaycast(
                deferredcasterTask.renderData,
                _deferredcastData[deferredcaster],
                *deferredcastProgram
            );

            glDisable(GL_DEPTH_TEST);
            glDepthMask(false);

            glBindVertexArray(_screenQuad);
            glDrawArrays(GL_TRIANGLES, 0, 6);
            glBindVertexArray(0);

            glDepthMask(true);
            glEnable(GL_DEPTH_TEST);

            deferredcaster->postRaycast(
                deferredcasterTask.renderData,
                _deferredcastData[deferredcaster],
                *deferredcastProgram
            );

            deferredcastProgram->deactivate();

            if (firstPaint) {
                firstPaint = false;
            }
        }
        else {
            LWARNING(
                "Deferredcaster is not attached when trying to perform deferred task"
            );
        }
    }
}

void FramebufferRenderer::setResolution(glm::ivec2 res) {
    _resolution = std::move(res);
    _dirtyResolution = true;
}

void FramebufferRenderer::setNAaSamples(int nAaSamples) {
    ghoul_assert(
        nAaSamples >= 1 && nAaSamples <= 8,
        "Number of AA samples has to be between 1 and 8"
    );
    _nAaSamples = nAaSamples;
    if (_nAaSamples == 0) {
        _nAaSamples = 1;
    }
    if (_nAaSamples > 8) {
        LERROR("Framebuffer renderer does not support more than 8 MSAA samples.");
        _nAaSamples = 8;
    }
    _dirtyMsaaSamplingPattern = true;
}

void FramebufferRenderer::setHDRExposure(float hdrExposure) {
    ghoul_assert(hdrExposure > 0.f, "HDR exposure must be greater than zero");
    _hdrExposure = hdrExposure;
}

void FramebufferRenderer::setHDRBackground(float hdrBackground) {
    ghoul_assert(hdrBackground > 0.f, "HDR Background must be greater than zero");
    _hdrBackground = hdrBackground;
}

void FramebufferRenderer::setGamma(float gamma) {
    ghoul_assert(gamma > 0.f, "Gamma value must be greater than zero");
    _gamma = gamma;
}

float FramebufferRenderer::hdrBackground() const {
    return _hdrBackground;
}

int FramebufferRenderer::nAaSamples() const {
    return _nAaSamples;
}

const std::vector<double>& FramebufferRenderer::mSSAPattern() const {
    return _mSAAPattern;
}

void FramebufferRenderer::updateRendererData() {
    ghoul::Dictionary dict;
    dict.setValue("fragmentRendererPath", std::string(RenderFragmentShaderPath));
    _rendererData = dict;
    OsEng.renderEngine().setRendererData(dict);
}
//KRISTIN
std::vector<float> FramebufferRenderer::getDepthTexture(Scene* scene, Camera* camera, glm::ivec2 size) {

    std::vector<float> memory;
    float *tempMemory = new float[size.x * size.y * 4];
    
    if (!memory.empty()) 
        memory.clear();

    std::unique_ptr<performance::PerformanceMeasurement> perf;

    if (!scene) {
        return memory;
    }

    if (!camera) {
        return memory;
    }

    glEnable(GL_DEPTH_TEST);


    Time time = OsEng.timeManager().time();

    // Capture standard fbo
    GLint defaultFbo;
    glGetIntegerv(GL_FRAMEBUFFER_BINDING, &defaultFbo);

    glBindFramebuffer(GL_FRAMEBUFFER, _mainFramebuffer);
    // deferred g-buffer
    GLenum textureBuffers[3] = {
        GL_COLOR_ATTACHMENT0,
        GL_COLOR_ATTACHMENT1,
        GL_COLOR_ATTACHMENT2,
    };
    glDrawBuffers(3, textureBuffers);
    glClear(GL_COLOR_BUFFER_BIT | GL_DEPTH_BUFFER_BIT);

    glEnablei(GL_BLEND, 0);
    glDisablei(GL_BLEND, 1);
    glDisablei(GL_BLEND, 2);
    glBlendFunc(GL_SRC_ALPHA, GL_ONE_MINUS_SRC_ALPHA);

    glBindFramebuffer(GL_FRAMEBUFFER, defaultFbo);

    ghoul::opengl::TextureUnit mainDepthTextureUnit;
    mainDepthTextureUnit.activate();
    glBindTexture(GL_TEXTURE_2D_MULTISAMPLE, _mainDepthTexture);


    glGenTextures(1, &_mainDepthTexture);
    glBindTexture(GL_TEXTURE_2D_MULTISAMPLE, _mainDepthTexture);
    glTexStorage2D(GL_TEXTURE_2D_MULTISAMPLE, 1, GL_DEPTH_COMPONENT, size.x, size.y);
    glTexSubImage2D(GL_TEXTURE_2D_MULTISAMPLE, 0, 0, 0, size.x, size.y, GL_DEPTH_COMPONENT, GL_FLOAT, tempMemory);

    //_resolveProgram->activate();

    //ghoul::opengl::TextureUnit mainColorTextureUnit;
    //mainColorTextureUnit.activate();

    //glBindTexture(GL_TEXTURE_2D_MULTISAMPLE, _mainColorTexture);
    //_resolveProgram->setUniform(_uniformCache.mainColorTexture, mainColorTextureUnit);
    //_resolveProgram->setUniform(_uniformCache.blackoutFactor, 1.0);
    //_resolveProgram->setUniform(_uniformCache.nAaSamples, _nAaSamples);
    glBindVertexArray(_screenQuad);
    glDrawArrays(GL_TRIANGLES, 0, 6);
    glBindVertexArray(0);
    
    memory.resize(size.x * size.y * 4); // * 4


    glReadPixels(0, 0, size.x, size.y, GL_DEPTH_COMPONENT, GL_FLOAT, tempMemory); 
    float max = tempMemory[0];
    float min = tempMemory[0];

    for (auto i = 0; i < size.x * size.y * 4; i++) {
        memory[i] = static_cast<float>(tempMemory[i]);
        if (memory[i] > max) {
            max = memory[i];
        }
        else if (memory[i] < min) {
            min = memory[i];
        }

        //LERROR(fmt::format("pixels    '{}'", memory[i]));
    }
    LERROR(fmt::format("max pixels    '{}'", max));
    LERROR(fmt::format("min pixels    '{}'", min));


    //find out index of active texture:
    int result = 0;
    GLuint boundTexture = 0;
    //glGetIntegerv(GL_TEXTURE_BINDING_2D, (GLint*) &boundTexture);
    //glBindTexture(GL_TEXTURE_2D, 91);
    //glTexParameteri(GL_TEXTURE_2D, GL_DEPTH_COMPONENT, _mainColorTexture);
    //glBindTexture(GL_TEXTURE_2D, boundTexture);
    //LERROR(fmt::format("booundtexture     '{}'", boundTexture));
    glGetIntegerv(GL_FRAMEBUFFER_BINDING, &result);
    LERROR(fmt::format("index of active texture   '{}'", static_cast<GLuint>(result)));


    //glGetIntegerv(GL_DEPTH_RANGE, &result); // returns near and far mapping limits for depth buffer (int)

    //deactivate all running framebuffers and shaders//
    //glBindFramebuffer(GL_FRAMEBUFFER, defaultFbo);  //bind to default framebuffer
    //_resolveProgram->deactivate();
    //mainColorTextureUnit.deactivate();
    
    return memory;
}

<<<<<<< HEAD
void saveTextureToPPMFile(const GLenum color_buffer_attachment,
                          const std::string & fileName, const int width, const int height)
{
    std::fstream ppmFile;

    ppmFile.open(fileName.c_str(), std::fstream::out);
    if (ppmFile.is_open()) {
        unsigned char* pixels = new unsigned char[width*height * 3];
        for (int t = 0; t < width*height * 3; ++t) {
            pixels[t] = 255;
        }

        if (color_buffer_attachment != GL_DEPTH_ATTACHMENT) {
            glReadBuffer(color_buffer_attachment);
            glReadPixels(0, 0, width, height, GL_RGB, GL_UNSIGNED_BYTE, pixels);

        }
        else {
            glReadPixels(
                0,
                0,
                width,
                height,
                GL_DEPTH_COMPONENT,
                GL_UNSIGNED_BYTE,
                pixels
            );
        }

        ppmFile << "P3" << std::endl;
        ppmFile << width << " " << height << std::endl;
        ppmFile << "255" << std::endl;

        std::cout << "\n\nFILE\n\n";
        int k = 0;
        for (int i = 0; i < width; i++) {
            for (int j = 0; j < height; j++) {
                ppmFile << static_cast<unsigned int>(pixels[k]) << " "
                        << static_cast<unsigned int>(pixels[k + 1]) << " "
                        << static_cast<unsigned int>(pixels[k + 2]) << " ";
                k += 3;
            }
            ppmFile << std::endl;
        }
        delete[] pixels;

        ppmFile.close();
    }
}

void saveTextureToMemory(const GLenum color_buffer_attachment,
    const int width, const int height, std::vector<double> & memory) {

    if (!memory.empty()) {
        memory.clear();
    }
    memory.resize(width * height * 3);

    float *tempMemory = new float[width*height * 3];

    if (color_buffer_attachment != GL_DEPTH_ATTACHMENT) {
        glReadBuffer(color_buffer_attachment);
        glReadPixels(0, 0, width, height, GL_RGB, GL_FLOAT, tempMemory);

    }
    else {
        glReadPixels(0, 0, width, height, GL_DEPTH_COMPONENT, GL_FLOAT, tempMemory);
    }

    for (auto i = 0; i < width*height * 3; ++i) {
        memory[i] = static_cast<double>(tempMemory[i]);
    }

    delete[] tempMemory;
}


=======
>>>>>>> a9002397
} // namespace openspace<|MERGE_RESOLUTION|>--- conflicted
+++ resolved
@@ -1057,47 +1057,6 @@
             }
         }
 
-<<<<<<< HEAD
-            if (raycastProgram) {
-                raycaster->preRaycast(_raycastData[raycaster], *raycastProgram);
-
-                ghoul::opengl::TextureUnit exitColorTextureUnit;
-                exitColorTextureUnit.activate();
-                glBindTexture(GL_TEXTURE_2D, _exitColorTexture);
-                raycastProgram->setUniform("exitColorTexture", exitColorTextureUnit);
-
-                ghoul::opengl::TextureUnit exitDepthTextureUnit;
-                exitDepthTextureUnit.activate();
-                glBindTexture(GL_TEXTURE_2D, _exitDepthTexture);
-                raycastProgram->setUniform("exitDepthTexture", exitDepthTextureUnit);
-
-                ghoul::opengl::TextureUnit mainDepthTextureUnit;
-                mainDepthTextureUnit.activate();
-                glBindTexture(GL_TEXTURE_2D_MULTISAMPLE, _mainDepthTexture);
-                raycastProgram->setUniform("mainDepthTexture", mainDepthTextureUnit);
-
-                raycastProgram->setUniform("nAaSamples", _nAaSamples);
-                raycastProgram->setUniform("windowSize", _resolution);
-//CAROLINE
-                glDisable(GL_DEPTH_TEST);
-                glDepthMask(false);
-                if (cameraIsInside) {
-                    glBindVertexArray(_screenQuad);
-                    glDrawArrays(GL_TRIANGLES, 0, 6);
-                    glBindVertexArray(0);
-                }
-                else {
-                    raycaster->renderEntryPoints(
-                        raycasterTask.renderData,
-                        *raycastProgram
-                    );
-                }
-                glDepthMask(true);
-                glEnable(GL_DEPTH_TEST);
-
-                raycaster->postRaycast(_raycastData[raycaster], *raycastProgram);
-                raycastProgram->deactivate();
-=======
         if (raycastProgram) {
             raycaster->preRaycast(_raycastData[raycaster], *raycastProgram);
 
@@ -1125,7 +1084,6 @@
                 glBindVertexArray(_screenQuad);
                 glDrawArrays(GL_TRIANGLES, 0, 6);
                 glBindVertexArray(0);
->>>>>>> a9002397
             }
             else {
                 raycaster->renderEntryPoints(raycasterTask.renderData, *raycastProgram);
@@ -1142,27 +1100,10 @@
     }
 }
 
-<<<<<<< HEAD
-
-    //GLint depthTest;
-    //glGetIntegerv(GL_ACTIVE_TEXTURE, &depthTest);
-    //LERROR(fmt::format("depth:   '{}'", depthTest));
-
-    // g-buffer
-    if (!tasks.deferredcasterTasks.empty()) {
-        std::unique_ptr<performance::PerformanceMeasurement> perfInternal;
-        if (doPerformanceMeasurements) {
-            perfInternal = std::make_unique<performance::PerformanceMeasurement>(
-                "FramebufferRenderer::render::deferredTasks",
-                OsEng.renderEngine().performanceManager()
-            );
-        }
-=======
 void FramebufferRenderer::performDeferredTasks(
                                              const std::vector<DeferredcasterTask>& tasks)
 {
     bool firstPaint = true;
->>>>>>> a9002397
 
     for (const DeferredcasterTask& deferredcasterTask : tasks) {
         Deferredcaster* deferredcaster = deferredcasterTask.deferredcaster;
@@ -1301,6 +1242,7 @@
     _rendererData = dict;
     OsEng.renderEngine().setRendererData(dict);
 }
+
 //KRISTIN
 std::vector<float> FramebufferRenderer::getDepthTexture(Scene* scene, Camera* camera, glm::ivec2 size) {
 
@@ -1413,7 +1355,6 @@
     return memory;
 }
 
-<<<<<<< HEAD
 void saveTextureToPPMFile(const GLenum color_buffer_attachment,
                           const std::string & fileName, const int width, const int height)
 {
@@ -1490,7 +1431,4 @@
     delete[] tempMemory;
 }
 
-
-=======
->>>>>>> a9002397
 } // namespace openspace