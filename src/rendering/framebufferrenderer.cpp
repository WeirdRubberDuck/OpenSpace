/*****************************************************************************************
 *                                                                                       *
 * OpenSpace                                                                             *
 *                                                                                       *
 * Copyright (c) 2014-2019                                                               *
 *                                                                                       *
 * Permission is hereby granted, free of charge, to any person obtaining a copy of this  *
 * software and associated documentation files (the "Software"), to deal in the Software *
 * without restriction, including without limitation the rights to use, copy, modify,    *
 * merge, publish, distribute, sublicense, and/or sell copies of the Software, and to    *
 * permit persons to whom the Software is furnished to do so, subject to the following   *
 * conditions:                                                                           *
 *                                                                                       *
 * The above copyright notice and this permission notice shall be included in all copies *
 * or substantial portions of the Software.                                              *
 *                                                                                       *
 * THE SOFTWARE IS PROVIDED "AS IS", WITHOUT WARRANTY OF ANY KIND, EXPRESS OR IMPLIED,   *
 * INCLUDING BUT NOT LIMITED TO THE WARRANTIES OF MERCHANTABILITY, FITNESS FOR A         *
 * PARTICULAR PURPOSE AND NONINFRINGEMENT. IN NO EVENT SHALL THE AUTHORS OR COPYRIGHT    *
 * HOLDERS BE LIABLE FOR ANY CLAIM, DAMAGES OR OTHER LIABILITY, WHETHER IN AN ACTION OF  *
 * CONTRACT, TORT OR OTHERWISE, ARISING FROM, OUT OF OR IN CONNECTION WITH THE SOFTWARE  *
 * OR THE USE OR OTHER DEALINGS IN THE SOFTWARE.                                         *
 ****************************************************************************************/

#include <openspace/rendering/framebufferrenderer.h>

#include <openspace/engine/globals.h>
#include <openspace/engine/windowdelegate.h>
#include <openspace/performance/performancemanager.h>
#include <openspace/performance/performancemeasurement.h>
#include <openspace/rendering/deferredcaster.h>
#include <openspace/rendering/deferredcastermanager.h>
#include <openspace/rendering/raycastermanager.h>
#include <openspace/rendering/renderable.h>
#include <openspace/rendering/renderengine.h>
#include <openspace/rendering/volumeraycaster.h>
#include <openspace/scene/scene.h>
#include <openspace/util/camera.h>
#include <openspace/util/timemanager.h>
#include <openspace/util/updatestructures.h>
#include <ghoul/filesystem/filesystem.h>
#include <ghoul/logging/logmanager.h>
#include <ghoul/misc/profiling.h>
#include <ghoul/opengl/ghoul_gl.h>
#include <ghoul/opengl/programobject.h>
#include <ghoul/opengl/textureunit.h>
#include <fstream>
#include <string>
#include <vector>

namespace {
    constexpr const char* _loggerCat = "FramebufferRenderer";

    constexpr const std::array<const char*, 7> HDRUniformNames = {
        "hdrFeedingTexture", "blackoutFactor", "hdrExposure", "gamma", 
        "Hue", "Saturation", "Value"
    };

    constexpr const std::array<const char*, 2> FXAAUniformNames = {
        "renderedTexture", "inverseScreenSize"
    };

    constexpr const std::array<const char*, 2> DownscaledVolumeUniformNames = {
        "downscaledRenderedVolume", "downscaledRenderedVolumeDepth"
    };

    constexpr const char* ExitFragmentShaderPath =
        "${SHADERS}/framebuffer/exitframebuffer.frag";
    constexpr const char* RaycastFragmentShaderPath =
        "${SHADERS}/framebuffer/raycastframebuffer.frag";
    constexpr const char* GetEntryInsidePath = "${SHADERS}/framebuffer/inside.glsl";
    constexpr const char* GetEntryOutsidePath = "${SHADERS}/framebuffer/outside.glsl";
    constexpr const char* RenderFragmentShaderPath =
        "${SHADERS}/framebuffer/renderframebuffer.frag";

    const GLenum ColorAttachment0Array[1] = {
        GL_COLOR_ATTACHMENT0
    };

    const GLenum ColorAttachment1Array[1] = {
       GL_COLOR_ATTACHMENT1
    };

    const GLenum ColorAttachment01Array[2] = {
       GL_COLOR_ATTACHMENT0,
       GL_COLOR_ATTACHMENT1
    };

    const GLenum ColorAttachment03Array[2] = {
       GL_COLOR_ATTACHMENT0,
       GL_COLOR_ATTACHMENT3
    };

    const GLenum ColorAttachment012Array[3] = {
       GL_COLOR_ATTACHMENT0,
       GL_COLOR_ATTACHMENT1,
       GL_COLOR_ATTACHMENT2
    };

    const GLenum ColorAttachment0123Array[4] = {
       GL_COLOR_ATTACHMENT0,
       GL_COLOR_ATTACHMENT1,
       GL_COLOR_ATTACHMENT2,
       GL_COLOR_ATTACHMENT3
    };

    void saveTextureToMemory(GLenum attachment, int width, int height,
                             std::vector<double>& memory)
    {
        memory.clear();
        memory.resize(width * height * 3);

        std::vector<float> tempMemory(width * height * 3);

        if (attachment != GL_DEPTH_ATTACHMENT) {
            glReadBuffer(attachment);
            glReadPixels(0, 0, width, height, GL_RGB, GL_FLOAT, tempMemory.data());

        }
        else {
            glReadPixels(
                0,
                0,
                width,
                height,
                GL_DEPTH_COMPONENT,
                GL_FLOAT,
                tempMemory.data()
            );
        }

        for (int i = 0; i < width * height * 3; ++i) {
            memory[i] = static_cast<double>(tempMemory[i]);
        }
    }

} // namespace

namespace openspace {

void FramebufferRenderer::initialize() {
    LDEBUG("Initializing FramebufferRenderer");

    const GLfloat vertexData[] = {
        // x     y
        -1.f, -1.f,
         1.f,  1.f,
        -1.f,  1.f,
        -1.f, -1.f,
         1.f, -1.f,
         1.f,  1.f,
    };

    glGenVertexArrays(1, &_screenQuad);
    glBindVertexArray(_screenQuad);

    glGenBuffers(1, &_vertexPositionBuffer);
    glBindBuffer(GL_ARRAY_BUFFER, _vertexPositionBuffer);

    glBufferData(GL_ARRAY_BUFFER, sizeof(vertexData), vertexData, GL_STATIC_DRAW);
    glVertexAttribPointer(0, 2, GL_FLOAT, GL_FALSE, sizeof(GLfloat) * 2, nullptr);
    glEnableVertexAttribArray(0);

    glGetIntegerv(GL_FRAMEBUFFER_BINDING, &_defaultFBO);

    // GBuffers
    glGenTextures(1, &_gBuffers.colorTexture);
    glGenTextures(1, &_gBuffers.depthTexture);
    glGenTextures(1, &_gBuffers.positionTexture);
    glGenTextures(1, &_gBuffers.normalTexture);
    glGenFramebuffers(1, &_gBuffers.framebuffer);

    // PingPong Buffers
    // The first pingpong buffer shares the color texture with the renderbuffer:
    _pingPongBuffers.colorTexture[0] = _gBuffers.colorTexture;
    glGenTextures(1, &_pingPongBuffers.colorTexture[1]);
    glGenFramebuffers(1, &_pingPongBuffers.framebuffer);
    
    // Exit framebuffer
    glGenTextures(1, &_exitColorTexture);
    glGenTextures(1, &_exitDepthTexture);
    glGenFramebuffers(1, &_exitFramebuffer);

    // HDR / Filtering Buffers
    glGenFramebuffers(1, &_hdrBuffers.hdrFilteringFramebuffer);
    glGenTextures(1, &_hdrBuffers.hdrFilteringTexture);

    // FXAA Buffers
    glGenFramebuffers(1, &_fxaaBuffers.fxaaFramebuffer);
    glGenTextures(1, &_fxaaBuffers.fxaaTexture);

    // DownscaleVolumeRendering
    glGenFramebuffers(1, &_downscaleVolumeRendering.framebuffer);
    glGenTextures(1, &_downscaleVolumeRendering.colorTexture);
    glGenTextures(1, &_downscaleVolumeRendering.depthbuffer);
    
    // Allocate Textures/Buffers Memory
    updateResolution();

    updateRendererData();
    updateRaycastData();

    //==============================//
    //=====  GBuffers Buffers  =====//
    //==============================//
    glBindFramebuffer(GL_FRAMEBUFFER, _gBuffers.framebuffer);
    glFramebufferTexture(
        GL_FRAMEBUFFER,
        GL_COLOR_ATTACHMENT0,
        _gBuffers.colorTexture,
        0
    );
    glFramebufferTexture(
        GL_FRAMEBUFFER,
        GL_COLOR_ATTACHMENT1,
        _gBuffers.positionTexture,
        0
    );
    glFramebufferTexture(
        GL_FRAMEBUFFER,
        GL_COLOR_ATTACHMENT2,
        _gBuffers.normalTexture,
        0
    );
    glFramebufferTexture(
        GL_FRAMEBUFFER,
        GL_DEPTH_ATTACHMENT,
        _gBuffers.depthTexture,
        0
    );

    GLenum status = glCheckFramebufferStatus(GL_FRAMEBUFFER);
    if (status != GL_FRAMEBUFFER_COMPLETE) {
        LERROR("Main framebuffer is not complete");
    }

    //==============================//
    //=====  PingPong Buffers  =====//
    //==============================//
    glBindFramebuffer(GL_FRAMEBUFFER, _pingPongBuffers.framebuffer);
    glFramebufferTexture(
        GL_FRAMEBUFFER,
        GL_COLOR_ATTACHMENT0,
        _pingPongBuffers.colorTexture[0],
        0
    );
    glFramebufferTexture(
        GL_FRAMEBUFFER,
        GL_COLOR_ATTACHMENT1,
        _pingPongBuffers.colorTexture[1],
        0
    );
    glFramebufferTexture(
        GL_FRAMEBUFFER,
        GL_DEPTH_ATTACHMENT,
        _gBuffers.depthTexture,
        0
    );

    status = glCheckFramebufferStatus(GL_FRAMEBUFFER);
    if (status != GL_FRAMEBUFFER_COMPLETE) {
        LERROR("Ping pong buffer is not complete");
    }

    //======================================//
    //=====  Volume Rendering Buffers  =====//
    //======================================//
    // Builds Exit Framebuffer
    glBindFramebuffer(GL_FRAMEBUFFER, _exitFramebuffer);
    glFramebufferTexture(
        GL_FRAMEBUFFER,
        GL_COLOR_ATTACHMENT0,
        _exitColorTexture,
        0
    );
    glFramebufferTexture(
        GL_FRAMEBUFFER,
        GL_DEPTH_ATTACHMENT,
        _exitDepthTexture,
        0
    );

    status = glCheckFramebufferStatus(GL_FRAMEBUFFER);
    if (status != GL_FRAMEBUFFER_COMPLETE) {
        LERROR("Exit framebuffer is not complete");
    }

    //===================================//
    //=====  HDR/Filtering Buffers  =====//
    //===================================//
    glBindFramebuffer(GL_FRAMEBUFFER, _hdrBuffers.hdrFilteringFramebuffer);
    glFramebufferTexture(
        GL_FRAMEBUFFER,
        GL_COLOR_ATTACHMENT0,
        _hdrBuffers.hdrFilteringTexture,
        0
    );

    status = glCheckFramebufferStatus(GL_FRAMEBUFFER);
    if (status != GL_FRAMEBUFFER_COMPLETE) {
        LERROR("HDR/Filtering framebuffer is not complete");
    }

    //===================================//
    //==========  FXAA Buffers  =========//
    //===================================//
    glBindFramebuffer(GL_FRAMEBUFFER, _fxaaBuffers.fxaaFramebuffer);
    glFramebufferTexture(
        GL_FRAMEBUFFER,
        GL_COLOR_ATTACHMENT0,
        _fxaaBuffers.fxaaTexture,
        0
    );

    status = glCheckFramebufferStatus(GL_FRAMEBUFFER);
    if (status != GL_FRAMEBUFFER_COMPLETE) {
        LERROR("FXAA framebuffer is not complete");
    }

    //================================================//
    //=====  Downscale Volume Rendering Buffers  =====//
    //================================================//
    glBindFramebuffer(GL_FRAMEBUFFER, _downscaleVolumeRendering.framebuffer);
    glFramebufferTexture(
        GL_FRAMEBUFFER,
        GL_COLOR_ATTACHMENT0,
        _downscaleVolumeRendering.colorTexture,
        0
    );
    glFramebufferTexture(
        GL_FRAMEBUFFER,
        GL_DEPTH_ATTACHMENT,
        _downscaleVolumeRendering.depthbuffer,
        0
    );

    status = glCheckFramebufferStatus(GL_FRAMEBUFFER);
    if (status != GL_FRAMEBUFFER_COMPLETE) {
        LERROR("Downscale Volume Rendering framebuffer is not complete");
    }


    // JCC: Moved to here to avoid NVidia: "Program/shader state performance warning"
    // Building programs
    updateHDRAndFiltering();
    updateFXAA();
    updateDeferredcastData();
    updateDownscaledVolume();

    // Sets back to default FBO
    glBindFramebuffer(GL_FRAMEBUFFER, _defaultFBO);

    ghoul::opengl::updateUniformLocations(
        *_hdrFilteringProgram, 
        _hdrUniformCache, 
        HDRUniformNames
    );
    ghoul::opengl::updateUniformLocations(
        *_fxaaProgram,
        _fxaaUniformCache,
        FXAAUniformNames
    );
    ghoul::opengl::updateUniformLocations(
        *_downscaledVolumeProgram,
        _writeDownscaledVolumeUniformCache,
        DownscaledVolumeUniformNames
    );

    global::raycasterManager.addListener(*this);
    global::deferredcasterManager.addListener(*this);

    // Default GL State for Blending
    glBlendFunc(GL_SRC_ALPHA, GL_ONE_MINUS_SRC_ALPHA);
}

void FramebufferRenderer::deinitialize() {
    LINFO("Deinitializing FramebufferRenderer");

    glDeleteFramebuffers(1, &_gBuffers.framebuffer);
    glDeleteFramebuffers(1, &_exitFramebuffer);
    glDeleteFramebuffers(1, &_hdrBuffers.hdrFilteringFramebuffer);
    glDeleteFramebuffers(1, &_fxaaBuffers.fxaaFramebuffer);
    glDeleteFramebuffers(1, &_pingPongBuffers.framebuffer);
    glDeleteFramebuffers(1, &_downscaleVolumeRendering.framebuffer);

    glDeleteTextures(1, &_gBuffers.colorTexture);
    glDeleteTextures(1, &_gBuffers.depthTexture);

    glDeleteTextures(1, &_hdrBuffers.hdrFilteringTexture);
    glDeleteTextures(1, &_fxaaBuffers.fxaaTexture);
    glDeleteTextures(1, &_gBuffers.positionTexture);
    glDeleteTextures(1, &_gBuffers.normalTexture);
    glDeleteTextures(1, &_downscaleVolumeRendering.colorTexture);
    glDeleteTextures(1, &_downscaleVolumeRendering.depthbuffer);

    glDeleteTextures(1, &_pingPongBuffers.colorTexture[1]);

    glDeleteTextures(1, &_exitColorTexture);
    glDeleteTextures(1, &_exitDepthTexture);

    glDeleteBuffers(1, &_vertexPositionBuffer);
    glDeleteVertexArrays(1, &_screenQuad);

    global::raycasterManager.removeListener(*this);
    global::deferredcasterManager.removeListener(*this);
}

void FramebufferRenderer::raycastersChanged(VolumeRaycaster&,
                                            RaycasterListener::IsAttached)
{
    _dirtyRaycastData = true;
}

void FramebufferRenderer::deferredcastersChanged(Deferredcaster&,
                                                 DeferredcasterListener::IsAttached)
{
    _dirtyDeferredcastData = true;
}

void FramebufferRenderer::applyTMO(float blackoutFactor) {
    const bool doPerformanceMeasurements = global::performanceManager.isEnabled();
    std::unique_ptr<performance::PerformanceMeasurement> perfInternal;
    
    if (doPerformanceMeasurements) {
        perfInternal = std::make_unique<performance::PerformanceMeasurement>(
            "FramebufferRenderer::render::TMO"
            );
    }
    _hdrFilteringProgram->activate();

    ghoul::opengl::TextureUnit hdrFeedingTextureUnit;
    hdrFeedingTextureUnit.activate();
    glBindTexture(
        GL_TEXTURE_2D,
        _pingPongBuffers.colorTexture[_pingPongIndex]
    );
    
    _hdrFilteringProgram->setUniform(
        _hdrUniformCache.hdrFeedingTexture,
        hdrFeedingTextureUnit
    );


    _hdrFilteringProgram->setUniform(_hdrUniformCache.blackoutFactor, blackoutFactor);
    _hdrFilteringProgram->setUniform(_hdrUniformCache.hdrExposure, _hdrExposure);
    _hdrFilteringProgram->setUniform(_hdrUniformCache.gamma, _gamma);
    _hdrFilteringProgram->setUniform(_hdrUniformCache.Hue, _hue);
    _hdrFilteringProgram->setUniform(_hdrUniformCache.Saturation, _saturation);
    _hdrFilteringProgram->setUniform(_hdrUniformCache.Value, _value);

    glDepthMask(false);
    glDisable(GL_DEPTH_TEST);

    glBindVertexArray(_screenQuad);
    glDrawArrays(GL_TRIANGLES, 0, 6);
    glBindVertexArray(0);

    glDepthMask(true);
    glEnable(GL_DEPTH_TEST);

    _hdrFilteringProgram->deactivate();
}

void FramebufferRenderer::applyFXAA() {
    const bool doPerformanceMeasurements = global::performanceManager.isEnabled();
    std::unique_ptr<performance::PerformanceMeasurement> perfInternal;

    if (doPerformanceMeasurements) {
        perfInternal = std::make_unique<performance::PerformanceMeasurement>(
            "FramebufferRenderer::render::FXAA"
            );
    }

    _fxaaProgram->activate();

    ghoul::opengl::TextureUnit renderedTextureUnit;
    renderedTextureUnit.activate();
    glBindTexture(
        GL_TEXTURE_2D,
        _fxaaBuffers.fxaaTexture
    );

    _fxaaProgram->setUniform(
        _fxaaUniformCache.renderedTexture,
        renderedTextureUnit
    );

    glm::vec2 inverseScreenSize(1.f/_resolution.x, 1.f/_resolution.y);
    _fxaaProgram->setUniform(_fxaaUniformCache.inverseScreenSize, inverseScreenSize);

    glDepthMask(false);
    glDisable(GL_DEPTH_TEST);

    glBindVertexArray(_screenQuad);
    glDrawArrays(GL_TRIANGLES, 0, 6);
    glBindVertexArray(0);

    glDepthMask(true);
    glEnable(GL_DEPTH_TEST);

    _fxaaProgram->deactivate();
}

void FramebufferRenderer::updateDownscaleTextures() {
    glBindTexture(GL_TEXTURE_2D, _downscaleVolumeRendering.colorTexture);
    glTexImage2D(
        GL_TEXTURE_2D,
        0,
        GL_RGBA32F,
        _resolution.x * _downscaleVolumeRendering.currentDownscaleFactor,
        _resolution.y * _downscaleVolumeRendering.currentDownscaleFactor,
        0,
        GL_RGBA,
        GL_FLOAT,
        nullptr
    );
    glTexParameteri(GL_TEXTURE_2D, GL_TEXTURE_MAG_FILTER, GL_LINEAR);
    glTexParameteri(GL_TEXTURE_2D, GL_TEXTURE_MIN_FILTER, GL_LINEAR);
    float volumeBorderColor[] = { 0.0f, 0.0f, 0.0f, 1.0f };
    glTexParameterfv(GL_TEXTURE_2D, GL_TEXTURE_BORDER_COLOR, volumeBorderColor);

    glBindTexture(GL_TEXTURE_2D, _downscaleVolumeRendering.depthbuffer);
    glTexImage2D(
        GL_TEXTURE_2D,
        0,
        GL_DEPTH_COMPONENT32F,
        _resolution.x * _downscaleVolumeRendering.currentDownscaleFactor,
        _resolution.y * _downscaleVolumeRendering.currentDownscaleFactor,
        0,
        GL_DEPTH_COMPONENT,
        GL_FLOAT,
        nullptr
    );
    glTexParameteri(GL_TEXTURE_2D, GL_TEXTURE_MAG_FILTER, GL_LINEAR);
    glTexParameteri(GL_TEXTURE_2D, GL_TEXTURE_MIN_FILTER, GL_LINEAR);
}

void FramebufferRenderer::writeDownscaledVolume() {
    const bool doPerformanceMeasurements = global::performanceManager.isEnabled();
    std::unique_ptr<performance::PerformanceMeasurement> perfInternal;

    if (doPerformanceMeasurements) {
        perfInternal = std::make_unique<performance::PerformanceMeasurement>(
            "FramebufferRenderer::render::writeDownscaledVolume"
            );
    }

    // Saving current OpenGL state
    GLboolean blendEnabled = glIsEnabledi(GL_BLEND, 0);

    GLenum blendEquationRGB;
    glGetIntegerv(GL_BLEND_EQUATION_RGB, &blendEquationRGB);

    GLenum blendEquationAlpha;
    glGetIntegerv(GL_BLEND_EQUATION_ALPHA, &blendEquationAlpha);

    GLenum blendDestAlpha;
    glGetIntegerv(GL_BLEND_DST_ALPHA, &blendDestAlpha);

    GLenum blendDestRGB;
    glGetIntegerv(GL_BLEND_DST_RGB, &blendDestRGB);

    GLenum blendSrcAlpha;
    glGetIntegerv(GL_BLEND_SRC_ALPHA, &blendSrcAlpha);

    GLenum blendSrcRGB;
    glGetIntegerv(GL_BLEND_SRC_RGB, &blendSrcRGB);

    glEnablei(GL_BLEND, 0);
    glBlendFunc(GL_SRC_ALPHA, GL_ONE);

    _downscaledVolumeProgram->activate();

    ghoul::opengl::TextureUnit downscaledTextureUnit;
    downscaledTextureUnit.activate();
    glBindTexture(
        GL_TEXTURE_2D,
        _downscaleVolumeRendering.colorTexture
    );

    _downscaledVolumeProgram->setUniform(
        _writeDownscaledVolumeUniformCache.downscaledRenderedVolume,
        downscaledTextureUnit
    );
    
    ghoul::opengl::TextureUnit downscaledDepthUnit;
    downscaledDepthUnit.activate();
    glBindTexture(
        GL_TEXTURE_2D,
        _downscaleVolumeRendering.depthbuffer
    );

    _downscaledVolumeProgram->setUniform(
        _writeDownscaledVolumeUniformCache.downscaledRenderedVolumeDepth,
        downscaledDepthUnit
    );


    glEnablei(GL_BLEND, 0);
    glBlendFunc(GL_SRC_ALPHA, GL_ONE);

    glDisable(GL_DEPTH_TEST);

    glBindVertexArray(_screenQuad);
    glDrawArrays(GL_TRIANGLES, 0, 6);
    glBindVertexArray(0);

    glEnable(GL_DEPTH_TEST);

    _downscaledVolumeProgram->deactivate();

    // Restores blending state
    glBlendEquationSeparate(blendEquationRGB, blendEquationAlpha);
    glBlendFuncSeparate(blendSrcRGB, blendDestRGB, blendSrcAlpha, blendDestAlpha);

    if (!blendEnabled) {
        glDisablei(GL_BLEND, 0);
    }

}

void FramebufferRenderer::update() {
    if (_dirtyResolution) {
        updateResolution();
    }

    if (_dirtyRaycastData) {
        updateRaycastData();
    }

    if (_dirtyDeferredcastData) {
        updateDeferredcastData();
    }

    if (_hdrFilteringProgram->isDirty()) {
        _hdrFilteringProgram->rebuildFromFile();

        ghoul::opengl::updateUniformLocations(
            *_hdrFilteringProgram,
            _hdrUniformCache,
            HDRUniformNames
        );
    }

    if (_fxaaProgram->isDirty()) {
        _fxaaProgram->rebuildFromFile();

        ghoul::opengl::updateUniformLocations(
            *_fxaaProgram,
            _fxaaUniformCache,
            FXAAUniformNames
        );
    }

    if (_downscaledVolumeProgram->isDirty()) {
        _downscaledVolumeProgram->rebuildFromFile();

        ghoul::opengl::updateUniformLocations(
            *_downscaledVolumeProgram,
            _writeDownscaledVolumeUniformCache,
            DownscaledVolumeUniformNames
        );
    }

    using K = VolumeRaycaster*;
    using V = std::unique_ptr<ghoul::opengl::ProgramObject>;
    for (const std::pair<const K, V>& program : _exitPrograms) {
        if (program.second->isDirty()) {
            try {
                program.second->rebuildFromFile();
            }
            catch (const ghoul::RuntimeError& e) {
                LERRORC(e.component, e.message);
            }
        }
    }

    for (const std::pair<const K, V>& program : _raycastPrograms) {
        if (program.second->isDirty()) {
            try {
                program.second->rebuildFromFile();
            }
            catch (const ghoul::RuntimeError& e) {
                LERRORC(e.component, e.message);
            }
        }
    }

    for (const std::pair<const K, V>& program : _insideRaycastPrograms) {
        if (program.second->isDirty()) {
            try {
                program.second->rebuildFromFile();
            }
            catch (const ghoul::RuntimeError& e) {
                LERRORC(e.component, e.message);
            }
        }
    }

    for (const std::pair<
            Deferredcaster* const,
            std::unique_ptr<ghoul::opengl::ProgramObject>
        >& program : _deferredcastPrograms)
    {
        if (program.second && program.second->isDirty()) {
            try {
                program.second->rebuildFromFile();
            }
            catch (const ghoul::RuntimeError& e) {
                LERRORC(e.component, e.message);
            }
        }
    }
}

void FramebufferRenderer::updateResolution() {
    glBindTexture(GL_TEXTURE_2D, _gBuffers.colorTexture);
    glTexImage2D(
        GL_TEXTURE_2D,
        0,
        GL_RGBA32F,
        _resolution.x,
        _resolution.y,
        0,
        GL_RGBA,
        GL_FLOAT,
        nullptr
    );
    glTexParameteri(GL_TEXTURE_2D, GL_TEXTURE_MAG_FILTER, GL_LINEAR);
    glTexParameteri(GL_TEXTURE_2D, GL_TEXTURE_MIN_FILTER, GL_LINEAR);

    glBindTexture(GL_TEXTURE_2D, _gBuffers.positionTexture);
    glTexImage2D(
        GL_TEXTURE_2D,
        0,
        GL_RGBA32F,
        _resolution.x,
        _resolution.y,
        0,
        GL_RGBA,
        GL_FLOAT,
        nullptr
    );
    glTexParameteri(GL_TEXTURE_2D, GL_TEXTURE_MAG_FILTER, GL_LINEAR);
    glTexParameteri(GL_TEXTURE_2D, GL_TEXTURE_MIN_FILTER, GL_LINEAR);

    glBindTexture(GL_TEXTURE_2D, _gBuffers.normalTexture);
    glTexImage2D(
        GL_TEXTURE_2D,
        0,
        GL_RGBA32F,
        _resolution.x,
        _resolution.y,
        0,
        GL_RGBA,
        GL_FLOAT,
        nullptr
    );
    glTexParameteri(GL_TEXTURE_2D, GL_TEXTURE_MAG_FILTER, GL_LINEAR);
    glTexParameteri(GL_TEXTURE_2D, GL_TEXTURE_MIN_FILTER, GL_LINEAR);

    glBindTexture(GL_TEXTURE_2D, _gBuffers.depthTexture);
    glTexImage2D(
        GL_TEXTURE_2D,
        0,
        GL_DEPTH_COMPONENT32F,
        _resolution.x,
        _resolution.y,
        0,
        GL_DEPTH_COMPONENT,
        GL_FLOAT,
        nullptr
    );
    glTexParameteri(GL_TEXTURE_2D, GL_TEXTURE_MAG_FILTER, GL_LINEAR);
    glTexParameteri(GL_TEXTURE_2D, GL_TEXTURE_MIN_FILTER, GL_LINEAR);

    glBindTexture(GL_TEXTURE_2D, _pingPongBuffers.colorTexture[1]);
    glTexImage2D(
        GL_TEXTURE_2D,
        0,
        GL_RGBA32F,
        _resolution.x,
        _resolution.y,
        0,
        GL_RGBA,
        GL_FLOAT,
        nullptr
    );
    glTexParameteri(GL_TEXTURE_2D, GL_TEXTURE_MAG_FILTER, GL_LINEAR);
    glTexParameteri(GL_TEXTURE_2D, GL_TEXTURE_MIN_FILTER, GL_LINEAR);

    // HDR / Filtering
    glBindTexture(GL_TEXTURE_2D, _hdrBuffers.hdrFilteringTexture);
    glTexImage2D(
        GL_TEXTURE_2D,
        0,
        GL_RGBA32F,
        _resolution.x,
        _resolution.y,
        0,
        GL_RGBA,
        GL_FLOAT,
        nullptr
    );
    glTexParameteri(GL_TEXTURE_2D, GL_TEXTURE_MAG_FILTER, GL_LINEAR);
    glTexParameteri(GL_TEXTURE_2D, GL_TEXTURE_MIN_FILTER, GL_LINEAR);

    // FXAA
    glBindTexture(GL_TEXTURE_2D, _fxaaBuffers.fxaaTexture);
    glTexImage2D(
        GL_TEXTURE_2D,
        0,
        GL_RGBA,
        _resolution.x,
        _resolution.y,
        0,
        GL_RGBA,
        GL_UNSIGNED_BYTE,
        nullptr
    );
    glTexParameteri(GL_TEXTURE_2D, GL_TEXTURE_MAG_FILTER, GL_LINEAR);
    glTexParameteri(GL_TEXTURE_2D, GL_TEXTURE_MIN_FILTER, GL_LINEAR);

    // Downscale Volume Rendering
    glBindTexture(GL_TEXTURE_2D, _downscaleVolumeRendering.colorTexture);
    glTexImage2D(
        GL_TEXTURE_2D,
        0,
        GL_RGBA32F,
        _resolution.x * _downscaleVolumeRendering.currentDownscaleFactor,
        _resolution.y * _downscaleVolumeRendering.currentDownscaleFactor,
        0,
        GL_RGBA,
        GL_FLOAT,
        nullptr
    );
    glTexParameteri(GL_TEXTURE_2D, GL_TEXTURE_MAG_FILTER, GL_LINEAR);
    glTexParameteri(GL_TEXTURE_2D, GL_TEXTURE_MIN_FILTER, GL_LINEAR);
    float volumeBorderColor[] = { 0.0f, 0.0f, 0.0f, 1.0f };
    glTexParameterfv(GL_TEXTURE_2D, GL_TEXTURE_BORDER_COLOR, volumeBorderColor);

    glBindTexture(GL_TEXTURE_2D, _downscaleVolumeRendering.depthbuffer);
    glTexImage2D(
        GL_TEXTURE_2D,
        0,
        GL_DEPTH_COMPONENT32F,
        _resolution.x * _downscaleVolumeRendering.currentDownscaleFactor,
        _resolution.y * _downscaleVolumeRendering.currentDownscaleFactor,
        0,
        GL_DEPTH_COMPONENT,
        GL_FLOAT,
        nullptr
    );
    glTexParameteri(GL_TEXTURE_2D, GL_TEXTURE_MAG_FILTER, GL_LINEAR);
    glTexParameteri(GL_TEXTURE_2D, GL_TEXTURE_MIN_FILTER, GL_LINEAR);

    // Volume Rendering Textures
    glBindTexture(GL_TEXTURE_2D, _exitColorTexture);
    glTexImage2D(
        GL_TEXTURE_2D,
        0,
        GL_RGBA16F,
        _resolution.x,
        _resolution.y,
        0,
        GL_RGBA,
        GL_UNSIGNED_SHORT,
        nullptr
    );

    glTexParameteri(GL_TEXTURE_2D, GL_TEXTURE_MAG_FILTER, GL_LINEAR);
    glTexParameteri(GL_TEXTURE_2D, GL_TEXTURE_MIN_FILTER, GL_LINEAR);

    glBindTexture(GL_TEXTURE_2D, _exitDepthTexture);

    glTexImage2D(
        GL_TEXTURE_2D,
        0,
        GL_DEPTH_COMPONENT32F,
        _resolution.x,
        _resolution.y,
        0,
        GL_DEPTH_COMPONENT,
        GL_FLOAT,
        nullptr
    );

    glTexParameteri(GL_TEXTURE_2D, GL_TEXTURE_MAG_FILTER, GL_LINEAR);
    glTexParameteri(GL_TEXTURE_2D, GL_TEXTURE_MIN_FILTER, GL_LINEAR);

    _dirtyResolution = false;
}

void FramebufferRenderer::updateRaycastData() {
    _raycastData.clear();
    _exitPrograms.clear();
    _raycastPrograms.clear();
    _insideRaycastPrograms.clear();

    const std::vector<VolumeRaycaster*>& raycasters =
        global::raycasterManager.raycasters();

    int nextId = 0;
    for (VolumeRaycaster* raycaster : raycasters) {
        RaycastData data = { nextId++, "Helper" };

        const std::string& vsPath = raycaster->boundsVertexShaderPath();
        std::string fsPath = raycaster->boundsFragmentShaderPath();

        ghoul::Dictionary dict;
        dict.setValue("rendererData", _rendererData);
        dict.setValue("fragmentPath", std::move(fsPath));
        dict.setValue("id", data.id);

        std::string helperPath = raycaster->helperPath();
        ghoul::Dictionary helpersDict;
        if (!helperPath.empty()) {
            helpersDict.setValue("0", std::move(helperPath));
        }
        dict.setValue("helperPaths", std::move(helpersDict));
        dict.setValue("raycastPath", raycaster->raycasterPath());

        _raycastData[raycaster] = data;

        try {
            _exitPrograms[raycaster] = ghoul::opengl::ProgramObject::Build(
                "Volume " + std::to_string(data.id) + " exit",
                absPath(vsPath),
                absPath(ExitFragmentShaderPath),
                dict
            );
        } catch (const ghoul::RuntimeError& e) {
            LERROR(e.message);
        }

        try {
            ghoul::Dictionary outsideDict = dict;
            outsideDict.setValue("getEntryPath", GetEntryOutsidePath);
            _raycastPrograms[raycaster] = ghoul::opengl::ProgramObject::Build(
                "Volume " + std::to_string(data.id) + " raycast",
                absPath(vsPath),
                absPath(RaycastFragmentShaderPath),
                outsideDict
            );
        } catch (const ghoul::RuntimeError& e) {
            LERROR(e.message);
        }

        try {
            ghoul::Dictionary insideDict = dict;
            insideDict.setValue("getEntryPath", GetEntryInsidePath);
            _insideRaycastPrograms[raycaster] = ghoul::opengl::ProgramObject::Build(
                "Volume " + std::to_string(data.id) + " inside raycast",
                absPath("${SHADERS}/framebuffer/resolveframebuffer.vert"),
                absPath(RaycastFragmentShaderPath),
                insideDict
            );
        }
        catch (const ghoul::RuntimeError& e) {
            LERRORC(e.component, e.message);
        }
    }
    _dirtyRaycastData = false;
}

void FramebufferRenderer::updateDeferredcastData() {
    _deferredcastData.clear();
    _deferredcastPrograms.clear();

    const std::vector<Deferredcaster*>& deferredcasters =
        global::deferredcasterManager.deferredcasters();
    int nextId = 0;
    for (Deferredcaster* caster : deferredcasters) {
        DeferredcastData data = { nextId++, "HELPER" };

        std::string vsPath = caster->deferredcastVSPath();
        std::string fsPath = caster->deferredcastFSPath();
        std::string deferredShaderPath = caster->deferredcastPath();

        ghoul::Dictionary dict;
        dict.setValue("rendererData", _rendererData);
        //dict.setValue("fragmentPath", fsPath);
        dict.setValue("id", data.id);
        std::string helperPath = caster->helperPath();
        ghoul::Dictionary helpersDict;
        if (!helperPath.empty()) {
            helpersDict.setValue("0", helperPath);
        }
        dict.setValue("helperPaths", helpersDict);

        _deferredcastData[caster] = data;

        try {
            _deferredcastPrograms[caster] = ghoul::opengl::ProgramObject::Build(
                "Deferred " + std::to_string(data.id) + " raycast",
                absPath(vsPath),
                absPath(deferredShaderPath),
                dict
            );

            _deferredcastPrograms[caster]->setIgnoreSubroutineUniformLocationError(
                ghoul::opengl::ProgramObject::IgnoreError::Yes
            );
            _deferredcastPrograms[caster]->setIgnoreUniformLocationError(
                ghoul::opengl::ProgramObject::IgnoreError::Yes
            );

            caster->initializeCachedVariables(*_deferredcastPrograms[caster]);
        }
        catch (ghoul::RuntimeError& e) {
            LERRORC(e.component, e.message);
        }
    }
    _dirtyDeferredcastData = false;
}


void FramebufferRenderer::updateHDRAndFiltering() {
    _hdrFilteringProgram = ghoul::opengl::ProgramObject::Build(
        "HDR and Filtering Program",
        absPath("${SHADERS}/framebuffer/hdrAndFiltering.vert"),
        absPath("${SHADERS}/framebuffer/hdrAndFiltering.frag")
    );
    using IgnoreError = ghoul::opengl::ProgramObject::IgnoreError;
    //_hdrFilteringProgram->setIgnoreSubroutineUniformLocationError(IgnoreError::Yes);
    //_hdrFilteringProgram->setIgnoreUniformLocationError(IgnoreError::Yes);
}

void FramebufferRenderer::updateFXAA() {
    _fxaaProgram = ghoul::opengl::ProgramObject::Build(
        "FXAA Program",
        absPath("${SHADERS}/framebuffer/fxaa.vert"),
        absPath("${SHADERS}/framebuffer/fxaa.frag")
    );
    using IgnoreError = ghoul::opengl::ProgramObject::IgnoreError;
    //_fxaaProgram->setIgnoreSubroutineUniformLocationError(IgnoreError::Yes);
    //_fxaaProgram->setIgnoreUniformLocationError(IgnoreError::Yes);
}

void FramebufferRenderer::updateDownscaledVolume() {
    _downscaledVolumeProgram = ghoul::opengl::ProgramObject::Build(
        "Write Downscaled Volume Program",
        absPath("${SHADERS}/framebuffer/mergeDownscaledVolume.vert"),
        absPath("${SHADERS}/framebuffer/mergeDownscaledVolume.frag")
    );
    using IgnoreError = ghoul::opengl::ProgramObject::IgnoreError;
    //_downscaledVolumeProgram->setIgnoreSubroutineUniformLocationError(IgnoreError::Yes);
    //_downscaledVolumeProgram->setIgnoreUniformLocationError(IgnoreError::Yes);
}

void FramebufferRenderer::render(Scene* scene, Camera* camera, float blackoutFactor) {
    ZoneScoped

    {
        // Set OpenGL default rendering state
        ZoneScopedN("Setting OpenGL state")

        glGetIntegerv(GL_FRAMEBUFFER_BINDING, &_defaultFBO);
        glEnablei(GL_BLEND, 0);
        glDisablei(GL_BLEND, 1);
        glDisablei(GL_BLEND, 2);

        glClampColor(GL_CLAMP_READ_COLOR, GL_FALSE);

        glEnable(GL_DEPTH_TEST);
    }
    _pingPongIndex = 0;
    
    // Measurements cache variable
    const bool doPerformanceMeasurements = global::performanceManager.isEnabled();

    std::unique_ptr<performance::PerformanceMeasurement> perf;
    if (doPerformanceMeasurements) {
        perf = std::make_unique<performance::PerformanceMeasurement>(
            "FramebufferRenderer::render"
        );
    }

    if (!scene || !camera) {
        return;
    }    

    {
        // deferred g-buffer
        ZoneScopedN("Deferred G-Buffer")
        TracyGpuZone("Deferred G-Buffer")
        glBindFramebuffer(GL_FRAMEBUFFER, _gBuffers.framebuffer);
        glDrawBuffers(3, ColorAttachment012Array);
        glClear(GL_COLOR_BUFFER_BIT | GL_DEPTH_BUFFER_BIT);
    }
    Time time = global::timeManager.time();

    RenderData data = {
        *camera,
        std::move(time),
        doPerformanceMeasurements,
        0,
        {}
    };
    RendererTasks tasks;

    data.renderBinMask = static_cast<int>(Renderable::RenderBin::Background);
    scene->render(data, tasks);
    data.renderBinMask = static_cast<int>(Renderable::RenderBin::Opaque);
    scene->render(data, tasks);
    data.renderBinMask = static_cast<int>(Renderable::RenderBin::Transparent);
    scene->render(data, tasks);

    // Run Volume Tasks
    {
        std::unique_ptr<performance::PerformanceMeasurement> perfInternal;
        if (doPerformanceMeasurements) {
            perfInternal = std::make_unique<performance::PerformanceMeasurement>(
                "FramebufferRenderer::render::raycasterTasks"
            );
        }
        performRaycasterTasks(tasks.raycasterTasks);
    }

    if (!tasks.deferredcasterTasks.empty()) {
        // We use ping pong rendering in order to be able to
        // render to the same final buffer, multiple 
        // deferred tasks at same time (e.g. more than 1 ATM being seen at once)
        glBindFramebuffer(GL_FRAMEBUFFER, _pingPongBuffers.framebuffer);
        glDrawBuffers(1, &ColorAttachment01Array[_pingPongIndex]);

        std::unique_ptr<performance::PerformanceMeasurement> perfInternal;
        if (doPerformanceMeasurements) {
            perfInternal = std::make_unique<performance::PerformanceMeasurement>(
                "FramebufferRenderer::render::deferredTasks"
            );
        }
        performDeferredTasks(tasks.deferredcasterTasks);
    }
    
    glDrawBuffers(1, &ColorAttachment01Array[_pingPongIndex]);
    glEnablei(GL_BLEND, 0);

    data.renderBinMask = static_cast<int>(Renderable::RenderBin::Overlay);
    scene->render(data, tasks);

    glDrawBuffer(GL_COLOR_ATTACHMENT0);

    // Disabling depth test for filtering and hdr
    glDisable(GL_DEPTH_TEST);
    
    if (_enableFXAA) {
        glBindFramebuffer(GL_FRAMEBUFFER, _fxaaBuffers.fxaaFramebuffer);
        glDrawBuffers(1, ColorAttachment0Array);
        glDisable(GL_BLEND);
    }
    else {
        // When applying the TMO, the result is saved to the default FBO to be displayed
        // by the Operating System. Also, the resolve procedure is executed in this step.
        glBindFramebuffer(GL_FRAMEBUFFER, _defaultFBO);
    }
    
    glViewport(0, 0, _resolution.x, _resolution.y);
    
    // Apply the selected TMO on the results and resolve the result for the default FBO
    applyTMO(blackoutFactor);

    if (_enableFXAA) {
        glBindFramebuffer(GL_FRAMEBUFFER, _defaultFBO);
        applyFXAA();
    }
    
}

void FramebufferRenderer::performRaycasterTasks(const std::vector<RaycasterTask>& tasks) {
    ZoneScopedN("Deferred G-Buffer")

    for (const RaycasterTask& raycasterTask : tasks) {
        TracyGpuZone("Raycaster Task")
        VolumeRaycaster* raycaster = raycasterTask.raycaster;

        glBindFramebuffer(GL_FRAMEBUFFER, _exitFramebuffer);
        glClear(GL_COLOR_BUFFER_BIT | GL_DEPTH_BUFFER_BIT);

        ghoul::opengl::ProgramObject* exitProgram = _exitPrograms[raycaster].get();
        if (exitProgram) {
            exitProgram->activate();
            raycaster->renderExitPoints(raycasterTask.renderData, *exitProgram);
            exitProgram->deactivate();
        }

<<<<<<< HEAD
        glBindFramebuffer(GL_FRAMEBUFFER, _gBuffers.framebuffer);
        glm::vec3 cameraPosition = glm::vec3(0.f);
=======
        if (raycaster->downscaleRender() < 1.f) {
            float scaleDown = raycaster->downscaleRender();
            glBindFramebuffer(GL_FRAMEBUFFER, _downscaleVolumeRendering.framebuffer);
            glViewport(0, 0, _resolution.x * scaleDown, _resolution.y * scaleDown);
            if (_downscaleVolumeRendering.currentDownscaleFactor != scaleDown) {
                _downscaleVolumeRendering.currentDownscaleFactor = scaleDown;
                updateDownscaleTextures();
            }
            glClear(GL_COLOR_BUFFER_BIT | GL_DEPTH_BUFFER_BIT);
        }
        else {
            glBindFramebuffer(GL_FRAMEBUFFER, _gBuffers.framebuffer);
        }

        glm::vec3 cameraPosition;
>>>>>>> e3afd82c
        bool isCameraInside = raycaster->isCameraInside(
            raycasterTask.renderData,
            cameraPosition
        );
        ghoul::opengl::ProgramObject* raycastProgram = nullptr;

        if (isCameraInside) {
            raycastProgram = _insideRaycastPrograms[raycaster].get();
            if (raycastProgram) {
                raycastProgram->activate();
                raycastProgram->setUniform("cameraPosInRaycaster", cameraPosition);
            }
            else {
                raycastProgram = _insideRaycastPrograms[raycaster].get();
                raycastProgram->activate();
                raycastProgram->setUniform("cameraPosInRaycaster", cameraPosition);
            }
        }
        else {
            raycastProgram = _raycastPrograms[raycaster].get();
            if (raycastProgram) {
                raycastProgram->activate();
            }
            else {
                raycastProgram = _raycastPrograms[raycaster].get();
                raycastProgram->activate();
            }
        }

        if (raycastProgram) {
            raycastProgram->setUniform("rayCastSteps", raycaster->maxSteps());
            
            raycaster->preRaycast(_raycastData[raycaster], *raycastProgram);

            ghoul::opengl::TextureUnit exitColorTextureUnit;
            exitColorTextureUnit.activate();
            glBindTexture(GL_TEXTURE_2D, _exitColorTexture);
            raycastProgram->setUniform("exitColorTexture", exitColorTextureUnit);

            ghoul::opengl::TextureUnit exitDepthTextureUnit;
            exitDepthTextureUnit.activate();
            glBindTexture(GL_TEXTURE_2D, _exitDepthTexture);
            raycastProgram->setUniform("exitDepthTexture", exitDepthTextureUnit);

            ghoul::opengl::TextureUnit mainDepthTextureUnit;
            mainDepthTextureUnit.activate();
            glBindTexture(GL_TEXTURE_2D, _gBuffers.depthTexture);
            raycastProgram->setUniform("mainDepthTexture", mainDepthTextureUnit);

            if (raycaster->downscaleRender() < 1.f) {
                float scaleDown = raycaster->downscaleRender();
                raycastProgram->setUniform(
                    "windowSize",
                    glm::vec2(_resolution.x * scaleDown, _resolution.y * scaleDown)
                );
            }
            else {
                raycastProgram->setUniform("windowSize", static_cast<glm::vec2>(_resolution));
            }

            glDisable(GL_DEPTH_TEST);
            glDepthMask(false);
            if (isCameraInside) {
                glBindVertexArray(_screenQuad);
                glDrawArrays(GL_TRIANGLES, 0, 6);
                glBindVertexArray(0);
            }
            else {
                raycaster->renderEntryPoints(raycasterTask.renderData, *raycastProgram);
            }
            glDepthMask(true);
            glEnable(GL_DEPTH_TEST);

            raycaster->postRaycast(_raycastData[raycaster], *raycastProgram);
            raycastProgram->deactivate();
        }
        else {
            LWARNING("Raycaster is not attached when trying to perform raycaster task");
        }

        if (raycaster->downscaleRender() < 1.f) {
            glViewport(0, 0, _resolution.x, _resolution.y);
            glBindFramebuffer(GL_DRAW_FRAMEBUFFER, _gBuffers.framebuffer);
            writeDownscaledVolume();
        }
    }
}

void FramebufferRenderer::performDeferredTasks(
                                             const std::vector<DeferredcasterTask>& tasks)
{   
    ZoneScoped

    for (const DeferredcasterTask& deferredcasterTask : tasks) {
        TracyGpuZone("DeferredCasterTask")
        Deferredcaster* deferredcaster = deferredcasterTask.deferredcaster;

        ghoul::opengl::ProgramObject* deferredcastProgram = nullptr;

        if (deferredcastProgram != _deferredcastPrograms[deferredcaster].get()
            || deferredcastProgram == nullptr)
        {
            deferredcastProgram = _deferredcastPrograms[deferredcaster].get();
        }

        if (deferredcastProgram) {
            _pingPongIndex = _pingPongIndex == 0 ? 1 : 0;
            int fromIndex = _pingPongIndex == 0 ? 1 : 0;
            glDrawBuffers(1, &ColorAttachment01Array[_pingPongIndex]);
            glDisablei(GL_BLEND, 0);
            glDisablei(GL_BLEND, 1);

            deferredcastProgram->activate();

            // adding G-Buffer
            ghoul::opengl::TextureUnit mainDColorTextureUnit;
            mainDColorTextureUnit.activate();
            glBindTexture(
                GL_TEXTURE_2D,
                _pingPongBuffers.colorTexture[fromIndex]
            );
            deferredcastProgram->setUniform(
                "mainColorTexture",
                mainDColorTextureUnit
            );

            ghoul::opengl::TextureUnit mainPositionTextureUnit;
            mainPositionTextureUnit.activate();
            glBindTexture(GL_TEXTURE_2D, _gBuffers.positionTexture);
            deferredcastProgram->setUniform(
                "mainPositionTexture",
                mainPositionTextureUnit
            );

            ghoul::opengl::TextureUnit mainNormalTextureUnit;
            mainNormalTextureUnit.activate();
            glBindTexture(GL_TEXTURE_2D, _gBuffers.normalTexture);
            deferredcastProgram->setUniform(
                "mainNormalTexture",
                mainNormalTextureUnit
            );

            deferredcaster->preRaycast(
                deferredcasterTask.renderData,
                _deferredcastData[deferredcaster],
                *deferredcastProgram
            );

            glDisable(GL_DEPTH_TEST);
            glDepthMask(false);

            glBindVertexArray(_screenQuad);
            glDrawArrays(GL_TRIANGLES, 0, 6);
            glBindVertexArray(0);

            glDepthMask(true);
            glEnable(GL_DEPTH_TEST);

            deferredcaster->postRaycast(
                deferredcasterTask.renderData,
                _deferredcastData[deferredcaster],
                *deferredcastProgram
            );

            deferredcastProgram->deactivate();
        }
        else {
            LWARNING(
                "Deferredcaster is not attached when trying to perform deferred task"
            );
        }
    }
}

void FramebufferRenderer::setResolution(glm::ivec2 res) {
    _resolution = std::move(res);
    _dirtyResolution = true;
}

void FramebufferRenderer::setDisableHDR(bool disable) {
    _disableHDR = std::move(disable);
}

void FramebufferRenderer::setHDRExposure(float hdrExposure) {
    ghoul_assert(hdrExposure > 0.f, "HDR exposure must be greater than zero");
    _hdrExposure = std::move(hdrExposure);
    updateRendererData();
}

void FramebufferRenderer::setGamma(float gamma) {
    ghoul_assert(gamma > 0.f, "Gamma value must be greater than zero");
    _gamma = std::move(gamma);
}

void FramebufferRenderer::setHue(float hue) {
    _hue = std::move(hue);
}

void FramebufferRenderer::setValue(float value) {
    _value = std::move(value);
}

void FramebufferRenderer::setSaturation(float sat) {
    _saturation = std::move(sat);
}

void FramebufferRenderer::enableFXAA(bool enable) {
    _enableFXAA = std::move(enable);
}

void FramebufferRenderer::updateRendererData() {
    ghoul::Dictionary dict;
    dict.setValue("fragmentRendererPath", std::string(RenderFragmentShaderPath));
    dict.setValue("hdrExposure", std::to_string(_hdrExposure));
    dict.setValue("disableHDR", std::to_string(_disableHDR));
    _rendererData = dict;
    global::renderEngine.setRendererData(dict);
}

} // namespace openspace<|MERGE_RESOLUTION|>--- conflicted
+++ resolved
@@ -1184,10 +1184,6 @@
             exitProgram->deactivate();
         }
 
-<<<<<<< HEAD
-        glBindFramebuffer(GL_FRAMEBUFFER, _gBuffers.framebuffer);
-        glm::vec3 cameraPosition = glm::vec3(0.f);
-=======
         if (raycaster->downscaleRender() < 1.f) {
             float scaleDown = raycaster->downscaleRender();
             glBindFramebuffer(GL_FRAMEBUFFER, _downscaleVolumeRendering.framebuffer);
@@ -1203,7 +1199,6 @@
         }
 
         glm::vec3 cameraPosition;
->>>>>>> e3afd82c
         bool isCameraInside = raycaster->isCameraInside(
             raycasterTask.renderData,
             cameraPosition
