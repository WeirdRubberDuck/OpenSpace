--- conflicted
+++ resolved
@@ -37,22 +37,19 @@
 #include <openspace/rendering/abufferrenderer.h>
 #include <openspace/rendering/framebufferrenderer.h>
 #include <openspace/rendering/raycastermanager.h>
-<<<<<<< HEAD
-
-#include <modules/base/rendering/screenspaceimage.h>
-#include <modules/base/rendering/screenspaceframebuffer.h>
-#include <openspace/engine/wrapper/windowwrapper.h>
-
-#include <openspace/performance/performancemanager.h>
-
-#include <openspace/documentation/documentationengine.h>
-#include <openspace/engine/openspaceengine.h>
+
+//#include <modules/base/rendering/screenspaceimage.h>
+//#include <modules/base/rendering/screenspaceframebuffer.h>
+//#include <openspace/engine/wrapper/windowwrapper.h>
+
+//#include <openspace/performance/performancemanager.h>
+
+//#include <openspace/documentation/documentationengine.h>
+//#include <openspace/engine/openspaceengine.h>
 #include <openspace/scene/scene.h>
-=======
-#include <openspace/rendering/renderer.h>
-#include <openspace/rendering/screenspacerenderable.h>
-#include <openspace/scene/scenegraphnode.h>
->>>>>>> dcc9d622
+
+//#include <openspace/scene/scenegraphnode.h>
+
 #include <openspace/util/camera.h>
 #include <openspace/util/time.h>
 #include <openspace/util/screenlog.h>
@@ -105,22 +102,16 @@
 namespace openspace {
 
 RenderEngine::RenderEngine()
-<<<<<<< HEAD
-    : _camera(nullptr)
-=======
     : properties::PropertyOwner("RenderEngine")
-    , _mainCamera(nullptr)
+    , _camera(nullptr)
     , _raycasterManager(nullptr)
->>>>>>> dcc9d622
     , _performanceMeasurements("performanceMeasurements", "Performance Measurements")
     , _frametimeType(
         "frametimeType",
         "Type of the frametime display",
         properties::OptionProperty::DisplayType::Dropdown
     )
-<<<<<<< HEAD
     , _scene(nullptr)
-=======
     , _showInfo("showInfo", "Show Render Information", true)
     , _showLog("showLog", "Show the OnScreen log", true)
     , _nAaSamples("nAaSamples", "Number of Antialiasing samples", 8, 1, 16)
@@ -129,8 +120,6 @@
     , _showFrameNumber("showFrameNumber", "Show Frame Number", false)
     , _disableMasterRendering("disableMasterRendering", "Disable Master Rendering", false)
     , _shouldTakeScreenshot(false)
-    , _sceneGraph(nullptr)
->>>>>>> dcc9d622
     , _renderer(nullptr)
     , _rendererImplementation(RendererImplementation::Invalid)
     , _performanceManager(nullptr)
@@ -189,15 +178,6 @@
     addProperty(_disableMasterRendering);
 }
 
-<<<<<<< HEAD
-bool RenderEngine::deinitialize() {
-    for (auto screenspacerenderable : _screenSpaceRenderables) {
-        screenspacerenderable->deinitialize();
-    }
-    MissionManager::deinitialize();
-    return true;
-}
-
 void RenderEngine::setRendererFromString(const std::string& renderingMethod) {
     _rendererImplementation = rendererFromString(renderingMethod);
 
@@ -211,35 +191,20 @@
         break;
     case RendererImplementation::Invalid:
         LFATAL("Rendering method '" << renderingMethod << "' not among the available "
-               << "rendering methods");
+            << "rendering methods");
     }
 
     setRenderer(std::move(newRenderer));
-=======
-RenderEngine::~RenderEngine() {
-    delete _sceneGraph;
-    _sceneGraph = nullptr;
-
-    delete _mainCamera;
-    delete _raycasterManager;
->>>>>>> dcc9d622
 }
 
 void RenderEngine::initialize() {
     _frameNumber = 0;
     std::string renderingMethod = DefaultRenderingMethod;
-<<<<<<< HEAD
-    
-    // Set rendering method to the user-defined one if any.
-    if (OsEng.configurationManager().hasKeyAndValue<std::string>(KeyRenderingMethod)) {
-        renderingMethod = OsEng.configurationManager().value<std::string>(KeyRenderingMethod);
-=======
 
     // If the user specified a rendering method that he would like to use, use that
     auto& confManager = OsEng.configurationManager();
     if (confManager.hasKeyAndValue<std::string>(KeyRenderingMethod)) {
         renderingMethod = confManager.value<std::string>(KeyRenderingMethod);
->>>>>>> dcc9d622
     } else {
         using Version = ghoul::systemcapabilities::Version;
 
@@ -300,84 +265,7 @@
         LERROR(e.what());
         throw;
     }
-<<<<<<< HEAD
-   
-=======
-
-
-
-    // ALL OF THIS HAS TO BE CHECKED
-    // ---abock
-
-
-    //    sgct::Engine::instance()->setNearAndFarClippingPlanes(0.001f, 1000.0f);
-    // sgct::Engine::instance()->setNearAndFarClippingPlanes(0.1f, 30.0f);
-
-    // calculating the maximum field of view for the camera, used to
-    // determine visibility of objects in the scene graph
-    /*    if (sgct::Engine::instance()->getCurrentRenderTarget() == sgct::Engine::NonLinearBuffer) {
-    // fisheye mode, looking upwards to the "dome"
-    glm::vec4 upDirection(0, 1, 0, 0);
-
-    // get the tilt and rotate the view
-    const float tilt = wPtr->getFisheyeTilt();
-    glm::mat4 tiltMatrix
-    = glm::rotate(glm::mat4(1.0f), tilt, glm::vec3(1.0f, 0.0f, 0.0f));
-    const glm::vec4 viewdir = tiltMatrix * upDirection;
-
-    // set the tilted view and the FOV
-    _mainCamera->setCameraDirection(glm::vec3(viewdir[0], viewdir[1], viewdir[2]));
-    _mainCamera->setMaxFov(wPtr->getFisheyeFOV());
-    _mainCamera->setLookUpVector(glm::vec3(0.0, 1.0, 0.0));
-    }
-    else {*/
-    // get corner positions, calculating the forth to easily calculate center
-
-    //      glm::vec3 corners[4];
-    //      sgct::SGCTWindow* wPtr = sgct::Engine::instance()->getWindowPtr(0);
-    //      sgct_core::BaseViewport* vp = wPtr->getViewport(0);
-    //      sgct_core::SGCTProjectionPlane* projectionPlane = vp->getProjectionPlane();
-
-    //      corners[0] = *(projectionPlane->getCoordinatePtr(sgct_core::SGCTProjectionPlane::LowerLeft));
-    //      corners[1] = *(projectionPlane->getCoordinatePtr(sgct_core::SGCTProjectionPlane::UpperLeft));
-    //      corners[2] = *(projectionPlane->getCoordinatePtr(sgct_core::SGCTProjectionPlane::UpperRight));
-    //      corners[3] = glm::vec3(corners[2][0], corners[0][1], corners[2][2]);
-    //       
-    //      const glm::vec3 center = (corners[0] + corners[1] + corners[2] + corners[3]);
-    ////    
-    //const glm::vec3 eyePosition = sgct_core::ClusterManager::instance()->getDefaultUserPtr()->getPos();
-    ////// get viewdirection, stores the direction in the camera, used for culling
-    //const glm::vec3 viewdir = glm::normalize(eyePosition - center);
-
-    //const glm::vec3 upVector = corners[0] - corners[1];
-
-
-
-    //_mainCamera->setCameraDirection(glm::normalize(-viewdir));
-    //_mainCamera->setCameraDirection(glm::vec3(0.f, 0.f, -1.f));
-    //_mainCamera->setLookUpVector(glm::normalize(upVector));
-    //_mainCamera->setLookUpVector(glm::vec3(0.f, 1.f, 0.f));
-
-    // set the initial fov to be 0.0 which means everything will be culled
-    //float maxFov = 0.0f;
-    float maxFov = std::numeric_limits<float>::max();
-
-    //// for each corner
-    //for (int i = 0; i < 4; ++i) {
-    //    // calculate radians to corner
-    //    glm::vec3 dir = glm::normalize(eyePosition - corners[i]);
-    //    float radsbetween = acos(glm::dot(viewdir, dir))
-    //        / (glm::length(viewdir) * glm::length(dir));
-
-    //    // the angle to a corner is larger than the current maxima
-    //    if (radsbetween > maxFov) {
-    //        maxFov = radsbetween;
-    //    }
-    //}
-    _mainCamera->setMaxFov(maxFov);
-    //}
-
->>>>>>> dcc9d622
+
     LINFO("Initializing Log");
     std::unique_ptr<ScreenLog> log = std::make_unique<ScreenLog>(ScreenLogTimeToLive);
     _log = log.get();
@@ -392,37 +280,10 @@
     }
 
     MissionManager::deinitialize();
-
-    _sceneGraph->clearSceneGraph();
-}
-
-void RenderEngine::setRendererFromString(const std::string& renderingMethod) {
-    _rendererImplementation = rendererFromString(renderingMethod);
-
-    std::unique_ptr<Renderer> newRenderer = nullptr;
-    switch (_rendererImplementation) {
-        case RendererImplementation::Framebuffer:
-            newRenderer = std::make_unique<FramebufferRenderer>();
-            break;
-        case RendererImplementation::ABuffer:
-            newRenderer = std::make_unique<ABufferRenderer>();
-            break;
-        case RendererImplementation::Invalid:
-            LFATAL("Rendering method '" << renderingMethod << "' not among the available "
-                   << "rendering methods");
-    }
-
-    setRenderer(std::move(newRenderer));
-}
-
-<<<<<<< HEAD
+}
+
 void RenderEngine::updateScene() {
     _scene->update({
-=======
-void RenderEngine::updateSceneGraph() {
-    LTRACE("RenderEngine::updateSceneGraph(begin)");
-    _sceneGraph->update({
->>>>>>> dcc9d622
         glm::dvec3(0),
         glm::dmat3(1),
         1,
@@ -433,19 +294,9 @@
         _performanceManager != nullptr
     });
 
-<<<<<<< HEAD
     _scene->evaluate(_camera);
-=======
-    _sceneGraph->evaluate(_mainCamera);
-    
-    //Allow focus node to update camera (enables camera-following)
-    //FIX LATER: THIS CAUSES MASTER NODE TO BE ONE FRAME AHEAD OF SLAVES
-    //if (const SceneGraphNode* node = OsEng.ref().interactionHandler().focusNode()){
-    //node->updateCamera(_mainCamera);
-    //}
     
     LTRACE("RenderEngine::updateSceneGraph(end)");
->>>>>>> dcc9d622
 }
 
 void RenderEngine::updateShaderPrograms() {
@@ -529,8 +380,7 @@
                     0.f,
                     _currentFadeTime / _fadeDuration
                 );
-            }
-            else {
+            } else {
                 _globalBlackOutFactor = glm::smoothstep(
                     0.f,
                     1.f,
@@ -544,19 +394,14 @@
     }
 }
 
-<<<<<<< HEAD
-void RenderEngine::render(const glm::mat4& projectionMatrix, const glm::mat4& viewMatrix){
+
+
+void RenderEngine::render(const glm::mat4& viewMatrix, const glm::mat4& projectionMatrix) {
+    LTRACE("RenderEngine::render(begin)");
     _camera->sgctInternal.setViewMatrix(viewMatrix);
     _camera->sgctInternal.setProjectionMatrix(projectionMatrix);
-=======
-void RenderEngine::render(const glm::mat4& viewMatrix, const glm::mat4& projectionMatrix)
-{
-    LTRACE("RenderEngine::render(begin)");
-    _mainCamera->sgctInternal.setViewMatrix(viewMatrix);
-    _mainCamera->sgctInternal.setProjectionMatrix(projectionMatrix);
     
     WindowWrapper& wrapper = OsEng.windowWrapper();
->>>>>>> dcc9d622
 
     if (!(wrapper.isMaster() && _disableMasterRendering) && !wrapper.isGuiWindow()) {
         _renderer->render(_globalBlackOutFactor, _performanceManager != nullptr);
@@ -868,17 +713,6 @@
     return _performanceManager.get();
 }
 
-<<<<<<< HEAD
-void RenderEngine::setShowFrameNumber(bool enabled){
-    _showFrameNumber = enabled;
-}
-
-void RenderEngine::setDisableRenderingOnMaster(bool enabled) {
-    _disableMasterRendering = enabled;
-}
-
-=======
->>>>>>> dcc9d622
 void RenderEngine::registerScreenSpaceRenderable(std::shared_ptr<ScreenSpaceRenderable> s)
 {
     s->initialize();
