--- conflicted
+++ resolved
@@ -246,23 +246,13 @@
 }
 
 std::string Property::generateBaseDescription() const {
-<<<<<<< HEAD
-    std::string result = "{ ";
-    result += "\"" + std::string(TypeKey) + "\": \"" + className() + "\", ";
-    result += "\"" + std::string(IdentifierKey) + "\": \"" + fullyQualifiedIdentifier() + "\", ";
-    result += "\"" + std::string(NameKey) + "\": \"" + guiName() + "\", ";
-    result += "\"" + std::string(MetaDataKey) + "\": " + generateMetaDataDescription() + ", ";
-    result += "\"" + std::string(AdditionalDataKey) + "\": " + generateAdditionalDescription();
-    result += " }";
-    return result;
-=======
-    return
-        std::string(TypeKey) + " = \"" + className() + "\", " +
-        IdentifierKey + " = \"" + fullyQualifiedIdentifier() + "\", " +
-        NameKey + " = \"" + guiName() + "\", " +
-        generateMetaDataDescription() + ", " +
-        generateAdditionalDescription();
->>>>>>> 6e969794
+    return 
+        "{ \"" + std::string(TypeKey) + "\": \"" + className() + "\", " +
+        "\"" + std::string(IdentifierKey) + "\": \"" + fullyQualifiedIdentifier() + "\", " +
+        "\"" + std::string(NameKey) + "\": \"" + guiName() + "\", " +
+        "\"" + std::string(MetaDataKey) + "\": " + generateMetaDataDescription() + ", " +
+        "\"" + std::string(AdditionalDataKey) + "\": " + generateAdditionalDescription() +
+        " }";
 }
 
 std::string Property::generateMetaDataDescription() const {
