return {
    -- Earth barycenter module
    {
        Name = "EarthBarycenter",
        Parent = "SolarSystemBarycenter",
    },
    -- Earth module
    {   
        Name = "Earth",
        Parent = "EarthBarycenter",
        Renderable = {
            Type = "RenderablePlanet",
            Frame = "IAU_EARTH",
            Body = "EARTH",
            Geometry = {
                Type = "SimpleSphere",
                Radius = { 6.371, 6 },
                Segments = 100
            },
            Textures = {
                Type = "simple",
                Color = "textures/earth_bluemarble.jpg",
                Night = "textures/earth_night.jpg",
                Height = "textures/earth_bluemarble_height.jpg"
            },
            Atmosphere = {
                Type = "Nishita", -- for example, values missing etc etc
                MieFactor = 1.0,
                MieColor = {1.0, 1.0, 1.0}
            }
        },
        Transform = {
            Translation = {
                Type = "SpiceEphemeris",
                Body = "EARTH",
                Reference = "ECLIPJ2000",
                Observer = "SUN",
                Kernels = {
                    "${OPENSPACE_DATA}/spice/de430_1850-2150.bsp"
                }
            },
            Rotation = {
                Type = "SpiceRotation",
                SourceFrame = "IAU_EARTH",
                DestinationFrame = "GALACTIC",
            },
            Scale = {
                Type = "StaticScale",
                Scale = 1,
            },
        },
        GuiName = "/Solar/Planets/Earth"
    },
    -- EarthTrail module
    {   
        Name = "EarthTrail",
        Parent = "EarthBarycenter",
        Renderable = {
            Type = "RenderableTrail",
            Body = "EARTH",
            Frame = "GALACTIC",
            Observer = "SUN",
            RGB = { 0.5, 0.8, 1.0},
            TropicalOrbitPeriod = 365.242,
            EarthOrbitRatio = 1,
            DayLength = 24
        },
        GuiName = "/Solar/EarthTrail"
    },
    --[[
    {
        Name = "EarthMarker",
        Parent = "Earth",
        Renderable = {
            Type = "RenderablePlane",
            Size = {3.0, 11.0},
            Origin = "Center",
            Billboard = true,
<<<<<<< HEAD
            Texture = "textures/marker.png"
=======
            Texture = "textures/marker.png",
            BlendMode = "Additive"
        },
		Ephemeris = {
            Type = "Static",
            Position = {0, 0, 0, 5}
>>>>>>> 47583327
        }
    }
    ]]
}<|MERGE_RESOLUTION|>--- conflicted
+++ resolved
@@ -76,16 +76,12 @@
             Size = {3.0, 11.0},
             Origin = "Center",
             Billboard = true,
-<<<<<<< HEAD
-            Texture = "textures/marker.png"
-=======
             Texture = "textures/marker.png",
             BlendMode = "Additive"
         },
 		Ephemeris = {
             Type = "Static",
             Position = {0, 0, 0, 5}
->>>>>>> 47583327
         }
     }
     ]]
