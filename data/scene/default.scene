--- conflicted
+++ resolved
@@ -88,17 +88,10 @@
 
     openspace.setPropertyValueSingle("SunGlare.renderable.Enabled", false)
     openspace.setPropertyValueSingle("SunMarker.renderable.Enabled", false)
-    
-<<<<<<< HEAD
-    openspace.setPropertyValue("Constellation Bounds.renderable.Enabled", false)
-    
+        
     openspace.setPropertyValue("Earth.RenderableGlobe.Atmosphere", false)
     openspace.setPropertyValue("Earth.RenderableGlobe.Debug.LevelByProjectedAreaElseDistance", false)
 
-    openspace.setPropertyValue("Ecliptic Grid.renderable.Enabled", false)
-    openspace.setPropertyValue("Equatorial Grid.renderable.Enabled", false)
-    openspace.setPropertyValue("Galactic Grid.renderable.Enabled", false)
-=======
     openspace.setPropertyValueSingle("Constellation Bounds.renderable.Enabled", false)
     openspace.setPropertyValueSingle("Global Properties.GlobeBrowsing.GdalWrapper.LogGdalErrors", false)
 
@@ -148,7 +141,6 @@
     openspace.setPropertyValueSingle("10Mly Grid.renderable.Enabled", false)
     openspace.setPropertyValueSingle("100Mly Grid.renderable.Enabled", false)
     openspace.setPropertyValueSingle("20Gly Grid.renderable.Enabled", false)
->>>>>>> ccb76b91
 
     openspace.globebrowsing.goToGeo(58.5877, 16.1924, 20000000)
 
