local assetHelper = asset.require("util/asset_helper")
local transforms = asset.require("./transforms")
local textures = asset.require('./sun_textures').TexturesPath
asset.require("spice/base")



local SunGlare = {
    Identifier = "SunGlare",
    Parent = transforms.SolarSystemBarycenter.Identifier,
    Renderable = {
        Type = "RenderablePlaneImageLocal",
        Size = 1.3*10^10.5,
        Origin = "Center",
        Billboard = true,
        Texture = textures .. "/halo.png",
        BlendMode = "Additive",
<<<<<<< HEAD
        Opacity = 0.65
=======
        RenderableType = "Transparent"
>>>>>>> a75bb5a5
    },
    Transform = {
        Translation = {
            Type = "SpiceTranslation",
            Target = "SUN",
            Observer = "SSB"
        }
    },
    GUI = {
        Name = "Sun Glare",
        Path = "/Solar System/Sun"
    }
}



assetHelper.registerSceneGraphNodesAndExport(asset, { SunGlare })<|MERGE_RESOLUTION|>--- conflicted
+++ resolved
@@ -15,11 +15,8 @@
         Billboard = true,
         Texture = textures .. "/halo.png",
         BlendMode = "Additive",
-<<<<<<< HEAD
-        Opacity = 0.65
-=======
+        Opacity = 0.65,
         RenderableType = "Transparent"
->>>>>>> a75bb5a5
     },
     Transform = {
         Translation = {
