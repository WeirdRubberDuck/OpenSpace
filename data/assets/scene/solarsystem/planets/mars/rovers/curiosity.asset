--- conflicted
+++ resolved
@@ -174,21 +174,7 @@
     GuiPath = "/Solar System/Planets/Mars/Curiosity"
 }
 
-<<<<<<< HEAD
-
-
--- MastCam
-
-local MSL_RSM_AZ = {
-    Name = "MSL_RSM_AZ",
-    Parent = transforms.RSM_AZ_Rotation.Name,
-    Renderable = {
-        Type = "RenderableModel",
-        Body = "MSL_RSM_AZ",
-        Geometry = {
-          Type = "MultiModelGeometry",
-          GeometryFile = models .. "/MSL_RSM_AZ.obj"
-=======
+
 local RA_Mahli = {
     Name = "RA_Mahli",
     Parent = transforms.RA_Mahli_Location.Name,
@@ -198,17 +184,36 @@
         Geometry = {
           Type = "MultiModelGeometry",
           GeometryFile = models .. "/MSL_RA_TURRET.obj"
->>>>>>> 9807c0d9
-        },
-        ColorTexture = textures .. "/MSLTextureTest.png"
-    },
-    GuiPath = "/Solar System/Planets/Mars/Curiosity"
-}
-<<<<<<< HEAD
+        },
+        ColorTexture = textures .. "/MSLTextureTest.png"
+    },
+    GuiPath = "/Solar System/Planets/Mars/Curiosity"
+}
+
+
+
+-- MastCam--
+
+local MSL_RSM_AZ = {
+    Name = "MSL_RSM_AZ",
+    Parent = transforms.RSM_AZ_Location.Name,
+    Renderable = {
+        Type = "RenderableModel",
+        Body = "MSL_RSM_AZ",
+        Geometry = {
+          Type = "MultiModelGeometry",
+          GeometryFile = models .. "/MSL_RSM_AZ.obj"
+
+        },
+        ColorTexture = textures .. "/MSLTextureTest.png"
+    },
+    GuiPath = "/Solar System/Planets/Mars/Curiosity"
+}
+
 
 local MSL_RSM_EL = {
     Name = "MSL_RSM_EL",
-    Parent = transforms.RSM_EL_Rotation.Name,
+    Parent = transforms.RSM_EL_Location.Name,
     Renderable = {
         Type = "RenderableModel",
         Body = "MSL_RSM_EL",
@@ -237,9 +242,6 @@
     GuiPath = "/Solar System/Planets/Mars/Curiosity"
 }
 
-
-=======
->>>>>>> 9807c0d9
 
 
 ---- HGA ----
@@ -288,19 +290,14 @@
     RA_Shoulder_AZ,
     RA_Shoulder_EL,
     RA_Elbow,
-<<<<<<< HEAD
-    --RA_Wrist
-
-
-    MSL_RSM_AZ,
-    --MSL_RSM_EL,
-    --MSL_RSM_HEAD
-    -- Wheels_All
-=======
     RA_Wrist,
     RA_Turret,
     RA_Mahli,
+
+    MSL_RSM_AZ,
+    MSL_RSM_EL,
+    MSL_RSM_HEAD,
     HGA_AZ,
     HGA_EL
->>>>>>> 9807c0d9
+
 })