--- conflicted
+++ resolved
@@ -74,14 +74,9 @@
 })
 
 asset.onInitialize(function ()
-<<<<<<< HEAD
-    --local now = openspace.time.currentWallTime()
-    local now = "2019-06-26T00:00:00" 
-=======
     local now = openspace.time.currentWallTime()
-    --local now = "2019-01-01T15:00:00"
-
->>>>>>> a3b511c7
+    --local now = "2019-06-26T00:00:00" 
+    
     -- Jump back one day to show a complete planet
     openspace.time.setTime(openspace.time.advancedTime(now, "-1d"))
 
