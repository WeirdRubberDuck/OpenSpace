/*****************************************************************************************
 *                                                                                       *
 * OpenSpace                                                                             *
 *                                                                                       *
 * Copyright (c) 2014-2019                                                               *
 *                                                                                       *
 * Permission is hereby granted, free of charge, to any person obtaining a copy of this  *
 * software and associated documentation files (the "Software"), to deal in the Software *
 * without restriction, including without limitation the rights to use, copy, modify,    *
 * merge, publish, distribute, sublicense, and/or sell copies of the Software, and to    *
 * permit persons to whom the Software is furnished to do so, subject to the following   *
 * conditions:                                                                           *
 *                                                                                       *
 * The above copyright notice and this permission notice shall be included in all copies *
 * or substantial portions of the Software.                                              *
 *                                                                                       *
 * THE SOFTWARE IS PROVIDED "AS IS", WITHOUT WARRANTY OF ANY KIND, EXPRESS OR IMPLIED,   *
 * INCLUDING BUT NOT LIMITED TO THE WARRANTIES OF MERCHANTABILITY, FITNESS FOR A         *
 * PARTICULAR PURPOSE AND NONINFRINGEMENT. IN NO EVENT SHALL THE AUTHORS OR COPYRIGHT    *
 * HOLDERS BE LIABLE FOR ANY CLAIM, DAMAGES OR OTHER LIABILITY, WHETHER IN AN ACTION OF  *
 * CONTRACT, TORT OR OTHERWISE, ARISING FROM, OUT OF OR IN CONNECTION WITH THE SOFTWARE  *
 * OR THE USE OR OTHER DEALINGS IN THE SOFTWARE.                                         *
 ****************************************************************************************/

#ifndef __OPENSPACE_CORE___ORBITALNAVIGATOR___H__
#define __OPENSPACE_CORE___ORBITALNAVIGATOR___H__

#include <openspace/properties/propertyowner.h>

#include <openspace/interaction/delayedvariable.h>
#include <openspace/interaction/interpolator.h>
#include <openspace/interaction/joystickcamerastates.h>
#include <openspace/interaction/mousecamerastates.h>
#include <openspace/interaction/scriptcamerastates.h>
#include <openspace/interaction/websocketcamerastates.h>
#include <openspace/properties/stringproperty.h>
#include <openspace/properties/scalar/boolproperty.h>
#include <openspace/properties/scalar/floatproperty.h>
#include <openspace/properties/triggerproperty.h>
#include <ghoul/glm.h>
#include <glm/gtx/quaternion.hpp>

#include <optional>

namespace openspace {
    class SceneGraphNode;
    class Camera;
    struct SurfacePositionHandle;
} // namespace

namespace openspace::interaction {

class InputState;

class OrbitalNavigator : public properties::PropertyOwner {
public:
    OrbitalNavigator();

    void updateStatesFromInput(const InputState& inputState, double deltaTime);
    void updateCameraStateFromStates(double deltaTime);
    void resetVelocities();

    Camera* camera() const;
    void setCamera(Camera* camera);
    void clearPreviousState();

    void setFocusNode(const std::string& focusNode);
    void setAnchorNode(const std::string& anchorNode);
    void setAimNode(const std::string& aimNode);

    void startRetargetAnchor();
    void startRetargetAim();
    float retargetInterpolationTime() const;
    void setRetargetInterpolationTime(float durationInSeconds);
    void resetNodeMovements();

    JoystickCameraStates& joystickStates();
    const JoystickCameraStates& joystickStates() const;
<<<<<<< HEAD
=======
    
    WebsocketCameraStates& websocketStates();
    const WebsocketCameraStates& websocketStates() const;
    
    ScriptCameraStates& scriptStates();
    const ScriptCameraStates& scriptStates() const;
>>>>>>> 87ce1925

    bool followingNodeRotation() const;
    const SceneGraphNode* anchorNode() const;
    const SceneGraphNode* aimNode() const;

    bool hasRotationalFriction() const;
    bool hasZoomFriction() const;
    bool hasRollFriction() const;

    glm::dvec3 anchorNodeToCameraVector() const;
    glm::quat anchorNodeToCameraRotation() const;

private:
    struct CameraRotationDecomposition {
        glm::dquat localRotation;
        glm::dquat globalRotation;
    };

    struct CameraPose {
        glm::dvec3 position;
        glm::dquat rotation;
    };

    using Displacement = std::pair<glm::dvec3, glm::dvec3>;

    struct Friction : public properties::PropertyOwner {
        Friction();

        properties::BoolProperty roll;
        properties::BoolProperty rotational;
        properties::BoolProperty zoom;

        properties::FloatProperty friction;
    };

    void setFocusNode(const SceneGraphNode* focusNode);
    void setAnchorNode(const SceneGraphNode* anchorNode);
    void setAimNode(const SceneGraphNode* aimNode);

    Camera* _camera;

    Friction _friction;

    // Anchor: Node to follow and orbit.
    properties::StringProperty _anchor;

    // Aim: Node to look at (when camera direction is reset),
    // Empty string means same as anchor.
    // If these are the same node we call it the `focus` node.
    properties::StringProperty _aim;

    // Reset camera direction to the anchor node.
    properties::TriggerProperty _retargetAnchor;
    // Reset camera direction to the aim node.
    properties::TriggerProperty _retargetAim;

    properties::FloatProperty _followAnchorNodeRotationDistance;
    properties::FloatProperty _minimumAllowedDistance;

    properties::FloatProperty _mouseSensitivity;
    properties::FloatProperty _joystickSensitivity;
    properties::FloatProperty _websocketSensitivity;

    properties::BoolProperty _useAdaptiveStereoscopicDepth;
    properties::FloatProperty _stereoscopicDepthOfFocusSurface;
    properties::FloatProperty _staticViewScaleExponent;

    properties::FloatProperty _retargetInterpolationTime;
    properties::FloatProperty _stereoInterpolationTime;
    properties::FloatProperty _followRotationInterpolationTime;

    MouseCameraStates _mouseStates;
    JoystickCameraStates _joystickStates;
    WebsocketCameraStates _websocketStates;
    ScriptCameraStates _scriptStates;

    const SceneGraphNode* _anchorNode = nullptr;
    const SceneGraphNode* _aimNode = nullptr;

    std::optional<glm::dvec3>_previousAnchorNodePosition;
    std::optional<glm::dquat> _previousAnchorNodeRotation;
    std::optional<glm::dvec3> _previousAimNodePosition;

    double _currentCameraToSurfaceDistance = 0.0;
    bool _directlySetStereoDistance = false;

    Interpolator<double> _retargetAimInterpolator;
    Interpolator<double> _retargetAnchorInterpolator;
    Interpolator<double> _cameraToSurfaceDistanceInterpolator;
    Interpolator<double> _followRotationInterpolator;

    /**
     * Decomposes the camera's rotation in to a global and a local rotation defined by
     * CameraRotationDecomposition. The global rotation defines the rotation so that the
     * camera points towards the reference node in the direction opposite to the direction
     * out from the surface of the object. The local rotation defines the differential
     * from the global to the current total rotation so that
     * <code>cameraRotation = globalRotation * localRotation</code>.
     */
    CameraRotationDecomposition decomposeCameraRotationSurface(const CameraPose pose,
        const SceneGraphNode& reference);

    /**
     * Decomposes the camera's rotation in to a global and a local rotation defined by
     * CameraRotationDecomposition. The global rotation defines the rotation so that the
     * camera points towards the reference node's origin.
     * The local rotation defines the differential from the global to the current total
     * rotation so that <code>cameraRotation = globalRotation * localRotation</code>.
     */
    CameraRotationDecomposition decomposeCameraRotation(const CameraPose pose,
        glm::dvec3 reference);

    /**
     * Composes a pair of global and local rotations into a quaternion that can be used
     * as the world rotation for a camera.
     */
    glm::dquat composeCameraRotation(const CameraRotationDecomposition& composition);

    /*
     * Moves and rotates the camera around the anchor node in order to maintain the
     * screen space position of the aim node. Also interpolates to the aim node, when
     * retargeting the aim.
     */
    CameraPose followAim(CameraPose pose, glm::dvec3 cameraToAnchor,
        Displacement anchorToAim);

    /*
     * Perform a camera roll on the local camera rotation
     * \returns a local camera rotation modified with a roll.
     */
    glm::dquat roll(double deltaTime, const glm::dquat& localCameraRotation) const;

    /**
     * Performs rotation around the cameras x and y axes.
     * \returns a local camera rotation modified with two degrees of freedom.
     */
    glm::dquat rotateLocally(double deltaTime,
        const glm::dquat& localCameraRotation) const;

    /**
     * Interpolates the camera rotation based on active interpolators.
     * \returns a new rotation quaternion
     */
    glm::dquat interpolateLocalRotation(double deltaTime,
        const glm::dquat& localCameraRotation);


    Displacement interpolateRetargetAim(double deltaTime, CameraPose pose,
        glm::dvec3 cameraToAnchor, Displacement anchorToAim);

    double interpolateCameraToSurfaceDistance(double deltaTime, double currentDistance,
        double targetDistance);

    /**
     * Translates the horizontal direction. If far from the anchor object, this will
     * result in an orbital rotation around the object. This function does not affect the
     * rotation but only the position.
     * \returns a position vector adjusted in the horizontal direction.
     */
    glm::dvec3 translateHorizontally(double deltaTime, const glm::dvec3& cameraPosition,
        const glm::dvec3& objectPosition, const glm::dquat& globalCameraRotation,
        const SurfacePositionHandle& positionHandle) const;

    /*
     * Adds rotation to the camera position so that it follows the rotation of the anchor
     * node defined by the differential anchorNodeRotationDiff.
     * \returns a position updated with the rotation defined by anchorNodeRotationDiff
     */
    glm::dvec3 followAnchorNodeRotation(const glm::dvec3& cameraPosition,
        const glm::dvec3& objectPosition, const glm::dquat& anchorNodeRotationDiff) const;

    /**
     * Updates the global rotation so that it points towards the anchor node.
     * \returns a global rotation quaternion defining a rotation towards the anchor node.
     */
    glm::dquat rotateGlobally(const glm::dquat& globalCameraRotation,
        const glm::dquat& aimNodeRotationDiff,
        const SurfacePositionHandle& positionHandle) const;

    /**
     * Translates the camera position towards or away from the anchor node.
     * \returns a position vector adjusted in the vertical direction.
     */
    glm::dvec3 translateVertically(double deltaTime, const glm::dvec3& cameraPosition,
        const glm::dvec3& objectPosition,
        const SurfacePositionHandle& positionHandle) const;

    /**
     * Rotates the camera around the out vector of the surface.
     * \returns a quaternion adjusted to rotate around the out vector of the surface.
     */
    glm::dquat rotateHorizontally(double deltaTime,
        const glm::dquat& globalCameraRotation,
        const SurfacePositionHandle& positionHandle) const;

    /**
     * Push the camera out to the surface of the object.
     * \returns a position vector adjusted to be at least minHeightAboveGround meters
     * above the actual surface of the object
     */
    glm::dvec3 pushToSurface(double minHeightAboveGround,
        const glm::dvec3& cameraPosition, const glm::dvec3& objectPosition,
        const SurfacePositionHandle& positionHandle) const;

    /**
     * Interpolates between rotationDiff and a 0 rotation.
     */
    glm::dquat interpolateRotationDifferential(double deltaTime,
        double interpolationTime, const glm::dquat& rotationDiff,
        const glm::dvec3& objectPosition, const glm::dvec3& cameraPosition,
        const SurfacePositionHandle& positionHandle);

    /**
     * Get the vector from the camera to the surface of the anchor object in world space.
     */
    glm::dvec3 cameraToSurfaceVector(const glm::dvec3& cameraPos,
        const glm::dvec3& centerPos, const SurfacePositionHandle& posHandle);

    /**
     * Calculates a SurfacePositionHandle given a camera position in world space.
     */
    SurfacePositionHandle calculateSurfacePositionHandle(const SceneGraphNode& node,
        const glm::dvec3 cameraPositionWorldSpace);
};

} // namespace openspace::interaction

#endif // __OPENSPACE_CORE___ORBITALNAVIGATOR___H__<|MERGE_RESOLUTION|>--- conflicted
+++ resolved
@@ -76,15 +76,12 @@
 
     JoystickCameraStates& joystickStates();
     const JoystickCameraStates& joystickStates() const;
-<<<<<<< HEAD
-=======
     
     WebsocketCameraStates& websocketStates();
     const WebsocketCameraStates& websocketStates() const;
     
     ScriptCameraStates& scriptStates();
     const ScriptCameraStates& scriptStates() const;
->>>>>>> 87ce1925
 
     bool followingNodeRotation() const;
     const SceneGraphNode* anchorNode() const;
