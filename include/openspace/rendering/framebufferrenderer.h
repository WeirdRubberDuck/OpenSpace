--- conflicted
+++ resolved
@@ -1,4 +1,4 @@
-/*****************************************************************************************
+﻿/*****************************************************************************************
  *                                                                                       *
  * OpenSpace                                                                             *
  *                                                                                       *
@@ -84,12 +84,7 @@
     virtual void updateRendererData() override;
 
     virtual void raycastersChanged(VolumeRaycaster& raycaster, bool attached) override;
-<<<<<<< HEAD
     virtual void deferredcastersChanged(Deferredcaster& deferredcaster, ghoul::Boolean isAttached) override;
-
-private:
-=======
->>>>>>> 904ea5b4
 
 private:
     std::map<VolumeRaycaster*, RaycastData> _raycastData;
