/*****************************************************************************************
 *                                                                                       *
 * OpenSpace                                                                             *
 *                                                                                       *
 * Copyright (c) 2014-2016                                                               *
 *                                                                                       *
 * Permission is hereby granted, free of charge, to any person obtaining a copy of this  *
 * software and associated documentation files (the "Software"), to deal in the Software *
 * without restriction, including without limitation the rights to use, copy, modify,    *
 * merge, publish, distribute, sublicense, and/or sell copies of the Software, and to    *
 * permit persons to whom the Software is furnished to do so, subject to the following   *
 * conditions:                                                                           *
 *                                                                                       *
 * The above copyright notice and this permission notice shall be included in all copies *
 * or substantial portions of the Software.                                              *
 *                                                                                       *
 * THE SOFTWARE IS PROVIDED "AS IS", WITHOUT WARRANTY OF ANY KIND, EXPRESS OR IMPLIED,   *
 * INCLUDING BUT NOT LIMITED TO THE WARRANTIES OF MERCHANTABILITY, FITNESS FOR A         *
 * PARTICULAR PURPOSE AND NONINFRINGEMENT. IN NO EVENT SHALL THE AUTHORS OR COPYRIGHT    *
 * HOLDERS BE LIABLE FOR ANY CLAIM, DAMAGES OR OTHER LIABILITY, WHETHER IN AN ACTION OF  *
 * CONTRACT, TORT OR OTHERWISE, ARISING FROM, OUT OF OR IN CONNECTION WITH THE SOFTWARE  *
 * OR THE USE OR OTHER DEALINGS IN THE SOFTWARE.                                         *
 ****************************************************************************************/
 
#ifndef __SCREENSPACERENDERABLE_H__
#define __SCREENSPACERENDERABLE_H__
#include <ghoul/opengl/programobject.h>
#include <openspace/engine/wrapper/windowwrapper.h>
#include <openspace/properties/propertyowner.h>
#include <openspace/properties/vectorproperty.h>
#include <openspace/properties/scalarproperty.h>
#include <openspace/properties/stringproperty.h>

#ifdef WIN32
#define _USE_MATH_DEFINES
#include <math.h>
#endif

namespace openspace {

class ScreenSpaceRenderable : public properties::PropertyOwner {
public:
	ScreenSpaceRenderable();
	~ScreenSpaceRenderable();

	virtual void render() = 0;
	virtual bool initialize() = 0;
	virtual bool deinitialize() = 0;
	virtual void update() = 0;
	virtual bool isReady() const = 0;
	bool isEnabled() const;
	void move(glm::vec2 v){
		if(_useFlatScreen.value()){
			glm::vec2 pos = _euclideanPosition.value();
			pos += v;
			_euclideanPosition.set(pos);
		}else{
			glm::vec2 pos = _sphericalPosition.value();
			pos += v;
			_sphericalPosition.set(pos);
		}
<<<<<<< HEAD
=======
	};
	void toggleFlatScreen(){
		_useFlatScreen.set(!_useFlatScreen.value());
>>>>>>> 5a0ee0bc
	};

protected:
	void createPlane();
	glm::vec2 toEuclidean(glm::vec2 polar, float radius);
	glm::vec2 toSpherical(glm::vec2 euclidean);

	properties::BoolProperty _enabled;
	properties::BoolProperty _useFlatScreen;
	properties::Vec2Property _euclideanPosition;
	properties::Vec2Property _sphericalPosition;
	properties::FloatProperty _depth;
	properties::FloatProperty _scale;

	GLuint _quad;
	GLuint _vertexPositionBuffer;
	const std::string _rendererPath;
	ghoul::Dictionary _rendererData;
	std::unique_ptr<ghoul::opengl::ProgramObject> _shader;

	float _radius;
	bool _useEuclideanCoordinates;
	const float _planeDepth = -2.0;
	glm::vec2 _originalViewportSize;
	
};
}  // namespace openspace
#endif  // __SCREENSPACERENDERABLE_H__<|MERGE_RESOLUTION|>--- conflicted
+++ resolved
@@ -59,12 +59,6 @@
 			pos += v;
 			_sphericalPosition.set(pos);
 		}
-<<<<<<< HEAD
-=======
-	};
-	void toggleFlatScreen(){
-		_useFlatScreen.set(!_useFlatScreen.value());
->>>>>>> 5a0ee0bc
 	};
 
 protected:
