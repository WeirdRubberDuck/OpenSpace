--- conflicted
+++ resolved
@@ -35,12 +35,7 @@
 
 class ScreenSpaceRenderable : public properties::PropertyOwner {
 public:
-<<<<<<< HEAD
-
-	ScreenSpaceRenderable();
-=======
 	ScreenSpaceRenderable(std::string texturePath);
->>>>>>> f01299fe
 	~ScreenSpaceRenderable();
 
 	virtual void render(Camera* camera) = 0;
